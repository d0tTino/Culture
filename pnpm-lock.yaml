lockfileVersion: '9.0'

settings:
  autoInstallPeers: true
  excludeLinksFromLockfile: false

importers:

  .: {}

  culture-ui:
    dependencies:
      '@dnd-kit/core':
        specifier: ^6.3.1
        version: 6.3.1(react-dom@19.1.0(react@19.1.0))(react@19.1.0)
      '@dnd-kit/sortable':
        specifier: ^10.0.0
        version: 10.0.0(@dnd-kit/core@6.3.1(react-dom@19.1.0(react@19.1.0))(react@19.1.0))(react@19.1.0)
      '@dnd-kit/utilities':
        specifier: ^3.2.2
        version: 3.2.2(react@19.1.0)
      '@shadcn/ui':
        specifier: ^0.0.4
        version: 0.0.4
      '@tanstack/react-table':
        specifier: ^8.19.4
        version: 8.21.3(react-dom@19.1.0(react@19.1.0))(react@19.1.0)
      class-variance-authority:
        specifier: ^0.7.1
        version: 0.7.1
      clsx:
        specifier: ^2.1.1
        version: 2.1.1
      flexlayout-react:
        specifier: ^0.8.17
        version: 0.8.17(react-dom@19.1.0(react@19.1.0))(react@19.1.0)
      lucide-react:
        specifier: ^0.519.0
        version: 0.519.0(react@19.1.0)
      react:
        specifier: ^19.1.0
        version: 19.1.0
      react-dom:
        specifier: ^19.1.0
        version: 19.1.0(react@19.1.0)
<<<<<<< HEAD
=======
      react-force-graph-2d:
        specifier: 1.27.1
        version: 1.27.1(react@19.1.0)
>>>>>>> 04d3279d
      react-router-dom:
        specifier: ^6.23.0
        version: 6.30.1(react-dom@19.1.0(react@19.1.0))(react@19.1.0)
      recharts:
        specifier: ^2.8.0
        version: 2.15.4(react-dom@19.1.0(react@19.1.0))(react@19.1.0)
      tailwind-merge:
        specifier: ^3.3.1
        version: 3.3.1
    devDependencies:
      '@eslint/js':
        specifier: ^9.25.0
        version: 9.29.0
      '@tailwindcss/forms':
        specifier: ^0.5.10
        version: 0.5.10(@tailwindcss/cli@4.1.10)
      '@tailwindcss/typography':
        specifier: ^0.5.16
        version: 0.5.16(@tailwindcss/cli@4.1.10)
      '@testing-library/jest-dom':
        specifier: ^6.6.3
        version: 6.6.3
      '@testing-library/react':
        specifier: ^16.3.0
        version: 16.3.0(@testing-library/dom@10.4.0)(@types/react-dom@19.1.6(@types/react@19.1.8))(@types/react@19.1.8)(react-dom@19.1.0(react@19.1.0))(react@19.1.0)
      '@testing-library/user-event':
        specifier: ^14.6.1
        version: 14.6.1(@testing-library/dom@10.4.0)
      '@types/react':
        specifier: ^19.1.2
        version: 19.1.8
      '@types/react-dom':
        specifier: ^19.1.2
        version: 19.1.6(@types/react@19.1.8)
      '@vitejs/plugin-react':
        specifier: ^4.4.1
        version: 4.5.2(vite@6.3.5(@types/node@24.0.3)(jiti@2.4.2)(lightningcss@1.30.1))
      autoprefixer:
        specifier: ^10.4.21
        version: 10.4.21(postcss@8.5.6)
      eslint:
        specifier: ^9.25.0
        version: 9.29.0(jiti@2.4.2)
      eslint-plugin-react-hooks:
        specifier: ^5.2.0
        version: 5.2.0(eslint@9.29.0(jiti@2.4.2))
      eslint-plugin-react-refresh:
        specifier: ^0.4.19
        version: 0.4.20(eslint@9.29.0(jiti@2.4.2))
      eventsource:
        specifier: ^2.0.2
        version: 2.0.2
      globals:
        specifier: ^16.0.0
        version: 16.2.0
      jsdom:
        specifier: ^26.1.0
        version: 26.1.0
      postcss:
        specifier: ^8.5.6
        version: 8.5.6
      tailwindcss:
        specifier: npm:@tailwindcss/cli@^4.1.10
        version: '@tailwindcss/cli@4.1.10'
      tw-animate-css:
        specifier: ^1.3.4
        version: 1.3.4
      typescript:
        specifier: ~5.8.3
        version: 5.8.3
      typescript-eslint:
        specifier: ^8.30.1
        version: 8.34.1(eslint@9.29.0(jiti@2.4.2))(typescript@5.8.3)
      vite:
        specifier: ^6.3.5
        version: 6.3.5(@types/node@24.0.3)(jiti@2.4.2)(lightningcss@1.30.1)
      vitest:
        specifier: ^3.2.4
        version: 3.2.4(@types/node@24.0.3)(jiti@2.4.2)(jsdom@26.1.0)(lightningcss@1.30.1)

packages:

  '@adobe/css-tools@4.4.3':
    resolution: {integrity: sha512-VQKMkwriZbaOgVCby1UDY/LDk5fIjhQicCvVPFqfe+69fWaPWydbWJ3wRt59/YzIwda1I81loas3oCoHxnqvdA==}

  '@ampproject/remapping@2.3.0':
    resolution: {integrity: sha512-30iZtAPgz+LTIYoeivqYo853f02jBYSd5uGnGpkFV0M3xOt9aN73erkgYAmZU43x4VfqcnLxW9Kpg3R5LC4YYw==}
    engines: {node: '>=6.0.0'}

  '@asamuzakjp/css-color@3.2.0':
    resolution: {integrity: sha512-K1A6z8tS3XsmCMM86xoWdn7Fkdn9m6RSVtocUrJYIwZnFVkng/PvkEoWtOWmP+Scc6saYWHWZYbndEEXxl24jw==}

  '@babel/code-frame@7.27.1':
    resolution: {integrity: sha512-cjQ7ZlQ0Mv3b47hABuTevyTuYN4i+loJKGeV9flcCgIK37cCXRh+L1bd3iBHlynerhQ7BhCkn2BPbQUL+rGqFg==}
    engines: {node: '>=6.9.0'}

  '@babel/compat-data@7.27.5':
    resolution: {integrity: sha512-KiRAp/VoJaWkkte84TvUd9qjdbZAdiqyvMxrGl1N6vzFogKmaLgoM3L1kgtLicp2HP5fBJS8JrZKLVIZGVJAVg==}
    engines: {node: '>=6.9.0'}

  '@babel/core@7.27.4':
    resolution: {integrity: sha512-bXYxrXFubeYdvB0NhD/NBB3Qi6aZeV20GOWVI47t2dkecCEoneR4NPVcb7abpXDEvejgrUfFtG6vG/zxAKmg+g==}
    engines: {node: '>=6.9.0'}

  '@babel/generator@7.27.5':
    resolution: {integrity: sha512-ZGhA37l0e/g2s1Cnzdix0O3aLYm66eF8aufiVteOgnwxgnRP8GoyMj7VWsgWnQbVKXyge7hqrFh2K2TQM6t1Hw==}
    engines: {node: '>=6.9.0'}

  '@babel/helper-compilation-targets@7.27.2':
    resolution: {integrity: sha512-2+1thGUUWWjLTYTHZWK1n8Yga0ijBz1XAhUXcKy81rd5g6yh7hGqMp45v7cadSbEHc9G3OTv45SyneRN3ps4DQ==}
    engines: {node: '>=6.9.0'}

  '@babel/helper-module-imports@7.27.1':
    resolution: {integrity: sha512-0gSFWUPNXNopqtIPQvlD5WgXYI5GY2kP2cCvoT8kczjbfcfuIljTbcWrulD1CIPIX2gt1wghbDy08yE1p+/r3w==}
    engines: {node: '>=6.9.0'}

  '@babel/helper-module-transforms@7.27.3':
    resolution: {integrity: sha512-dSOvYwvyLsWBeIRyOeHXp5vPj5l1I011r52FM1+r1jCERv+aFXYk4whgQccYEGYxK2H3ZAIA8nuPkQ0HaUo3qg==}
    engines: {node: '>=6.9.0'}
    peerDependencies:
      '@babel/core': ^7.0.0

  '@babel/helper-plugin-utils@7.27.1':
    resolution: {integrity: sha512-1gn1Up5YXka3YYAHGKpbideQ5Yjf1tDa9qYcgysz+cNCXukyLl6DjPXhD3VRwSb8c0J9tA4b2+rHEZtc6R0tlw==}
    engines: {node: '>=6.9.0'}

  '@babel/helper-string-parser@7.27.1':
    resolution: {integrity: sha512-qMlSxKbpRlAridDExk92nSobyDdpPijUq2DW6oDnUqd0iOGxmQjyqhMIihI9+zv4LPyZdRje2cavWPbCbWm3eA==}
    engines: {node: '>=6.9.0'}

  '@babel/helper-validator-identifier@7.27.1':
    resolution: {integrity: sha512-D2hP9eA+Sqx1kBZgzxZh0y1trbuU+JoDkiEwqhQ36nodYqJwyEIhPSdMNd7lOm/4io72luTPWH20Yda0xOuUow==}
    engines: {node: '>=6.9.0'}

  '@babel/helper-validator-option@7.27.1':
    resolution: {integrity: sha512-YvjJow9FxbhFFKDSuFnVCe2WxXk1zWc22fFePVNEaWJEu8IrZVlda6N0uHwzZrUM1il7NC9Mlp4MaJYbYd9JSg==}
    engines: {node: '>=6.9.0'}

  '@babel/helpers@7.27.6':
    resolution: {integrity: sha512-muE8Tt8M22638HU31A3CgfSUciwz1fhATfoVai05aPXGor//CdWDCbnlY1yvBPo07njuVOCNGCSp/GTt12lIug==}
    engines: {node: '>=6.9.0'}

  '@babel/parser@7.27.5':
    resolution: {integrity: sha512-OsQd175SxWkGlzbny8J3K8TnnDD0N3lrIUtB92xwyRpzaenGZhxDvxN/JgU00U3CDZNj9tPuDJ5H0WS4Nt3vKg==}
    engines: {node: '>=6.0.0'}
    hasBin: true

  '@babel/plugin-transform-react-jsx-self@7.27.1':
    resolution: {integrity: sha512-6UzkCs+ejGdZ5mFFC/OCUrv028ab2fp1znZmCZjAOBKiBK2jXD1O+BPSfX8X2qjJ75fZBMSnQn3Rq2mrBJK2mw==}
    engines: {node: '>=6.9.0'}
    peerDependencies:
      '@babel/core': ^7.0.0-0

  '@babel/plugin-transform-react-jsx-source@7.27.1':
    resolution: {integrity: sha512-zbwoTsBruTeKB9hSq73ha66iFeJHuaFkUbwvqElnygoNbj/jHRsSeokowZFN3CZ64IvEqcmmkVe89OPXc7ldAw==}
    engines: {node: '>=6.9.0'}
    peerDependencies:
      '@babel/core': ^7.0.0-0

  '@babel/runtime@7.27.6':
    resolution: {integrity: sha512-vbavdySgbTTrmFE+EsiqUTzlOr5bzlnJtUv9PynGCAKvfQqjIXbvFdumPM/GxMDfyuGMJaJAU6TO4zc1Jf1i8Q==}
    engines: {node: '>=6.9.0'}

  '@babel/template@7.27.2':
    resolution: {integrity: sha512-LPDZ85aEJyYSd18/DkjNh4/y1ntkE5KwUHWTiqgRxruuZL2F1yuHligVHLvcHY2vMHXttKFpJn6LwfI7cw7ODw==}
    engines: {node: '>=6.9.0'}

  '@babel/traverse@7.27.4':
    resolution: {integrity: sha512-oNcu2QbHqts9BtOWJosOVJapWjBDSxGCpFvikNR5TGDYDQf3JwpIoMzIKrvfoti93cLfPJEG4tH9SPVeyCGgdA==}
    engines: {node: '>=6.9.0'}

  '@babel/types@7.27.6':
    resolution: {integrity: sha512-ETyHEk2VHHvl9b9jZP5IHPavHYk57EhanlRRuae9XCpb/j5bDCbPPMOBfCWhnl/7EDJz0jEMCi/RhccCE8r1+Q==}
    engines: {node: '>=6.9.0'}

  '@csstools/color-helpers@5.0.2':
    resolution: {integrity: sha512-JqWH1vsgdGcw2RR6VliXXdA0/59LttzlU8UlRT/iUUsEeWfYq8I+K0yhihEUTTHLRm1EXvpsCx3083EU15ecsA==}
    engines: {node: '>=18'}

  '@csstools/css-calc@2.1.4':
    resolution: {integrity: sha512-3N8oaj+0juUw/1H3YwmDDJXCgTB1gKU6Hc/bB502u9zR0q2vd786XJH9QfrKIEgFlZmhZiq6epXl4rHqhzsIgQ==}
    engines: {node: '>=18'}
    peerDependencies:
      '@csstools/css-parser-algorithms': ^3.0.5
      '@csstools/css-tokenizer': ^3.0.4

  '@csstools/css-color-parser@3.0.10':
    resolution: {integrity: sha512-TiJ5Ajr6WRd1r8HSiwJvZBiJOqtH86aHpUjq5aEKWHiII2Qfjqd/HCWKPOW8EP4vcspXbHnXrwIDlu5savQipg==}
    engines: {node: '>=18'}
    peerDependencies:
      '@csstools/css-parser-algorithms': ^3.0.5
      '@csstools/css-tokenizer': ^3.0.4

  '@csstools/css-parser-algorithms@3.0.5':
    resolution: {integrity: sha512-DaDeUkXZKjdGhgYaHNJTV9pV7Y9B3b644jCLs9Upc3VeNGg6LWARAT6O+Q+/COo+2gg/bM5rhpMAtf70WqfBdQ==}
    engines: {node: '>=18'}
    peerDependencies:
      '@csstools/css-tokenizer': ^3.0.4

  '@csstools/css-tokenizer@3.0.4':
    resolution: {integrity: sha512-Vd/9EVDiu6PPJt9yAh6roZP6El1xHrdvIVGjyBsHR0RYwNHgL7FJPyIIW4fANJNG6FtyZfvlRPpFI4ZM/lubvw==}
    engines: {node: '>=18'}

  '@dnd-kit/accessibility@3.1.1':
    resolution: {integrity: sha512-2P+YgaXF+gRsIihwwY1gCsQSYnu9Zyj2py8kY5fFvUM1qm2WA2u639R6YNVfU4GWr+ZM5mqEsfHZZLoRONbemw==}
    peerDependencies:
      react: '>=16.8.0'

  '@dnd-kit/core@6.3.1':
    resolution: {integrity: sha512-xkGBRQQab4RLwgXxoqETICr6S5JlogafbhNsidmrkVv2YRs5MLwpjoF2qpiGjQt8S9AoxtIV603s0GIUpY5eYQ==}
    peerDependencies:
      react: '>=16.8.0'
      react-dom: '>=16.8.0'

  '@dnd-kit/sortable@10.0.0':
    resolution: {integrity: sha512-+xqhmIIzvAYMGfBYYnbKuNicfSsk4RksY2XdmJhT+HAC01nix6fHCztU68jooFiMUB01Ky3F0FyOvhG/BZrWkg==}
    peerDependencies:
      '@dnd-kit/core': ^6.3.0
      react: '>=16.8.0'

  '@dnd-kit/utilities@3.2.2':
    resolution: {integrity: sha512-+MKAJEOfaBe5SmV6t34p80MMKhjvUz0vRrvVJbPT0WElzaOJ/1xs+D+KDv+tD/NE5ujfrChEcshd4fLn0wpiqg==}
    peerDependencies:
      react: '>=16.8.0'

  '@esbuild/aix-ppc64@0.25.5':
    resolution: {integrity: sha512-9o3TMmpmftaCMepOdA5k/yDw8SfInyzWWTjYTFCX3kPSDJMROQTb8jg+h9Cnwnmm1vOzvxN7gIfB5V2ewpjtGA==}
    engines: {node: '>=18'}
    cpu: [ppc64]
    os: [aix]

  '@esbuild/android-arm64@0.25.5':
    resolution: {integrity: sha512-VGzGhj4lJO+TVGV1v8ntCZWJktV7SGCs3Pn1GRWI1SBFtRALoomm8k5E9Pmwg3HOAal2VDc2F9+PM/rEY6oIDg==}
    engines: {node: '>=18'}
    cpu: [arm64]
    os: [android]

  '@esbuild/android-arm@0.25.5':
    resolution: {integrity: sha512-AdJKSPeEHgi7/ZhuIPtcQKr5RQdo6OO2IL87JkianiMYMPbCtot9fxPbrMiBADOWWm3T2si9stAiVsGbTQFkbA==}
    engines: {node: '>=18'}
    cpu: [arm]
    os: [android]

  '@esbuild/android-x64@0.25.5':
    resolution: {integrity: sha512-D2GyJT1kjvO//drbRT3Hib9XPwQeWd9vZoBJn+bu/lVsOZ13cqNdDeqIF/xQ5/VmWvMduP6AmXvylO/PIc2isw==}
    engines: {node: '>=18'}
    cpu: [x64]
    os: [android]

  '@esbuild/darwin-arm64@0.25.5':
    resolution: {integrity: sha512-GtaBgammVvdF7aPIgH2jxMDdivezgFu6iKpmT+48+F8Hhg5J/sfnDieg0aeG/jfSvkYQU2/pceFPDKlqZzwnfQ==}
    engines: {node: '>=18'}
    cpu: [arm64]
    os: [darwin]

  '@esbuild/darwin-x64@0.25.5':
    resolution: {integrity: sha512-1iT4FVL0dJ76/q1wd7XDsXrSW+oLoquptvh4CLR4kITDtqi2e/xwXwdCVH8hVHU43wgJdsq7Gxuzcs6Iq/7bxQ==}
    engines: {node: '>=18'}
    cpu: [x64]
    os: [darwin]

  '@esbuild/freebsd-arm64@0.25.5':
    resolution: {integrity: sha512-nk4tGP3JThz4La38Uy/gzyXtpkPW8zSAmoUhK9xKKXdBCzKODMc2adkB2+8om9BDYugz+uGV7sLmpTYzvmz6Sw==}
    engines: {node: '>=18'}
    cpu: [arm64]
    os: [freebsd]

  '@esbuild/freebsd-x64@0.25.5':
    resolution: {integrity: sha512-PrikaNjiXdR2laW6OIjlbeuCPrPaAl0IwPIaRv+SMV8CiM8i2LqVUHFC1+8eORgWyY7yhQY+2U2fA55mBzReaw==}
    engines: {node: '>=18'}
    cpu: [x64]
    os: [freebsd]

  '@esbuild/linux-arm64@0.25.5':
    resolution: {integrity: sha512-Z9kfb1v6ZlGbWj8EJk9T6czVEjjq2ntSYLY2cw6pAZl4oKtfgQuS4HOq41M/BcoLPzrUbNd+R4BXFyH//nHxVg==}
    engines: {node: '>=18'}
    cpu: [arm64]
    os: [linux]

  '@esbuild/linux-arm@0.25.5':
    resolution: {integrity: sha512-cPzojwW2okgh7ZlRpcBEtsX7WBuqbLrNXqLU89GxWbNt6uIg78ET82qifUy3W6OVww6ZWobWub5oqZOVtwolfw==}
    engines: {node: '>=18'}
    cpu: [arm]
    os: [linux]

  '@esbuild/linux-ia32@0.25.5':
    resolution: {integrity: sha512-sQ7l00M8bSv36GLV95BVAdhJ2QsIbCuCjh/uYrWiMQSUuV+LpXwIqhgJDcvMTj+VsQmqAHL2yYaasENvJ7CDKA==}
    engines: {node: '>=18'}
    cpu: [ia32]
    os: [linux]

  '@esbuild/linux-loong64@0.25.5':
    resolution: {integrity: sha512-0ur7ae16hDUC4OL5iEnDb0tZHDxYmuQyhKhsPBV8f99f6Z9KQM02g33f93rNH5A30agMS46u2HP6qTdEt6Q1kg==}
    engines: {node: '>=18'}
    cpu: [loong64]
    os: [linux]

  '@esbuild/linux-mips64el@0.25.5':
    resolution: {integrity: sha512-kB/66P1OsHO5zLz0i6X0RxlQ+3cu0mkxS3TKFvkb5lin6uwZ/ttOkP3Z8lfR9mJOBk14ZwZ9182SIIWFGNmqmg==}
    engines: {node: '>=18'}
    cpu: [mips64el]
    os: [linux]

  '@esbuild/linux-ppc64@0.25.5':
    resolution: {integrity: sha512-UZCmJ7r9X2fe2D6jBmkLBMQetXPXIsZjQJCjgwpVDz+YMcS6oFR27alkgGv3Oqkv07bxdvw7fyB71/olceJhkQ==}
    engines: {node: '>=18'}
    cpu: [ppc64]
    os: [linux]

  '@esbuild/linux-riscv64@0.25.5':
    resolution: {integrity: sha512-kTxwu4mLyeOlsVIFPfQo+fQJAV9mh24xL+y+Bm6ej067sYANjyEw1dNHmvoqxJUCMnkBdKpvOn0Ahql6+4VyeA==}
    engines: {node: '>=18'}
    cpu: [riscv64]
    os: [linux]

  '@esbuild/linux-s390x@0.25.5':
    resolution: {integrity: sha512-K2dSKTKfmdh78uJ3NcWFiqyRrimfdinS5ErLSn3vluHNeHVnBAFWC8a4X5N+7FgVE1EjXS1QDZbpqZBjfrqMTQ==}
    engines: {node: '>=18'}
    cpu: [s390x]
    os: [linux]

  '@esbuild/linux-x64@0.25.5':
    resolution: {integrity: sha512-uhj8N2obKTE6pSZ+aMUbqq+1nXxNjZIIjCjGLfsWvVpy7gKCOL6rsY1MhRh9zLtUtAI7vpgLMK6DxjO8Qm9lJw==}
    engines: {node: '>=18'}
    cpu: [x64]
    os: [linux]

  '@esbuild/netbsd-arm64@0.25.5':
    resolution: {integrity: sha512-pwHtMP9viAy1oHPvgxtOv+OkduK5ugofNTVDilIzBLpoWAM16r7b/mxBvfpuQDpRQFMfuVr5aLcn4yveGvBZvw==}
    engines: {node: '>=18'}
    cpu: [arm64]
    os: [netbsd]

  '@esbuild/netbsd-x64@0.25.5':
    resolution: {integrity: sha512-WOb5fKrvVTRMfWFNCroYWWklbnXH0Q5rZppjq0vQIdlsQKuw6mdSihwSo4RV/YdQ5UCKKvBy7/0ZZYLBZKIbwQ==}
    engines: {node: '>=18'}
    cpu: [x64]
    os: [netbsd]

  '@esbuild/openbsd-arm64@0.25.5':
    resolution: {integrity: sha512-7A208+uQKgTxHd0G0uqZO8UjK2R0DDb4fDmERtARjSHWxqMTye4Erz4zZafx7Di9Cv+lNHYuncAkiGFySoD+Mw==}
    engines: {node: '>=18'}
    cpu: [arm64]
    os: [openbsd]

  '@esbuild/openbsd-x64@0.25.5':
    resolution: {integrity: sha512-G4hE405ErTWraiZ8UiSoesH8DaCsMm0Cay4fsFWOOUcz8b8rC6uCvnagr+gnioEjWn0wC+o1/TAHt+It+MpIMg==}
    engines: {node: '>=18'}
    cpu: [x64]
    os: [openbsd]

  '@esbuild/sunos-x64@0.25.5':
    resolution: {integrity: sha512-l+azKShMy7FxzY0Rj4RCt5VD/q8mG/e+mDivgspo+yL8zW7qEwctQ6YqKX34DTEleFAvCIUviCFX1SDZRSyMQA==}
    engines: {node: '>=18'}
    cpu: [x64]
    os: [sunos]

  '@esbuild/win32-arm64@0.25.5':
    resolution: {integrity: sha512-O2S7SNZzdcFG7eFKgvwUEZ2VG9D/sn/eIiz8XRZ1Q/DO5a3s76Xv0mdBzVM5j5R639lXQmPmSo0iRpHqUUrsxw==}
    engines: {node: '>=18'}
    cpu: [arm64]
    os: [win32]

  '@esbuild/win32-ia32@0.25.5':
    resolution: {integrity: sha512-onOJ02pqs9h1iMJ1PQphR+VZv8qBMQ77Klcsqv9CNW2w6yLqoURLcgERAIurY6QE63bbLuqgP9ATqajFLK5AMQ==}
    engines: {node: '>=18'}
    cpu: [ia32]
    os: [win32]

  '@esbuild/win32-x64@0.25.5':
    resolution: {integrity: sha512-TXv6YnJ8ZMVdX+SXWVBo/0p8LTcrUYngpWjvm91TMjjBQii7Oz11Lw5lbDV5Y0TzuhSJHwiH4hEtC1I42mMS0g==}
    engines: {node: '>=18'}
    cpu: [x64]
    os: [win32]

  '@eslint-community/eslint-utils@4.7.0':
    resolution: {integrity: sha512-dyybb3AcajC7uha6CvhdVRJqaKyn7w2YKqKyAN37NKYgZT36w+iRb0Dymmc5qEJ549c/S31cMMSFd75bteCpCw==}
    engines: {node: ^12.22.0 || ^14.17.0 || >=16.0.0}
    peerDependencies:
      eslint: ^6.0.0 || ^7.0.0 || >=8.0.0

  '@eslint-community/regexpp@4.12.1':
    resolution: {integrity: sha512-CCZCDJuduB9OUkFkY2IgppNZMi2lBQgD2qzwXkEia16cge2pijY/aXi96CJMquDMn3nJdlPV1A5KrJEXwfLNzQ==}
    engines: {node: ^12.0.0 || ^14.0.0 || >=16.0.0}

  '@eslint/config-array@0.20.1':
    resolution: {integrity: sha512-OL0RJzC/CBzli0DrrR31qzj6d6i6Mm3HByuhflhl4LOBiWxN+3i6/t/ZQQNii4tjksXi8r2CRW1wMpWA2ULUEw==}
    engines: {node: ^18.18.0 || ^20.9.0 || >=21.1.0}

  '@eslint/config-helpers@0.2.3':
    resolution: {integrity: sha512-u180qk2Um1le4yf0ruXH3PYFeEZeYC3p/4wCTKrr2U1CmGdzGi3KtY0nuPDH48UJxlKCC5RDzbcbh4X0XlqgHg==}
    engines: {node: ^18.18.0 || ^20.9.0 || >=21.1.0}

  '@eslint/core@0.14.0':
    resolution: {integrity: sha512-qIbV0/JZr7iSDjqAc60IqbLdsj9GDt16xQtWD+B78d/HAlvysGdZZ6rpJHGAc2T0FQx1X6thsSPdnoiGKdNtdg==}
    engines: {node: ^18.18.0 || ^20.9.0 || >=21.1.0}

  '@eslint/core@0.15.0':
    resolution: {integrity: sha512-b7ePw78tEWWkpgZCDYkbqDOP8dmM6qe+AOC6iuJqlq1R/0ahMAeH3qynpnqKFGkMltrp44ohV4ubGyvLX28tzw==}
    engines: {node: ^18.18.0 || ^20.9.0 || >=21.1.0}

  '@eslint/eslintrc@3.3.1':
    resolution: {integrity: sha512-gtF186CXhIl1p4pJNGZw8Yc6RlshoePRvE0X91oPGb3vZ8pM3qOS9W9NGPat9LziaBV7XrJWGylNQXkGcnM3IQ==}
    engines: {node: ^18.18.0 || ^20.9.0 || >=21.1.0}

  '@eslint/js@9.29.0':
    resolution: {integrity: sha512-3PIF4cBw/y+1u2EazflInpV+lYsSG0aByVIQzAgb1m1MhHFSbqTyNqtBKHgWf/9Ykud+DhILS9EGkmekVhbKoQ==}
    engines: {node: ^18.18.0 || ^20.9.0 || >=21.1.0}

  '@eslint/object-schema@2.1.6':
    resolution: {integrity: sha512-RBMg5FRL0I0gs51M/guSAj5/e14VQ4tpZnQNWwuDT66P14I43ItmPfIZRhO9fUVIPOAQXU47atlywZ/czoqFPA==}
    engines: {node: ^18.18.0 || ^20.9.0 || >=21.1.0}

  '@eslint/plugin-kit@0.3.2':
    resolution: {integrity: sha512-4SaFZCNfJqvk/kenHpI8xvN42DMaoycy4PzKc5otHxRswww1kAt82OlBuwRVLofCACCTZEcla2Ydxv8scMXaTg==}
    engines: {node: ^18.18.0 || ^20.9.0 || >=21.1.0}

  '@humanfs/core@0.19.1':
    resolution: {integrity: sha512-5DyQ4+1JEUzejeK1JGICcideyfUbGixgS9jNgex5nqkW+cY7WZhxBigmieN5Qnw9ZosSNVC9KQKyb+GUaGyKUA==}
    engines: {node: '>=18.18.0'}

  '@humanfs/node@0.16.6':
    resolution: {integrity: sha512-YuI2ZHQL78Q5HbhDiBA1X4LmYdXCKCMQIfw0pw7piHJwyREFebJUvrQN4cMssyES6x+vfUbx1CIpaQUKYdQZOw==}
    engines: {node: '>=18.18.0'}

  '@humanwhocodes/module-importer@1.0.1':
    resolution: {integrity: sha512-bxveV4V8v5Yb4ncFTT3rPSgZBOpCkjfK0y4oVVVJwIuDVBRMDXrPyXRL988i5ap9m9bnyEEjWfm5WkBmtffLfA==}
    engines: {node: '>=12.22'}

  '@humanwhocodes/retry@0.3.1':
    resolution: {integrity: sha512-JBxkERygn7Bv/GbN5Rv8Ul6LVknS+5Bp6RgDC/O8gEBU/yeH5Ui5C/OlWrTb6qct7LjjfT6Re2NxB0ln0yYybA==}
    engines: {node: '>=18.18'}

  '@humanwhocodes/retry@0.4.3':
    resolution: {integrity: sha512-bV0Tgo9K4hfPCek+aMAn81RppFKv2ySDQeMoSZuvTASywNTnVJCArCZE2FWqpvIatKu7VMRLWlR1EazvVhDyhQ==}
    engines: {node: '>=18.18'}

  '@isaacs/fs-minipass@4.0.1':
    resolution: {integrity: sha512-wgm9Ehl2jpeqP3zw/7mo3kRHFp5MEDhqAdwy1fTGkHAwnkGOVsgpvQhL8B5n1qlb01jV3n/bI0ZfZp5lWA1k4w==}
    engines: {node: '>=18.0.0'}

  '@jridgewell/gen-mapping@0.3.8':
    resolution: {integrity: sha512-imAbBGkb+ebQyxKgzv5Hu2nmROxoDOXHh80evxdoXNOrvAnVx7zimzc1Oo5h9RlfV4vPXaE2iM5pOFbvOCClWA==}
    engines: {node: '>=6.0.0'}

  '@jridgewell/resolve-uri@3.1.2':
    resolution: {integrity: sha512-bRISgCIjP20/tbWSPWMEi54QVPRZExkuD9lJL+UIxUKtwVJA8wW1Trb1jMs1RFXo1CBTNZ/5hpC9QvmKWdopKw==}
    engines: {node: '>=6.0.0'}

  '@jridgewell/set-array@1.2.1':
    resolution: {integrity: sha512-R8gLRTZeyp03ymzP/6Lil/28tGeGEzhx1q2k703KGWRAI1VdvPIXdG70VJc2pAMw3NA6JKL5hhFu1sJX0Mnn/A==}
    engines: {node: '>=6.0.0'}

  '@jridgewell/sourcemap-codec@1.5.0':
    resolution: {integrity: sha512-gv3ZRaISU3fjPAgNsriBRqGWQL6quFx04YMPW/zD8XMLsU32mhCCbfbO6KZFLjvYpCZ8zyDEgqsgf+PwPaM7GQ==}

  '@jridgewell/trace-mapping@0.3.25':
    resolution: {integrity: sha512-vNk6aEwybGtawWmy/PzwnGDOjCkLWSD2wqvjGGAgOAwCGWySYXfYoxt00IJkTF+8Lb57DwOb3Aa0o9CApepiYQ==}

  '@nodelib/fs.scandir@2.1.5':
    resolution: {integrity: sha512-vq24Bq3ym5HEQm2NKCr3yXDwjc7vTsEThRDnkp2DK9p1uqLR+DHurm/NOTo0KG7HYHU7eppKZj3MyqYuMBf62g==}
    engines: {node: '>= 8'}

  '@nodelib/fs.stat@2.0.5':
    resolution: {integrity: sha512-RkhPPp2zrqDAQA/2jNhnztcPAlv64XdhIp7a7454A5ovI7Bukxgt7MX7udwAu3zg1DcpPU0rz3VV1SeaqvY4+A==}
    engines: {node: '>= 8'}

  '@nodelib/fs.walk@1.2.8':
    resolution: {integrity: sha512-oGB+UxlgWcgQkgwo8GcEGwemoTFt3FIO9ababBmaGwXIoBKZ+GTy0pP185beGg7Llih/NSHSV2XAs1lnznocSg==}
    engines: {node: '>= 8'}

  '@parcel/watcher-android-arm64@2.5.1':
    resolution: {integrity: sha512-KF8+j9nNbUN8vzOFDpRMsaKBHZ/mcjEjMToVMJOhTozkDonQFFrRcfdLWn6yWKCmJKmdVxSgHiYvTCef4/qcBA==}
    engines: {node: '>= 10.0.0'}
    cpu: [arm64]
    os: [android]

  '@parcel/watcher-darwin-arm64@2.5.1':
    resolution: {integrity: sha512-eAzPv5osDmZyBhou8PoF4i6RQXAfeKL9tjb3QzYuccXFMQU0ruIc/POh30ePnaOyD1UXdlKguHBmsTs53tVoPw==}
    engines: {node: '>= 10.0.0'}
    cpu: [arm64]
    os: [darwin]

  '@parcel/watcher-darwin-x64@2.5.1':
    resolution: {integrity: sha512-1ZXDthrnNmwv10A0/3AJNZ9JGlzrF82i3gNQcWOzd7nJ8aj+ILyW1MTxVk35Db0u91oD5Nlk9MBiujMlwmeXZg==}
    engines: {node: '>= 10.0.0'}
    cpu: [x64]
    os: [darwin]

  '@parcel/watcher-freebsd-x64@2.5.1':
    resolution: {integrity: sha512-SI4eljM7Flp9yPuKi8W0ird8TI/JK6CSxju3NojVI6BjHsTyK7zxA9urjVjEKJ5MBYC+bLmMcbAWlZ+rFkLpJQ==}
    engines: {node: '>= 10.0.0'}
    cpu: [x64]
    os: [freebsd]

  '@parcel/watcher-linux-arm-glibc@2.5.1':
    resolution: {integrity: sha512-RCdZlEyTs8geyBkkcnPWvtXLY44BCeZKmGYRtSgtwwnHR4dxfHRG3gR99XdMEdQ7KeiDdasJwwvNSF5jKtDwdA==}
    engines: {node: '>= 10.0.0'}
    cpu: [arm]
    os: [linux]

  '@parcel/watcher-linux-arm-musl@2.5.1':
    resolution: {integrity: sha512-6E+m/Mm1t1yhB8X412stiKFG3XykmgdIOqhjWj+VL8oHkKABfu/gjFj8DvLrYVHSBNC+/u5PeNrujiSQ1zwd1Q==}
    engines: {node: '>= 10.0.0'}
    cpu: [arm]
    os: [linux]

  '@parcel/watcher-linux-arm64-glibc@2.5.1':
    resolution: {integrity: sha512-LrGp+f02yU3BN9A+DGuY3v3bmnFUggAITBGriZHUREfNEzZh/GO06FF5u2kx8x+GBEUYfyTGamol4j3m9ANe8w==}
    engines: {node: '>= 10.0.0'}
    cpu: [arm64]
    os: [linux]

  '@parcel/watcher-linux-arm64-musl@2.5.1':
    resolution: {integrity: sha512-cFOjABi92pMYRXS7AcQv9/M1YuKRw8SZniCDw0ssQb/noPkRzA+HBDkwmyOJYp5wXcsTrhxO0zq1U11cK9jsFg==}
    engines: {node: '>= 10.0.0'}
    cpu: [arm64]
    os: [linux]

  '@parcel/watcher-linux-x64-glibc@2.5.1':
    resolution: {integrity: sha512-GcESn8NZySmfwlTsIur+49yDqSny2IhPeZfXunQi48DMugKeZ7uy1FX83pO0X22sHntJ4Ub+9k34XQCX+oHt2A==}
    engines: {node: '>= 10.0.0'}
    cpu: [x64]
    os: [linux]

  '@parcel/watcher-linux-x64-musl@2.5.1':
    resolution: {integrity: sha512-n0E2EQbatQ3bXhcH2D1XIAANAcTZkQICBPVaxMeaCVBtOpBZpWJuf7LwyWPSBDITb7In8mqQgJ7gH8CILCURXg==}
    engines: {node: '>= 10.0.0'}
    cpu: [x64]
    os: [linux]

  '@parcel/watcher-win32-arm64@2.5.1':
    resolution: {integrity: sha512-RFzklRvmc3PkjKjry3hLF9wD7ppR4AKcWNzH7kXR7GUe0Igb3Nz8fyPwtZCSquGrhU5HhUNDr/mKBqj7tqA2Vw==}
    engines: {node: '>= 10.0.0'}
    cpu: [arm64]
    os: [win32]

  '@parcel/watcher-win32-ia32@2.5.1':
    resolution: {integrity: sha512-c2KkcVN+NJmuA7CGlaGD1qJh1cLfDnQsHjE89E60vUEMlqduHGCdCLJCID5geFVM0dOtA3ZiIO8BoEQmzQVfpQ==}
    engines: {node: '>= 10.0.0'}
    cpu: [ia32]
    os: [win32]

  '@parcel/watcher-win32-x64@2.5.1':
    resolution: {integrity: sha512-9lHBdJITeNR++EvSQVUcaZoWupyHfXe1jZvGZ06O/5MflPcuPLtEphScIBL+AiCWBO46tDSHzWyD0uDmmZqsgA==}
    engines: {node: '>= 10.0.0'}
    cpu: [x64]
    os: [win32]

  '@parcel/watcher@2.5.1':
    resolution: {integrity: sha512-dfUnCxiN9H4ap84DvD2ubjw+3vUNpstxa0TneY/Paat8a3R4uQZDLSvWjmznAY/DoahqTHl9V46HF/Zs3F29pg==}
    engines: {node: '>= 10.0.0'}

  '@remix-run/router@1.23.0':
    resolution: {integrity: sha512-O3rHJzAQKamUz1fvE0Qaw0xSFqsA/yafi2iqeE0pvdFtCO1viYx8QL6f3Ln/aCCTLxs68SLf0KPM9eSeM8yBnA==}
    engines: {node: '>=14.0.0'}

  '@rolldown/pluginutils@1.0.0-beta.11':
    resolution: {integrity: sha512-L/gAA/hyCSuzTF1ftlzUSI/IKr2POHsv1Dd78GfqkR83KMNuswWD61JxGV2L7nRwBBBSDr6R1gCkdTmoN7W4ag==}

  '@rollup/rollup-android-arm-eabi@4.44.0':
    resolution: {integrity: sha512-xEiEE5oDW6tK4jXCAyliuntGR+amEMO7HLtdSshVuhFnKTYoeYMyXQK7pLouAJJj5KHdwdn87bfHAR2nSdNAUA==}
    cpu: [arm]
    os: [android]

  '@rollup/rollup-android-arm64@4.44.0':
    resolution: {integrity: sha512-uNSk/TgvMbskcHxXYHzqwiyBlJ/lGcv8DaUfcnNwict8ba9GTTNxfn3/FAoFZYgkaXXAdrAA+SLyKplyi349Jw==}
    cpu: [arm64]
    os: [android]

  '@rollup/rollup-darwin-arm64@4.44.0':
    resolution: {integrity: sha512-VGF3wy0Eq1gcEIkSCr8Ke03CWT+Pm2yveKLaDvq51pPpZza3JX/ClxXOCmTYYq3us5MvEuNRTaeyFThCKRQhOA==}
    cpu: [arm64]
    os: [darwin]

  '@rollup/rollup-darwin-x64@4.44.0':
    resolution: {integrity: sha512-fBkyrDhwquRvrTxSGH/qqt3/T0w5Rg0L7ZIDypvBPc1/gzjJle6acCpZ36blwuwcKD/u6oCE/sRWlUAcxLWQbQ==}
    cpu: [x64]
    os: [darwin]

  '@rollup/rollup-freebsd-arm64@4.44.0':
    resolution: {integrity: sha512-u5AZzdQJYJXByB8giQ+r4VyfZP+walV+xHWdaFx/1VxsOn6eWJhK2Vl2eElvDJFKQBo/hcYIBg/jaKS8ZmKeNQ==}
    cpu: [arm64]
    os: [freebsd]

  '@rollup/rollup-freebsd-x64@4.44.0':
    resolution: {integrity: sha512-qC0kS48c/s3EtdArkimctY7h3nHicQeEUdjJzYVJYR3ct3kWSafmn6jkNCA8InbUdge6PVx6keqjk5lVGJf99g==}
    cpu: [x64]
    os: [freebsd]

  '@rollup/rollup-linux-arm-gnueabihf@4.44.0':
    resolution: {integrity: sha512-x+e/Z9H0RAWckn4V2OZZl6EmV0L2diuX3QB0uM1r6BvhUIv6xBPL5mrAX2E3e8N8rEHVPwFfz/ETUbV4oW9+lQ==}
    cpu: [arm]
    os: [linux]

  '@rollup/rollup-linux-arm-musleabihf@4.44.0':
    resolution: {integrity: sha512-1exwiBFf4PU/8HvI8s80icyCcnAIB86MCBdst51fwFmH5dyeoWVPVgmQPcKrMtBQ0W5pAs7jBCWuRXgEpRzSCg==}
    cpu: [arm]
    os: [linux]

  '@rollup/rollup-linux-arm64-gnu@4.44.0':
    resolution: {integrity: sha512-ZTR2mxBHb4tK4wGf9b8SYg0Y6KQPjGpR4UWwTFdnmjB4qRtoATZ5dWn3KsDwGa5Z2ZBOE7K52L36J9LueKBdOQ==}
    cpu: [arm64]
    os: [linux]

  '@rollup/rollup-linux-arm64-musl@4.44.0':
    resolution: {integrity: sha512-GFWfAhVhWGd4r6UxmnKRTBwP1qmModHtd5gkraeW2G490BpFOZkFtem8yuX2NyafIP/mGpRJgTJ2PwohQkUY/Q==}
    cpu: [arm64]
    os: [linux]

  '@rollup/rollup-linux-loongarch64-gnu@4.44.0':
    resolution: {integrity: sha512-xw+FTGcov/ejdusVOqKgMGW3c4+AgqrfvzWEVXcNP6zq2ue+lsYUgJ+5Rtn/OTJf7e2CbgTFvzLW2j0YAtj0Gg==}
    cpu: [loong64]
    os: [linux]

  '@rollup/rollup-linux-powerpc64le-gnu@4.44.0':
    resolution: {integrity: sha512-bKGibTr9IdF0zr21kMvkZT4K6NV+jjRnBoVMt2uNMG0BYWm3qOVmYnXKzx7UhwrviKnmK46IKMByMgvpdQlyJQ==}
    cpu: [ppc64]
    os: [linux]

  '@rollup/rollup-linux-riscv64-gnu@4.44.0':
    resolution: {integrity: sha512-vV3cL48U5kDaKZtXrti12YRa7TyxgKAIDoYdqSIOMOFBXqFj2XbChHAtXquEn2+n78ciFgr4KIqEbydEGPxXgA==}
    cpu: [riscv64]
    os: [linux]

  '@rollup/rollup-linux-riscv64-musl@4.44.0':
    resolution: {integrity: sha512-TDKO8KlHJuvTEdfw5YYFBjhFts2TR0VpZsnLLSYmB7AaohJhM8ctDSdDnUGq77hUh4m/djRafw+9zQpkOanE2Q==}
    cpu: [riscv64]
    os: [linux]

  '@rollup/rollup-linux-s390x-gnu@4.44.0':
    resolution: {integrity: sha512-8541GEyktXaw4lvnGp9m84KENcxInhAt6vPWJ9RodsB/iGjHoMB2Pp5MVBCiKIRxrxzJhGCxmNzdu+oDQ7kwRA==}
    cpu: [s390x]
    os: [linux]

  '@rollup/rollup-linux-x64-gnu@4.44.0':
    resolution: {integrity: sha512-iUVJc3c0o8l9Sa/qlDL2Z9UP92UZZW1+EmQ4xfjTc1akr0iUFZNfxrXJ/R1T90h/ILm9iXEY6+iPrmYB3pXKjw==}
    cpu: [x64]
    os: [linux]

  '@rollup/rollup-linux-x64-musl@4.44.0':
    resolution: {integrity: sha512-PQUobbhLTQT5yz/SPg116VJBgz+XOtXt8D1ck+sfJJhuEsMj2jSej5yTdp8CvWBSceu+WW+ibVL6dm0ptG5fcA==}
    cpu: [x64]
    os: [linux]

  '@rollup/rollup-win32-arm64-msvc@4.44.0':
    resolution: {integrity: sha512-M0CpcHf8TWn+4oTxJfh7LQuTuaYeXGbk0eageVjQCKzYLsajWS/lFC94qlRqOlyC2KvRT90ZrfXULYmukeIy7w==}
    cpu: [arm64]
    os: [win32]

  '@rollup/rollup-win32-ia32-msvc@4.44.0':
    resolution: {integrity: sha512-3XJ0NQtMAXTWFW8FqZKcw3gOQwBtVWP/u8TpHP3CRPXD7Pd6s8lLdH3sHWh8vqKCyyiI8xW5ltJScQmBU9j7WA==}
    cpu: [ia32]
    os: [win32]

  '@rollup/rollup-win32-x64-msvc@4.44.0':
    resolution: {integrity: sha512-Q2Mgwt+D8hd5FIPUuPDsvPR7Bguza6yTkJxspDGkZj7tBRn2y4KSWYuIXpftFSjBra76TbKerCV7rgFPQrn+wQ==}
    cpu: [x64]
    os: [win32]

  '@shadcn/ui@0.0.4':
    resolution: {integrity: sha512-0dtu/5ApsOZ24qgaZwtif8jVwqol7a4m1x5AxPuM1k5wxhqU7t/qEfBGtaSki1R8VlbTQfCj5PAlO45NKCa7Gg==}
    hasBin: true

  '@tailwindcss/cli@4.1.10':
    resolution: {integrity: sha512-TuO7IOUpTG1JeqtMQbQXjR4RIhfZ43mor/vpCp3S5X9h0WxUom5NYgxfNO0PiFoLMJ6/eYCelC7KGvUOmqqK6A==}
    hasBin: true

  '@tailwindcss/forms@0.5.10':
    resolution: {integrity: sha512-utI1ONF6uf/pPNO68kmN1b8rEwNXv3czukalo8VtJH8ksIkZXr3Q3VYudZLkCsDd4Wku120uF02hYK25XGPorw==}
    peerDependencies:
      tailwindcss: '>=3.0.0 || >= 3.0.0-alpha.1 || >= 4.0.0-alpha.20 || >= 4.0.0-beta.1'

  '@tailwindcss/node@4.1.10':
    resolution: {integrity: sha512-2ACf1znY5fpRBwRhMgj9ZXvb2XZW8qs+oTfotJ2C5xR0/WNL7UHZ7zXl6s+rUqedL1mNi+0O+WQr5awGowS3PQ==}

  '@tailwindcss/oxide-android-arm64@4.1.10':
    resolution: {integrity: sha512-VGLazCoRQ7rtsCzThaI1UyDu/XRYVyH4/EWiaSX6tFglE+xZB5cvtC5Omt0OQ+FfiIVP98su16jDVHDEIuH4iQ==}
    engines: {node: '>= 10'}
    cpu: [arm64]
    os: [android]

  '@tailwindcss/oxide-darwin-arm64@4.1.10':
    resolution: {integrity: sha512-ZIFqvR1irX2yNjWJzKCqTCcHZbgkSkSkZKbRM3BPzhDL/18idA8uWCoopYA2CSDdSGFlDAxYdU2yBHwAwx8euQ==}
    engines: {node: '>= 10'}
    cpu: [arm64]
    os: [darwin]

  '@tailwindcss/oxide-darwin-x64@4.1.10':
    resolution: {integrity: sha512-eCA4zbIhWUFDXoamNztmS0MjXHSEJYlvATzWnRiTqJkcUteSjO94PoRHJy1Xbwp9bptjeIxxBHh+zBWFhttbrQ==}
    engines: {node: '>= 10'}
    cpu: [x64]
    os: [darwin]

  '@tailwindcss/oxide-freebsd-x64@4.1.10':
    resolution: {integrity: sha512-8/392Xu12R0cc93DpiJvNpJ4wYVSiciUlkiOHOSOQNH3adq9Gi/dtySK7dVQjXIOzlpSHjeCL89RUUI8/GTI6g==}
    engines: {node: '>= 10'}
    cpu: [x64]
    os: [freebsd]

  '@tailwindcss/oxide-linux-arm-gnueabihf@4.1.10':
    resolution: {integrity: sha512-t9rhmLT6EqeuPT+MXhWhlRYIMSfh5LZ6kBrC4FS6/+M1yXwfCtp24UumgCWOAJVyjQwG+lYva6wWZxrfvB+NhQ==}
    engines: {node: '>= 10'}
    cpu: [arm]
    os: [linux]

  '@tailwindcss/oxide-linux-arm64-gnu@4.1.10':
    resolution: {integrity: sha512-3oWrlNlxLRxXejQ8zImzrVLuZ/9Z2SeKoLhtCu0hpo38hTO2iL86eFOu4sVR8cZc6n3z7eRXXqtHJECa6mFOvA==}
    engines: {node: '>= 10'}
    cpu: [arm64]
    os: [linux]

  '@tailwindcss/oxide-linux-arm64-musl@4.1.10':
    resolution: {integrity: sha512-saScU0cmWvg/Ez4gUmQWr9pvY9Kssxt+Xenfx1LG7LmqjcrvBnw4r9VjkFcqmbBb7GCBwYNcZi9X3/oMda9sqQ==}
    engines: {node: '>= 10'}
    cpu: [arm64]
    os: [linux]

  '@tailwindcss/oxide-linux-x64-gnu@4.1.10':
    resolution: {integrity: sha512-/G3ao/ybV9YEEgAXeEg28dyH6gs1QG8tvdN9c2MNZdUXYBaIY/Gx0N6RlJzfLy/7Nkdok4kaxKPHKJUlAaoTdA==}
    engines: {node: '>= 10'}
    cpu: [x64]
    os: [linux]

  '@tailwindcss/oxide-linux-x64-musl@4.1.10':
    resolution: {integrity: sha512-LNr7X8fTiKGRtQGOerSayc2pWJp/9ptRYAa4G+U+cjw9kJZvkopav1AQc5HHD+U364f71tZv6XamaHKgrIoVzA==}
    engines: {node: '>= 10'}
    cpu: [x64]
    os: [linux]

  '@tailwindcss/oxide-wasm32-wasi@4.1.10':
    resolution: {integrity: sha512-d6ekQpopFQJAcIK2i7ZzWOYGZ+A6NzzvQ3ozBvWFdeyqfOZdYHU66g5yr+/HC4ipP1ZgWsqa80+ISNILk+ae/Q==}
    engines: {node: '>=14.0.0'}
    cpu: [wasm32]
    bundledDependencies:
      - '@napi-rs/wasm-runtime'
      - '@emnapi/core'
      - '@emnapi/runtime'
      - '@tybys/wasm-util'
      - '@emnapi/wasi-threads'
      - tslib

  '@tailwindcss/oxide-win32-arm64-msvc@4.1.10':
    resolution: {integrity: sha512-i1Iwg9gRbwNVOCYmnigWCCgow8nDWSFmeTUU5nbNx3rqbe4p0kRbEqLwLJbYZKmSSp23g4N6rCDmm7OuPBXhDA==}
    engines: {node: '>= 10'}
    cpu: [arm64]
    os: [win32]

  '@tailwindcss/oxide-win32-x64-msvc@4.1.10':
    resolution: {integrity: sha512-sGiJTjcBSfGq2DVRtaSljq5ZgZS2SDHSIfhOylkBvHVjwOsodBhnb3HdmiKkVuUGKD0I7G63abMOVaskj1KpOA==}
    engines: {node: '>= 10'}
    cpu: [x64]
    os: [win32]

  '@tailwindcss/oxide@4.1.10':
    resolution: {integrity: sha512-v0C43s7Pjw+B9w21htrQwuFObSkio2aV/qPx/mhrRldbqxbWJK6KizM+q7BF1/1CmuLqZqX3CeYF7s7P9fbA8Q==}
    engines: {node: '>= 10'}

  '@tailwindcss/typography@0.5.16':
    resolution: {integrity: sha512-0wDLwCVF5V3x3b1SGXPCDcdsbDHMBe+lkFzBRaHeLvNi+nrrnZ1lA18u+OTWO8iSWU2GxUOCvlXtDuqftc1oiA==}
    peerDependencies:
      tailwindcss: '>=3.0.0 || insiders || >=4.0.0-alpha.20 || >=4.0.0-beta.1'

  '@tanstack/react-table@8.21.3':
    resolution: {integrity: sha512-5nNMTSETP4ykGegmVkhjcS8tTLW6Vl4axfEGQN3v0zdHYbK4UfoqfPChclTrJ4EoK9QynqAu9oUf8VEmrpZ5Ww==}
    engines: {node: '>=12'}
    peerDependencies:
      react: '>=16.8'
      react-dom: '>=16.8'

  '@tanstack/table-core@8.21.3':
    resolution: {integrity: sha512-ldZXEhOBb8Is7xLs01fR3YEc3DERiz5silj8tnGkFZytt1abEvl/GhUmCE0PMLaMPTa3Jk4HbKmRlHmu+gCftg==}
    engines: {node: '>=12'}

  '@testing-library/dom@10.4.0':
    resolution: {integrity: sha512-pemlzrSESWbdAloYml3bAJMEfNh1Z7EduzqPKprCH5S341frlpYnUEW0H72dLxa6IsYr+mPno20GiSm+h9dEdQ==}
    engines: {node: '>=18'}

  '@testing-library/jest-dom@6.6.3':
    resolution: {integrity: sha512-IteBhl4XqYNkM54f4ejhLRJiZNqcSCoXUOG2CPK7qbD322KjQozM4kHQOfkG2oln9b9HTYqs+Sae8vBATubxxA==}
    engines: {node: '>=14', npm: '>=6', yarn: '>=1'}

  '@testing-library/react@16.3.0':
    resolution: {integrity: sha512-kFSyxiEDwv1WLl2fgsq6pPBbw5aWKrsY2/noi1Id0TK0UParSF62oFQFGHXIyaG4pp2tEub/Zlel+fjjZILDsw==}
    engines: {node: '>=18'}
    peerDependencies:
      '@testing-library/dom': ^10.0.0
      '@types/react': ^18.0.0 || ^19.0.0
      '@types/react-dom': ^18.0.0 || ^19.0.0
      react: ^18.0.0 || ^19.0.0
      react-dom: ^18.0.0 || ^19.0.0
    peerDependenciesMeta:
      '@types/react':
        optional: true
      '@types/react-dom':
        optional: true

  '@testing-library/user-event@14.6.1':
    resolution: {integrity: sha512-vq7fv0rnt+QTXgPxr5Hjc210p6YKq2kmdziLgnsZGgLJ9e6VAShx1pACLuRjd/AS/sr7phAR58OIIpf0LlmQNw==}
    engines: {node: '>=12', npm: '>=6'}
    peerDependencies:
      '@testing-library/dom': '>=7.21.4'

  '@types/aria-query@5.0.4':
    resolution: {integrity: sha512-rfT93uj5s0PRL7EzccGMs3brplhcrghnDoV26NqKhCAS1hVo+WdNsPvE/yb6ilfr5hi2MEk6d5EWJTKdxg8jVw==}

  '@types/babel__core@7.20.5':
    resolution: {integrity: sha512-qoQprZvz5wQFJwMDqeseRXWv3rqMvhgpbXFfVyWhbx9X47POIA6i/+dXefEmZKoAgOaTdaIgNSMqMIU61yRyzA==}

  '@types/babel__generator@7.27.0':
    resolution: {integrity: sha512-ufFd2Xi92OAVPYsy+P4n7/U7e68fex0+Ee8gSG9KX7eo084CWiQ4sdxktvdl0bOPupXtVJPY19zk6EwWqUQ8lg==}

  '@types/babel__template@7.4.4':
    resolution: {integrity: sha512-h/NUaSyG5EyxBIp8YRxo4RMe2/qQgvyowRwVMzhYhBCONbW8PUsg4lkFMrhgZhUe5z3L3MiLDuvyJ/CaPa2A8A==}

  '@types/babel__traverse@7.20.7':
    resolution: {integrity: sha512-dkO5fhS7+/oos4ciWxyEyjWe48zmG6wbCheo/G2ZnHx4fs3EU6YC6UM8rk56gAjNJ9P3MTH2jo5jb92/K6wbng==}

  '@types/chai@5.2.2':
    resolution: {integrity: sha512-8kB30R7Hwqf40JPiKhVzodJs2Qc1ZJ5zuT3uzw5Hq/dhNCl3G3l83jfpdI1e20BP348+fV7VIL/+FxaXkqBmWg==}

  '@types/d3-array@3.2.1':
    resolution: {integrity: sha512-Y2Jn2idRrLzUfAKV2LyRImR+y4oa2AntrgID95SHJxuMUrkNXmanDSed71sRNZysveJVt1hLLemQZIady0FpEg==}

  '@types/d3-color@3.1.3':
    resolution: {integrity: sha512-iO90scth9WAbmgv7ogoq57O9YpKmFBbmoEoCHDB2xMBY0+/KVrqAaCDyCE16dUspeOvIxFFRI+0sEtqDqy2b4A==}

  '@types/d3-ease@3.0.2':
    resolution: {integrity: sha512-NcV1JjO5oDzoK26oMzbILE6HW7uVXOHLQvHshBUW4UMdZGfiY6v5BeQwh9a9tCzv+CeefZQHJt5SRgK154RtiA==}

  '@types/d3-interpolate@3.0.4':
    resolution: {integrity: sha512-mgLPETlrpVV1YRJIglr4Ez47g7Yxjl1lj7YKsiMCb27VJH9W8NVM6Bb9d8kkpG/uAQS5AmbA48q2IAolKKo1MA==}

  '@types/d3-path@3.1.1':
    resolution: {integrity: sha512-VMZBYyQvbGmWyWVea0EHs/BwLgxc+MKi1zLDCONksozI4YJMcTt8ZEuIR4Sb1MMTE8MMW49v0IwI5+b7RmfWlg==}

  '@types/d3-scale@4.0.9':
    resolution: {integrity: sha512-dLmtwB8zkAeO/juAMfnV+sItKjlsw2lKdZVVy6LRr0cBmegxSABiLEpGVmSJJ8O08i4+sGR6qQtb6WtuwJdvVw==}

  '@types/d3-shape@3.1.7':
    resolution: {integrity: sha512-VLvUQ33C+3J+8p+Daf+nYSOsjB4GXp19/S/aGo60m9h1v6XaxjiT82lKVWJCfzhtuZ3yD7i/TPeC/fuKLLOSmg==}

  '@types/d3-time@3.0.4':
    resolution: {integrity: sha512-yuzZug1nkAAaBlBBikKZTgzCeA+k1uy4ZFwWANOfKw5z5LRhV0gNA7gNkKm7HoK+HRN0wX3EkxGk0fpbWhmB7g==}

  '@types/d3-timer@3.0.2':
    resolution: {integrity: sha512-Ps3T8E8dZDam6fUyNiMkekK3XUsaUEik+idO9/YjPtfj2qruF8tFBXS7XhtE4iIXBLxhmLjP3SXpLhVf21I9Lw==}

  '@types/deep-eql@4.0.2':
    resolution: {integrity: sha512-c9h9dVVMigMPc4bwTvC5dxqtqJZwQPePsWjPlpSOnojbor6pGqdk541lfA7AqFQr5pB1BRdq0juY9db81BwyFw==}

  '@types/estree@1.0.8':
    resolution: {integrity: sha512-dWHzHa2WqEXI/O1E9OjrocMTKJl2mSrEolh1Iomrv6U+JuNwaHXsXx9bLu5gG7BUWFIN0skIQJQ/L1rIex4X6w==}

  '@types/json-schema@7.0.15':
    resolution: {integrity: sha512-5+fP8P8MFNC+AyZCDxrB2pkZFPGzqQWUzpSeuuVLvm8VMcorNYavBqoFcxK8bQz4Qsbn4oUEEem4wDLfcysGHA==}

  '@types/node@24.0.3':
    resolution: {integrity: sha512-R4I/kzCYAdRLzfiCabn9hxWfbuHS573x+r0dJMkkzThEa7pbrcDWK+9zu3e7aBOouf+rQAciqPFMnxwr0aWgKg==}

  '@types/react-dom@19.1.6':
    resolution: {integrity: sha512-4hOiT/dwO8Ko0gV1m/TJZYk3y0KBnY9vzDh7W+DH17b2HFSOGgdj33dhihPeuy3l0q23+4e+hoXHV6hCC4dCXw==}
    peerDependencies:
      '@types/react': ^19.0.0

  '@types/react@19.1.8':
    resolution: {integrity: sha512-AwAfQ2Wa5bCx9WP8nZL2uMZWod7J7/JSplxbTmBQ5ms6QpqNYm672H0Vu9ZVKVngQ+ii4R/byguVEUZQyeg44g==}

  '@typescript-eslint/eslint-plugin@8.34.1':
    resolution: {integrity: sha512-STXcN6ebF6li4PxwNeFnqF8/2BNDvBupf2OPx2yWNzr6mKNGF7q49VM00Pz5FaomJyqvbXpY6PhO+T9w139YEQ==}
    engines: {node: ^18.18.0 || ^20.9.0 || >=21.1.0}
    peerDependencies:
      '@typescript-eslint/parser': ^8.34.1
      eslint: ^8.57.0 || ^9.0.0
      typescript: '>=4.8.4 <5.9.0'

  '@typescript-eslint/parser@8.34.1':
    resolution: {integrity: sha512-4O3idHxhyzjClSMJ0a29AcoK0+YwnEqzI6oz3vlRf3xw0zbzt15MzXwItOlnr5nIth6zlY2RENLsOPvhyrKAQA==}
    engines: {node: ^18.18.0 || ^20.9.0 || >=21.1.0}
    peerDependencies:
      eslint: ^8.57.0 || ^9.0.0
      typescript: '>=4.8.4 <5.9.0'

  '@typescript-eslint/project-service@8.34.1':
    resolution: {integrity: sha512-nuHlOmFZfuRwLJKDGQOVc0xnQrAmuq1Mj/ISou5044y1ajGNp2BNliIqp7F2LPQ5sForz8lempMFCovfeS1XoA==}
    engines: {node: ^18.18.0 || ^20.9.0 || >=21.1.0}
    peerDependencies:
      typescript: '>=4.8.4 <5.9.0'

  '@typescript-eslint/scope-manager@8.34.1':
    resolution: {integrity: sha512-beu6o6QY4hJAgL1E8RaXNC071G4Kso2MGmJskCFQhRhg8VOH/FDbC8soP8NHN7e/Hdphwp8G8cE6OBzC8o41ZA==}
    engines: {node: ^18.18.0 || ^20.9.0 || >=21.1.0}

  '@typescript-eslint/tsconfig-utils@8.34.1':
    resolution: {integrity: sha512-K4Sjdo4/xF9NEeA2khOb7Y5nY6NSXBnod87uniVYW9kHP+hNlDV8trUSFeynA2uxWam4gIWgWoygPrv9VMWrYg==}
    engines: {node: ^18.18.0 || ^20.9.0 || >=21.1.0}
    peerDependencies:
      typescript: '>=4.8.4 <5.9.0'

  '@typescript-eslint/type-utils@8.34.1':
    resolution: {integrity: sha512-Tv7tCCr6e5m8hP4+xFugcrwTOucB8lshffJ6zf1mF1TbU67R+ntCc6DzLNKM+s/uzDyv8gLq7tufaAhIBYeV8g==}
    engines: {node: ^18.18.0 || ^20.9.0 || >=21.1.0}
    peerDependencies:
      eslint: ^8.57.0 || ^9.0.0
      typescript: '>=4.8.4 <5.9.0'

  '@typescript-eslint/types@8.34.1':
    resolution: {integrity: sha512-rjLVbmE7HR18kDsjNIZQHxmv9RZwlgzavryL5Lnj2ujIRTeXlKtILHgRNmQ3j4daw7zd+mQgy+uyt6Zo6I0IGA==}
    engines: {node: ^18.18.0 || ^20.9.0 || >=21.1.0}

  '@typescript-eslint/typescript-estree@8.34.1':
    resolution: {integrity: sha512-rjCNqqYPuMUF5ODD+hWBNmOitjBWghkGKJg6hiCHzUvXRy6rK22Jd3rwbP2Xi+R7oYVvIKhokHVhH41BxPV5mA==}
    engines: {node: ^18.18.0 || ^20.9.0 || >=21.1.0}
    peerDependencies:
      typescript: '>=4.8.4 <5.9.0'

  '@typescript-eslint/utils@8.34.1':
    resolution: {integrity: sha512-mqOwUdZ3KjtGk7xJJnLbHxTuWVn3GO2WZZuM+Slhkun4+qthLdXx32C8xIXbO1kfCECb3jIs3eoxK3eryk7aoQ==}
    engines: {node: ^18.18.0 || ^20.9.0 || >=21.1.0}
    peerDependencies:
      eslint: ^8.57.0 || ^9.0.0
      typescript: '>=4.8.4 <5.9.0'

  '@typescript-eslint/visitor-keys@8.34.1':
    resolution: {integrity: sha512-xoh5rJ+tgsRKoXnkBPFRLZ7rjKM0AfVbC68UZ/ECXoDbfggb9RbEySN359acY1vS3qZ0jVTVWzbtfapwm5ztxw==}
    engines: {node: ^18.18.0 || ^20.9.0 || >=21.1.0}

  '@vitejs/plugin-react@4.5.2':
    resolution: {integrity: sha512-QNVT3/Lxx99nMQWJWF7K4N6apUEuT0KlZA3mx/mVaoGj3smm/8rc8ezz15J1pcbcjDK0V15rpHetVfya08r76Q==}
    engines: {node: ^14.18.0 || >=16.0.0}
    peerDependencies:
      vite: ^4.2.0 || ^5.0.0 || ^6.0.0 || ^7.0.0-beta.0

  '@vitest/expect@3.2.4':
    resolution: {integrity: sha512-Io0yyORnB6sikFlt8QW5K7slY4OjqNX9jmJQ02QDda8lyM6B5oNgVWoSoKPac8/kgnCUzuHQKrSLtu/uOqqrig==}

  '@vitest/mocker@3.2.4':
    resolution: {integrity: sha512-46ryTE9RZO/rfDd7pEqFl7etuyzekzEhUbTW3BvmeO/BcCMEgq59BKhek3dXDWgAj4oMK6OZi+vRr1wPW6qjEQ==}
    peerDependencies:
      msw: ^2.4.9
      vite: ^5.0.0 || ^6.0.0 || ^7.0.0-0
    peerDependenciesMeta:
      msw:
        optional: true
      vite:
        optional: true

  '@vitest/pretty-format@3.2.4':
    resolution: {integrity: sha512-IVNZik8IVRJRTr9fxlitMKeJeXFFFN0JaB9PHPGQ8NKQbGpfjlTx9zO4RefN8gp7eqjNy8nyK3NZmBzOPeIxtA==}

  '@vitest/runner@3.2.4':
    resolution: {integrity: sha512-oukfKT9Mk41LreEW09vt45f8wx7DordoWUZMYdY/cyAk7w5TWkTRCNZYF7sX7n2wB7jyGAl74OxgwhPgKaqDMQ==}

  '@vitest/snapshot@3.2.4':
    resolution: {integrity: sha512-dEYtS7qQP2CjU27QBC5oUOxLE/v5eLkGqPE0ZKEIDGMs4vKWe7IjgLOeauHsR0D5YuuycGRO5oSRXnwnmA78fQ==}

  '@vitest/spy@3.2.4':
    resolution: {integrity: sha512-vAfasCOe6AIK70iP5UD11Ac4siNUNJ9i/9PZ3NKx07sG6sUxeag1LWdNrMWeKKYBLlzuK+Gn65Yd5nyL6ds+nw==}

  '@vitest/utils@3.2.4':
    resolution: {integrity: sha512-fB2V0JFrQSMsCo9HiSq3Ezpdv4iYaXRG1Sx8edX3MwxfyNn83mKiGzOcH+Fkxt4MHxr3y42fQi1oeAInqgX2QA==}

  acorn-jsx@5.3.2:
    resolution: {integrity: sha512-rq9s+JNhf0IChjtDXxllJ7g41oZk5SlXtp0LHwyA5cejwn7vKmKp4pPri6YEePv2PU65sAsegbXtIinmDFDXgQ==}
    peerDependencies:
      acorn: ^6.0.0 || ^7.0.0 || ^8.0.0

  acorn@8.15.0:
    resolution: {integrity: sha512-NZyJarBfL7nWwIq+FDL6Zp/yHEhePMNnnJ0y3qfieCrmNvYct8uvtiV41UvlSe6apAfk0fY1FbWx+NwfmpvtTg==}
    engines: {node: '>=0.4.0'}
    hasBin: true

  agent-base@7.1.3:
    resolution: {integrity: sha512-jRR5wdylq8CkOe6hei19GGZnxM6rBGwFl3Bg0YItGDimvjGtAvdZk4Pu6Cl4u4Igsws4a1fd1Vq3ezrhn4KmFw==}
    engines: {node: '>= 14'}

  ajv@6.12.6:
    resolution: {integrity: sha512-j3fVLgvTo527anyYyJOGTYJbG+vnnQYvE0m5mmkc1TK+nxAppkCLMIL0aZ4dblVCNoGShhm+kzE4ZUykBoMg4g==}

  ansi-regex@5.0.1:
    resolution: {integrity: sha512-quJQXlTSUGL2LH9SUXo8VwsY4soanhgo6LNSm84E1LBcE8s3O0wpdiRzyR9z/ZZJMlMWv37qOOb9pdJlMUEKFQ==}
    engines: {node: '>=8'}

  ansi-regex@6.1.0:
    resolution: {integrity: sha512-7HSX4QQb4CspciLpVFwyRe79O3xsIZDDLER21kERQ71oaPodF8jL725AgJMFAYbooIqolJoRLuM81SpeUkpkvA==}
    engines: {node: '>=12'}

  ansi-styles@4.3.0:
    resolution: {integrity: sha512-zbB9rCJAT1rbjiVDb2hqKFHNYLxgtk8NURxZ3IZwD3F6NtxbXZQCnnSi1Lkx+IDohdPlFp222wVALIheZJQSEg==}
    engines: {node: '>=8'}

  ansi-styles@5.2.0:
    resolution: {integrity: sha512-Cxwpt2SfTzTtXcfOlzGEee8O+c+MmUgGrNiBcXnuWxuFJHe6a5Hz7qwhwe5OgaSYI0IJvkLqWX1ASG+cJOkEiA==}
    engines: {node: '>=10'}

  argparse@2.0.1:
    resolution: {integrity: sha512-8+9WqebbFzpX9OR+Wa6O29asIogeRMzcGtAINdpMHHyAg10f05aSFVBbcEqGf/PXw1EjAZ+q2/bEBg3DvurK3Q==}

  aria-query@5.3.0:
    resolution: {integrity: sha512-b0P0sZPKtyu8HkeRAfCq0IfURZK+SuwMjY1UXGBU27wpAiTwQAIlq56IbIO+ytk/JjS1fMR14ee5WBBfKi5J6A==}

  aria-query@5.3.2:
    resolution: {integrity: sha512-COROpnaoap1E2F000S62r6A60uHZnmlvomhfyT2DlTcrY1OrBKn2UhH7qn5wTC9zMvD0AY7csdPSNwKP+7WiQw==}
    engines: {node: '>= 0.4'}

  assertion-error@2.0.1:
    resolution: {integrity: sha512-Izi8RQcffqCeNVgFigKli1ssklIbpHnCYc6AknXGYoB6grJqyeby7jv12JUQgmTAnIDnbck1uxksT4dzN3PWBA==}
    engines: {node: '>=12'}

  autoprefixer@10.4.21:
    resolution: {integrity: sha512-O+A6LWV5LDHSJD3LjHYoNi4VLsj/Whi7k6zG12xTYaU4cQ8oxQGckXNX8cRHK5yOZ/ppVHe0ZBXGzSV9jXdVbQ==}
    engines: {node: ^10 || ^12 || >=14}
    hasBin: true
    peerDependencies:
      postcss: ^8.1.0

  balanced-match@1.0.2:
    resolution: {integrity: sha512-3oSeUO0TMV67hN1AmbXsK4yaqU7tjiHlbxRDZOpH0KW9+CeX4bRAaX0Anxt0tx2MrpRpWwQaPwIlISEJhYU5Pw==}

  base64-js@1.5.1:
    resolution: {integrity: sha512-AKpaYlHn8t4SVbOHCy+b5+KKgvR4vrsD8vbvrbiQJps7fKDTkjkDry6ji0rUJjC0kzbNePLwzxq8iypo41qeWA==}

  bl@5.1.0:
    resolution: {integrity: sha512-tv1ZJHLfTDnXE6tMHv73YgSJaWR2AFuPwMntBe7XL/GBFHnT0CLnsHMogfk5+GzCDC5ZWarSCYaIGATZt9dNsQ==}

  brace-expansion@1.1.12:
    resolution: {integrity: sha512-9T9UjW3r0UW5c1Q7GTwllptXwhvYmEzFhzMfZ9H7FQWt+uZePjZPjBP/W1ZEyZ1twGWom5/56TF4lPcqjnDHcg==}

  brace-expansion@2.0.2:
    resolution: {integrity: sha512-Jt0vHyM+jmUBqojB7E1NIYadt0vI0Qxjxd2TErW94wDz+E2LAm5vKMXXwg6ZZBTHPuUlDgQHKXvjGBdfcF1ZDQ==}

  braces@3.0.3:
    resolution: {integrity: sha512-yQbXgO/OSZVD2IsiLlro+7Hf6Q18EJrKSEsdoMzKePKXct3gvD8oLcOQdIzGupr5Fj+EDe8gO/lxc1BzfMpxvA==}
    engines: {node: '>=8'}

  browserslist@4.25.0:
    resolution: {integrity: sha512-PJ8gYKeS5e/whHBh8xrwYK+dAvEj7JXtz6uTucnMRB8OiGTsKccFekoRrjajPBHV8oOY+2tI4uxeceSimKwMFA==}
    engines: {node: ^6 || ^7 || ^8 || ^9 || ^10 || ^11 || ^12 || >=13.7}
    hasBin: true

  buffer@6.0.3:
    resolution: {integrity: sha512-FTiCpNxtwiZZHEZbcbTIcZjERVICn9yq/pDFkTl95/AxzD1naBctN7YO68riM/gLSDY7sdrMby8hofADYuuqOA==}

  cac@6.7.14:
    resolution: {integrity: sha512-b6Ilus+c3RrdDk+JhLKUAQfzzgLEPy6wcXqS7f/xe1EETvsDP6GORG7SFuOs6cID5YkqchW/LXZbX5bc8j7ZcQ==}
    engines: {node: '>=8'}

  callsites@3.1.0:
    resolution: {integrity: sha512-P8BjAsXvZS+VIDUI11hHCQEv74YT67YUi5JJFNWIqL235sBmjX4+qx9Muvls5ivyNENctx46xQLQ3aTuE7ssaQ==}
    engines: {node: '>=6'}

  caniuse-lite@1.0.30001724:
    resolution: {integrity: sha512-WqJo7p0TbHDOythNTqYujmaJTvtYRZrjpP8TCvH6Vb9CYJerJNKamKzIWOM4BkQatWj9H2lYulpdAQNBe7QhNA==}

  chai@5.2.0:
    resolution: {integrity: sha512-mCuXncKXk5iCLhfhwTc0izo0gtEmpz5CtG2y8GiOINBlMVS6v8TMRc5TaLWKS6692m9+dVVfzgeVxR5UxWHTYw==}
    engines: {node: '>=12'}

  chalk@3.0.0:
    resolution: {integrity: sha512-4D3B6Wf41KOYRFdszmDqMCGq5VV/uMAB273JILmO+3jAlh8X4qDtdtgCR3fxtbLEMzSx22QdhnDcJvu2u1fVwg==}
    engines: {node: '>=8'}

  chalk@4.1.2:
    resolution: {integrity: sha512-oKnbhFyRIXpUuez8iBMmyEa4nbj4IOQyuhc/wy9kY7/WVPcwIO9VA668Pu8RkO7+0G76SLROeyw9CpQ061i4mA==}
    engines: {node: '>=10'}

  chalk@5.2.0:
    resolution: {integrity: sha512-ree3Gqw/nazQAPuJJEy+avdl7QfZMcUvmHIKgEZkGL+xOBzRvup5Hxo6LHuMceSxOabuJLJm5Yp/92R9eMmMvA==}
    engines: {node: ^12.17.0 || ^14.13 || >=16.0.0}

  check-error@2.1.1:
    resolution: {integrity: sha512-OAlb+T7V4Op9OwdkjmguYRqncdlx5JiofwOAUkmTF+jNdHwzTaTs4sRAGpzLF3oOz5xAyDGrPgeIDFQmDOTiJw==}
    engines: {node: '>= 16'}

  chownr@3.0.0:
    resolution: {integrity: sha512-+IxzY9BZOQd/XuYPRmrvEVjF/nqj5kgT4kEq7VofrDoM1MxoRjEWkrCC3EtLi59TVawxTAn+orJwFQcrqEN1+g==}
    engines: {node: '>=18'}

  class-variance-authority@0.7.1:
    resolution: {integrity: sha512-Ka+9Trutv7G8M6WT6SeiRWz792K5qEqIGEGzXKhAE6xOWAY6pPH8U+9IY3oCMv6kqTmLsv7Xh/2w2RigkePMsg==}

  cli-cursor@4.0.0:
    resolution: {integrity: sha512-VGtlMu3x/4DOtIUwEkRezxUZ2lBacNJCHash0N0WeZDBS+7Ux1dm3XWAgWYxLJFMMdOeXMHXorshEFhbMSGelg==}
    engines: {node: ^12.20.0 || ^14.13.1 || >=16.0.0}

  cli-spinners@2.9.2:
    resolution: {integrity: sha512-ywqV+5MmyL4E7ybXgKys4DugZbX0FC6LnwrhjuykIjnK9k8OQacQ7axGKnjDXWNhns0xot3bZI5h55H8yo9cJg==}
    engines: {node: '>=6'}

  clone@1.0.4:
    resolution: {integrity: sha512-JQHZ2QMW6l3aH/j6xCqQThY/9OH4D/9ls34cgkUBiEeocRTU04tHfKPBsUK1PqZCUQM7GiA0IIXJSuXHI64Kbg==}
    engines: {node: '>=0.8'}

  clsx@2.1.1:
    resolution: {integrity: sha512-eYm0QWBtUrBWZWG0d386OGAw16Z995PiOVo2B7bjWSbHedGl5e0ZWaq65kOGgUSNesEIDkB9ISbTg/JK9dhCZA==}
    engines: {node: '>=6'}

  color-convert@2.0.1:
    resolution: {integrity: sha512-RRECPsj7iu/xb5oKYcsFHSppFNnsj/52OVTRKb4zP5onXwVF3zVmmToNcOfGC+CRDpfK/U584fMg38ZHCaElKQ==}
    engines: {node: '>=7.0.0'}

  color-name@1.1.4:
    resolution: {integrity: sha512-dOy+3AuW3a2wNbZHIuMZpTcgjGuLU/uBL/ubcZF9OXbDo8ff4O8yVp5Bf0efS8uEoYo5q4Fx7dY9OgQGXgAsQA==}

  commander@10.0.1:
    resolution: {integrity: sha512-y4Mg2tXshplEbSGzx7amzPwKKOCGuoSRP/CjEdwwk0FOGlUbq6lKuoyDZTNZkmxHdJtp54hdfY/JUrdL7Xfdug==}
    engines: {node: '>=14'}

  concat-map@0.0.1:
    resolution: {integrity: sha512-/Srv4dswyQNBfohGpz9o6Yb3Gz3SrUDqBH5rTuhGR7ahtlbYKnVxw2bCFMRljaA7EXHaXZ8wsHdodFvbkhKmqg==}

  convert-source-map@2.0.0:
    resolution: {integrity: sha512-Kvp459HrV2FEJ1CAsi1Ku+MY3kasH19TFykTz2xWmMeq6bk2NU3XXvfJ+Q61m0xktWwt+1HSYf3JZsTms3aRJg==}

  cross-spawn@7.0.6:
    resolution: {integrity: sha512-uV2QOWP2nWzsy2aMp8aRibhi9dlzF5Hgh5SHaB9OiTGEyDTiJJyx0uy51QXdyWbtAHNua4XJzUKca3OzKUd3vA==}
    engines: {node: '>= 8'}

  css.escape@1.5.1:
    resolution: {integrity: sha512-YUifsXXuknHlUsmlgyY0PKzgPOr7/FjCePfHNt0jxm83wHZi44VDMQ7/fGNkjY3/jV1MC+1CmZbaHzugyeRtpg==}

  cssesc@3.0.0:
    resolution: {integrity: sha512-/Tb/JcjK111nNScGob5MNtsntNM1aCNUDipB/TkwZFhyDrrE47SOx/18wF2bbjgc3ZzCSKW1T5nt5EbFoAz/Vg==}
    engines: {node: '>=4'}
    hasBin: true

  cssstyle@4.5.0:
    resolution: {integrity: sha512-/7gw8TGrvH/0g564EnhgFZogTMVe+lifpB7LWU+PEsiq5o83TUXR3fDbzTRXOJhoJwck5IS9ez3Em5LNMMO2aw==}
    engines: {node: '>=18'}

  csstype@3.1.3:
    resolution: {integrity: sha512-M1uQkMl8rQK/szD0LNhtqxIPLpimGm8sOBwU7lLnCpSbTyY3yeU1Vc7l4KT5zT4s/yOxHH5O7tIuuLOCnLADRw==}

<<<<<<< HEAD
=======
  d3-array@3.2.4:
    resolution: {integrity: sha512-tdQAmyA18i4J7wprpYq8ClcxZy3SC31QMeByyCFyRt7BVHdREQZ5lpzoe5mFEYZUWe+oq8HBvk9JjpibyEV4Jg==}
    engines: {node: '>=12'}

  d3-binarytree@1.0.2:
    resolution: {integrity: sha512-cElUNH+sHu95L04m92pG73t2MEJXKu+GeKUN1TJkFsu93E5W8E9Sc3kHEGJKgenGvj19m6upSn2EunvMgMD2Yw==}

  d3-color@3.1.0:
    resolution: {integrity: sha512-zg/chbXyeBtMQ1LbD/WSoW2DpC3I0mpmPdW+ynRTj/x2DAWYrIY7qeZIHidozwV24m4iavr15lNwIwLxRmOxhA==}
    engines: {node: '>=12'}

  d3-dispatch@3.0.1:
    resolution: {integrity: sha512-rzUyPU/S7rwUflMyLc1ETDeBj0NRuHKKAcvukozwhshr6g6c5d8zh4c2gQjY2bZ0dXeGLWc1PF174P2tVvKhfg==}
    engines: {node: '>=12'}

  d3-drag@3.0.0:
    resolution: {integrity: sha512-pWbUJLdETVA8lQNJecMxoXfH6x+mO2UQo8rSmZ+QqxcbyA3hfeprFgIT//HW2nlHChWeIIMwS2Fq+gEARkhTkg==}
    engines: {node: '>=12'}

  d3-ease@3.0.1:
    resolution: {integrity: sha512-wR/XK3D3XcLIZwpbvQwQ5fK+8Ykds1ip7A2Txe0yxncXSdq1L9skcG7blcedkOX+ZcgxGAmLX1FrRGbADwzi0w==}
    engines: {node: '>=12'}

  d3-force-3d@3.0.6:
    resolution: {integrity: sha512-4tsKHUPLOVkyfEffZo1v6sFHvGFwAIIjt/W8IThbp08DYAsXZck+2pSHEG5W1+gQgEvFLdZkYvmJAbRM2EzMnA==}
    engines: {node: '>=12'}

  d3-format@3.1.0:
    resolution: {integrity: sha512-YyUI6AEuY/Wpt8KWLgZHsIU86atmikuoOmCfommt0LYHiQSPjvX2AcFc38PX0CBpr2RCyZhjex+NS/LPOv6YqA==}
    engines: {node: '>=12'}

  d3-interpolate@3.0.1:
    resolution: {integrity: sha512-3bYs1rOD33uo8aqJfKP3JWPAibgw8Zm2+L9vBKEHJ2Rg+viTR7o5Mmv5mZcieN+FRYaAOWX5SJATX6k1PWz72g==}
    engines: {node: '>=12'}

  d3-octree@1.1.0:
    resolution: {integrity: sha512-F8gPlqpP+HwRPMO/8uOu5wjH110+6q4cgJvgJT6vlpy3BEaDIKlTZrgHKZSp/i1InRpVfh4puY/kvL6MxK930A==}

  d3-path@3.1.0:
    resolution: {integrity: sha512-p3KP5HCf/bvjBSSKuXid6Zqijx7wIfNW+J/maPs+iwR35at5JCbLUT0LzF1cnjbCHWhqzQTIN2Jpe8pRebIEFQ==}
    engines: {node: '>=12'}

  d3-quadtree@3.0.1:
    resolution: {integrity: sha512-04xDrxQTDTCFwP5H6hRhsRcb9xxv2RzkcsygFzmkSIOJy3PeRJP7sNk3VRIbKXcog561P9oU0/rVH6vDROAgUw==}
    engines: {node: '>=12'}

  d3-scale-chromatic@3.1.0:
    resolution: {integrity: sha512-A3s5PWiZ9YCXFye1o246KoscMWqf8BsD9eRiJ3He7C9OBaxKhAd5TFCdEx/7VbKtxxTsu//1mMJFrEt572cEyQ==}
    engines: {node: '>=12'}

  d3-scale@4.0.2:
    resolution: {integrity: sha512-GZW464g1SH7ag3Y7hXjf8RoUuAFIqklOAq3MRl4OaWabTFJY9PN/E1YklhXLh+OQ3fM9yS2nOkCoS+WLZ6kvxQ==}
    engines: {node: '>=12'}

  d3-selection@3.0.0:
    resolution: {integrity: sha512-fmTRWbNMmsmWq6xJV8D19U/gw/bwrHfNXxrIN+HfZgnzqTHp9jOmKMhsTUjXOJnZOdZY9Q28y4yebKzqDKlxlQ==}
    engines: {node: '>=12'}

  d3-shape@3.2.0:
    resolution: {integrity: sha512-SaLBuwGm3MOViRq2ABk3eLoxwZELpH6zhl3FbAoJ7Vm1gofKx6El1Ib5z23NUEhF9AsGl7y+dzLe5Cw2AArGTA==}
    engines: {node: '>=12'}

  d3-time-format@4.1.0:
    resolution: {integrity: sha512-dJxPBlzC7NugB2PDLwo9Q8JiTR3M3e4/XANkreKSUxF8vvXKqm1Yfq4Q5dl8budlunRVlUUaDUgFt7eA8D6NLg==}
    engines: {node: '>=12'}

  d3-time@3.1.0:
    resolution: {integrity: sha512-VqKjzBLejbSMT4IgbmVgDjpkYrNWUYJnbCGo874u7MMKIWsILRX+OpX/gTk8MqjpT1A/c6HY2dCA77ZN0lkQ2Q==}
    engines: {node: '>=12'}

  d3-timer@3.0.1:
    resolution: {integrity: sha512-ndfJ/JxxMd3nw31uyKoY2naivF+r29V+Lc0svZxe1JvvIRmi8hUsrMvdOwgS1o6uBHmiz91geQ0ylPP0aj1VUA==}
    engines: {node: '>=12'}

  d3-transition@3.0.1:
    resolution: {integrity: sha512-ApKvfjsSR6tg06xrL434C0WydLr7JewBB3V+/39RMHsaXTOG0zmt/OAXeng5M5LBm0ojmxJrpomQVZ1aPvBL4w==}
    engines: {node: '>=12'}
    peerDependencies:
      d3-selection: 2 - 3

  d3-zoom@3.0.0:
    resolution: {integrity: sha512-b8AmV3kfQaqWAuacbPuNbL6vahnOJflOhexLzMMNLga62+/nh0JzvJ0aO/5a5MVgUFGS7Hu1P9P03o3fJkDCyw==}
    engines: {node: '>=12'}

>>>>>>> 04d3279d
  data-uri-to-buffer@4.0.1:
    resolution: {integrity: sha512-0R9ikRb668HB7QDxT1vkpuUBtqc53YyAwMwGeUFKRojY/NWKvdZ+9UYtRfGmhqNbRkTSVpMbmyhXipFFv2cb/A==}
    engines: {node: '>= 12'}

  data-urls@5.0.0:
    resolution: {integrity: sha512-ZYP5VBHshaDAiVZxjbRVcFJpc+4xGgT0bK3vzy1HLN8jTO975HEbuYzZJcHoQEY5K1a0z8YayJkyVETa08eNTg==}
    engines: {node: '>=18'}

  debug@4.4.1:
    resolution: {integrity: sha512-KcKCqiftBJcZr++7ykoDIEwSa3XWowTfNPo92BYxjXiyYEVrUQh2aLyhxBCwww+heortUFxEJYcRzosstTEBYQ==}
    engines: {node: '>=6.0'}
    peerDependencies:
      supports-color: '*'
    peerDependenciesMeta:
      supports-color:
        optional: true

  decimal.js-light@2.5.1:
    resolution: {integrity: sha512-qIMFpTMZmny+MMIitAB6D7iVPEorVw6YQRWkvarTkT4tBeSLLiHzcwj6q0MmYSFCiVpiqPJTJEYIrpcPzVEIvg==}

  decimal.js@10.5.0:
    resolution: {integrity: sha512-8vDa8Qxvr/+d94hSh5P3IJwI5t8/c0KsMp+g8bNw9cY2icONa5aPfvKeieW1WlG0WQYwwhJ7mjui2xtiePQSXw==}

  deep-eql@5.0.2:
    resolution: {integrity: sha512-h5k/5U50IJJFpzfL6nO9jaaumfjO/f2NjK/oYB2Djzm4p9L+3T9qWpZqZ2hAbLPuuYq9wrU08WQyBTL5GbPk5Q==}
    engines: {node: '>=6'}

  deep-is@0.1.4:
    resolution: {integrity: sha512-oIPzksmTg4/MriiaYGO+okXDT7ztn/w3Eptv/+gSIdMdKsJo0u4CfYNFJPy+4SKMuCqGw2wxnA+URMg3t8a/bQ==}

  defaults@1.0.4:
    resolution: {integrity: sha512-eFuaLoy/Rxalv2kr+lqMlUnrDWV+3j4pljOIJgLIhI058IQfWJ7vXhyEIHu+HtC738klGALYxOKDO0bQP3tg8A==}

  dequal@2.0.3:
    resolution: {integrity: sha512-0je+qPKHEMohvfRTCEo3CrPG6cAzAYgmzKyxRiYSSDkS6eGJdyVJm7WaYA5ECaAD9wLB2T4EEeymA5aFVcYXCA==}
    engines: {node: '>=6'}

  detect-libc@1.0.3:
    resolution: {integrity: sha512-pGjwhsmsp4kL2RTz08wcOlGN83otlqHeD/Z5T8GXZB+/YcpQ/dgo+lbU8ZsGxV0HIvqqxo9l7mqYwyYMD9bKDg==}
    engines: {node: '>=0.10'}
    hasBin: true

  detect-libc@2.0.4:
    resolution: {integrity: sha512-3UDv+G9CsCKO1WKMGw9fwq/SWJYbI0c5Y7LU1AXYoDdbhE2AHQ6N6Nb34sG8Fj7T5APy8qXDCKuuIHd1BR0tVA==}
    engines: {node: '>=8'}

  dom-accessibility-api@0.5.16:
    resolution: {integrity: sha512-X7BJ2yElsnOJ30pZF4uIIDfBEVgF4XEBxL9Bxhy6dnrm5hkzqmsWHGTiHqRiITNhMyFLyAiWndIJP7Z1NTteDg==}

  dom-accessibility-api@0.6.3:
    resolution: {integrity: sha512-7ZgogeTnjuHbo+ct10G9Ffp0mif17idi0IyWNVA/wcwcm7NPOD/WEHVP3n7n3MhXqxoIYm8d6MuZohYWIZ4T3w==}

  dom-helpers@5.2.1:
    resolution: {integrity: sha512-nRCa7CK3VTrM2NmGkIy4cbK7IZlgBE/PYMn55rrXefr5xXDP0LdtfPnblFDoVdcAfslJ7or6iqAUnx0CCGIWQA==}

  electron-to-chromium@1.5.171:
    resolution: {integrity: sha512-scWpzXEJEMrGJa4Y6m/tVotb0WuvNmasv3wWVzUAeCgKU0ToFOhUW6Z+xWnRQANMYGxN4ngJXIThgBJOqzVPCQ==}

  enhanced-resolve@5.18.1:
    resolution: {integrity: sha512-ZSW3ma5GkcQBIpwZTSRAI8N71Uuwgs93IezB7mf7R60tC8ZbJideoDNKjHn2O9KIlx6rkGTTEk1xUCK2E1Y2Yg==}
    engines: {node: '>=10.13.0'}

  entities@6.0.1:
    resolution: {integrity: sha512-aN97NXWF6AWBTahfVOIrB/NShkzi5H7F9r1s9mD3cDj4Ko5f2qhhVoYMibXF7GlLveb/D2ioWay8lxI97Ven3g==}
    engines: {node: '>=0.12'}

  es-module-lexer@1.7.0:
    resolution: {integrity: sha512-jEQoCwk8hyb2AZziIOLhDqpm5+2ww5uIE6lkO/6jcOCusfk6LhMHpXXfBLXTZ7Ydyt0j4VoUQv6uGNYbdW+kBA==}

  esbuild@0.25.5:
    resolution: {integrity: sha512-P8OtKZRv/5J5hhz0cUAdu/cLuPIKXpQl1R9pZtvmHWQvrAUVd0UNIPT4IB4W3rNOqVO0rlqHmCIbSwxh/c9yUQ==}
    engines: {node: '>=18'}
    hasBin: true

  escalade@3.2.0:
    resolution: {integrity: sha512-WUj2qlxaQtO4g6Pq5c29GTcWGDyd8itL8zTlipgECz3JesAiiOKotd8JU6otB3PACgG6xkJUyVhboMS+bje/jA==}
    engines: {node: '>=6'}

  escape-string-regexp@4.0.0:
    resolution: {integrity: sha512-TtpcNJ3XAzx3Gq8sWRzJaVajRs0uVxA2YAkdb1jm2YkPz4G6egUFAyA3n5vtEIZefPk5Wa4UXbKuS5fKkJWdgA==}
    engines: {node: '>=10'}

  eslint-plugin-react-hooks@5.2.0:
    resolution: {integrity: sha512-+f15FfK64YQwZdJNELETdn5ibXEUQmW1DZL6KXhNnc2heoy/sg9VJJeT7n8TlMWouzWqSWavFkIhHyIbIAEapg==}
    engines: {node: '>=10'}
    peerDependencies:
      eslint: ^3.0.0 || ^4.0.0 || ^5.0.0 || ^6.0.0 || ^7.0.0 || ^8.0.0-0 || ^9.0.0

  eslint-plugin-react-refresh@0.4.20:
    resolution: {integrity: sha512-XpbHQ2q5gUF8BGOX4dHe+71qoirYMhApEPZ7sfhF/dNnOF1UXnCMGZf79SFTBO7Bz5YEIT4TMieSlJBWhP9WBA==}
    peerDependencies:
      eslint: '>=8.40'

  eslint-scope@8.4.0:
    resolution: {integrity: sha512-sNXOfKCn74rt8RICKMvJS7XKV/Xk9kA7DyJr8mJik3S7Cwgy3qlkkmyS2uQB3jiJg6VNdZd/pDBJu0nvG2NlTg==}
    engines: {node: ^18.18.0 || ^20.9.0 || >=21.1.0}

  eslint-visitor-keys@3.4.3:
    resolution: {integrity: sha512-wpc+LXeiyiisxPlEkUzU6svyS1frIO3Mgxj1fdy7Pm8Ygzguax2N3Fa/D/ag1WqbOprdI+uY6wMUl8/a2G+iag==}
    engines: {node: ^12.22.0 || ^14.17.0 || >=16.0.0}

  eslint-visitor-keys@4.2.1:
    resolution: {integrity: sha512-Uhdk5sfqcee/9H/rCOJikYz67o0a2Tw2hGRPOG2Y1R2dg7brRe1uG0yaNQDHu+TO/uQPF/5eCapvYSmHUjt7JQ==}
    engines: {node: ^18.18.0 || ^20.9.0 || >=21.1.0}

  eslint@9.29.0:
    resolution: {integrity: sha512-GsGizj2Y1rCWDu6XoEekL3RLilp0voSePurjZIkxL3wlm5o5EC9VpgaP7lrCvjnkuLvzFBQWB3vWB3K5KQTveQ==}
    engines: {node: ^18.18.0 || ^20.9.0 || >=21.1.0}
    hasBin: true
    peerDependencies:
      jiti: '*'
    peerDependenciesMeta:
      jiti:
        optional: true

  espree@10.4.0:
    resolution: {integrity: sha512-j6PAQ2uUr79PZhBjP5C5fhl8e39FmRnOjsD5lGnWrFU8i2G776tBK7+nP8KuQUTTyAZUwfQqXAgrVH5MbH9CYQ==}
    engines: {node: ^18.18.0 || ^20.9.0 || >=21.1.0}

  esquery@1.6.0:
    resolution: {integrity: sha512-ca9pw9fomFcKPvFLXhBKUK90ZvGibiGOvRJNbjljY7s7uq/5YO4BOzcYtJqExdx99rF6aAcnRxHmcUHcz6sQsg==}
    engines: {node: '>=0.10'}

  esrecurse@4.3.0:
    resolution: {integrity: sha512-KmfKL3b6G+RXvP8N1vr3Tq1kL/oCFgn2NYXEtqP8/L3pKapUA4G8cFVaoF3SU323CD4XypR/ffioHmkti6/Tag==}
    engines: {node: '>=4.0'}

  estraverse@5.3.0:
    resolution: {integrity: sha512-MMdARuVEQziNTeJD8DgMqmhwR11BRQ/cBP+pLtYdSTnf3MIO8fFeiINEbX36ZdNlfU/7A9f3gUw49B3oQsvwBA==}
    engines: {node: '>=4.0'}

  estree-walker@3.0.3:
    resolution: {integrity: sha512-7RUKfXgSMMkzt6ZuXmqapOurLGPPfgj6l9uRZ7lRGolvk0y2yocc35LdcxKC5PQZdn2DMqioAQ2NoWcrTKmm6g==}

  esutils@2.0.3:
    resolution: {integrity: sha512-kVscqXk4OCp68SZ0dkgEKVi6/8ij300KBWTJq32P/dYeWTSwK41WyTxalN1eRmA5Z9UU/LX9D7FWSmV9SAYx6g==}
    engines: {node: '>=0.10.0'}

  eventemitter3@4.0.7:
    resolution: {integrity: sha512-8guHBZCwKnFhYdHr2ysuRWErTwhoN2X8XELRlrRwpmfeY2jjuUN4taQMsULKUVo1K4DvZl+0pgfyoysHxvmvEw==}

  eventsource@2.0.2:
    resolution: {integrity: sha512-IzUmBGPR3+oUG9dUeXynyNmf91/3zUSJg1lCktzKw47OXuhco54U3r9B7O4XX+Rb1Itm9OZ2b0RkTs10bICOxA==}
    engines: {node: '>=12.0.0'}

  execa@7.2.0:
    resolution: {integrity: sha512-UduyVP7TLB5IcAQl+OzLyLcS/l32W/GLg+AhHJ+ow40FOk2U3SAllPwR44v4vmdFwIWqpdwxxpQbF1n5ta9seA==}
    engines: {node: ^14.18.0 || ^16.14.0 || >=18.0.0}

  expect-type@1.2.1:
    resolution: {integrity: sha512-/kP8CAwxzLVEeFrMm4kMmy4CCDlpipyA7MYLVrdJIkV0fYF0UaigQHRsxHiuY/GEea+bh4KSv3TIlgr+2UL6bw==}
    engines: {node: '>=12.0.0'}

  fast-deep-equal@3.1.3:
    resolution: {integrity: sha512-f3qQ9oQy9j2AhBe/H9VC91wLmKBCCU/gDOnKNAYG5hswO7BLKj09Hc5HYNz9cGI++xlpDCIgDaitVs03ATR84Q==}

  fast-equals@5.2.2:
    resolution: {integrity: sha512-V7/RktU11J3I36Nwq2JnZEM7tNm17eBJz+u25qdxBZeCKiX6BkVSZQjwWIr+IobgnZy+ag73tTZgZi7tr0LrBw==}
    engines: {node: '>=6.0.0'}

  fast-glob@3.3.3:
    resolution: {integrity: sha512-7MptL8U0cqcFdzIzwOTHoilX9x5BrNqye7Z/LuC7kCMRio1EMSyqRK3BEAUD7sXRq4iT4AzTVuZdhgQ2TCvYLg==}
    engines: {node: '>=8.6.0'}

  fast-json-stable-stringify@2.1.0:
    resolution: {integrity: sha512-lhd/wF+Lk98HZoTCtlVraHtfh5XYijIjalXck7saUtuanSDyLMxnHhSXEDJqHxD7msR8D0uCmqlkwjCV8xvwHw==}

  fast-levenshtein@2.0.6:
    resolution: {integrity: sha512-DCXu6Ifhqcks7TZKY3Hxp3y6qphY5SJZmrWMDrKcERSOXWQdMhU9Ig/PYrzyw/ul9jOIyh0N4M0tbC5hodg8dw==}

  fastq@1.19.1:
    resolution: {integrity: sha512-GwLTyxkCXjXbxqIhTsMI2Nui8huMPtnxg7krajPJAjnEG/iiOS7i+zCtWGZR9G0NBKbXKh6X9m9UIsYX/N6vvQ==}

  fdir@6.4.6:
    resolution: {integrity: sha512-hiFoqpyZcfNm1yc4u8oWCf9A2c4D3QjCrks3zmoVKVxpQRzmPNar1hUJcBG2RQHvEVGDN+Jm81ZheVLAQMK6+w==}
    peerDependencies:
      picomatch: ^3 || ^4
    peerDependenciesMeta:
      picomatch:
        optional: true

  fetch-blob@3.2.0:
    resolution: {integrity: sha512-7yAQpD2UMJzLi1Dqv7qFYnPbaPx7ZfFK6PiIxQ4PfkGPyNyl2Ugx+a/umUonmKqjhM4DnfbMvdX6otXq83soQQ==}
    engines: {node: ^12.20 || >= 14.13}

  file-entry-cache@8.0.0:
    resolution: {integrity: sha512-XXTUwCvisa5oacNGRP9SfNtYBNAMi+RPwBFmblZEF7N7swHYQS6/Zfk7SRwx4D5j3CH211YNRco1DEMNVfZCnQ==}
    engines: {node: '>=16.0.0'}

  fill-range@7.1.1:
    resolution: {integrity: sha512-YsGpe3WHLK8ZYi4tWDg2Jy3ebRz2rXowDxnld4bkQB00cc/1Zw9AWnC0i9ztDJitivtQvaI9KaLyKrc+hBW0yg==}
    engines: {node: '>=8'}

  find-up@5.0.0:
    resolution: {integrity: sha512-78/PXT1wlLLDgTzDs7sjq9hzz0vXD+zn+7wypEe4fXQxCmdmqfGsEPQxmiCSQI3ajFV91bVSsvNtrJRiW6nGng==}
    engines: {node: '>=10'}

  flat-cache@4.0.1:
    resolution: {integrity: sha512-f7ccFPK3SXFHpx15UIGyRJ/FJQctuKZ0zVuN3frBo4HnK3cay9VEW0R6yPYFHC0AgqhukPzKjq22t5DmAyqGyw==}
    engines: {node: '>=16'}

  flatted@3.3.3:
    resolution: {integrity: sha512-GX+ysw4PBCz0PzosHDepZGANEuFCMLrnRTiEy9McGjmkCQYwRq4A/X786G/fjM/+OjsWSU1ZrY5qyARZmO/uwg==}

  flexlayout-react@0.8.17:
    resolution: {integrity: sha512-F0utJcrIGBpF4btqRYLFOoITQcyFxUp19X4dvFvEceD/CJkRoefV96iN1lDU63t9ystgltmWw7AscgNbKJMlcA==}
    peerDependencies:
      react: ^18.0.0 || ^19.0.0
      react-dom: ^18.0.0 || ^19.0.0

  float-tooltip@1.7.5:
    resolution: {integrity: sha512-/kXzuDnnBqyyWyhDMH7+PfP8J/oXiAavGzcRxASOMRHFuReDtofizLLJsf7nnDLAfEaMW4pVWaXrAjtnglpEkg==}
    engines: {node: '>=12'}

  force-graph@1.49.6:
    resolution: {integrity: sha512-o3uZ22YMvRwcS4RZ5lMQE5mCsQ5w1AzR4bPlQ1cThqgAxRrzOO4mGOaeNGTAkGGQwL6f7RIBCaxPNtvkbgAykw==}
    engines: {node: '>=12'}

  formdata-polyfill@4.0.10:
    resolution: {integrity: sha512-buewHzMvYL29jdeQTVILecSaZKnt/RJWjoZCF5OW60Z67/GmSLBkOFM7qh1PI3zFNtJbaZL5eQu1vLfazOwj4g==}
    engines: {node: '>=12.20.0'}

  fraction.js@4.3.7:
    resolution: {integrity: sha512-ZsDfxO51wGAXREY55a7la9LScWpwv9RxIrYABrlvOFBlH/ShPnrtsXeuUIfXKKOVicNxQ+o8JTbJvjS4M89yew==}

  fs-extra@11.3.0:
    resolution: {integrity: sha512-Z4XaCL6dUDHfP/jT25jJKMmtxvuwbkrD1vNSMFlo9lNLY2c5FHYSQgHPRZUjAB26TpDEoW9HCOgplrdbaPV/ew==}
    engines: {node: '>=14.14'}

  fsevents@2.3.3:
    resolution: {integrity: sha512-5xoDfX+fL7faATnagmWPpbFtwh/R77WmMMqqHGS65C3vvB0YHrgF+B1YmZ3441tMj5n63k0212XNoJwzlhffQw==}
    engines: {node: ^8.16.0 || ^10.6.0 || >=11.0.0}
    os: [darwin]

  gensync@1.0.0-beta.2:
    resolution: {integrity: sha512-3hN7NaskYvMDLQY55gnW3NQ+mesEAepTqlg+VEbj7zzqEMBVNhzcGYYeqFo/TlYz6eQiFcp1HcsCZO+nGgS8zg==}
    engines: {node: '>=6.9.0'}

  get-stream@6.0.1:
    resolution: {integrity: sha512-ts6Wi+2j3jQjqi70w5AlN8DFnkSwC+MqmxEzdEALB2qXZYV3X/b1CTfgPLGJNMeAWxdPfU8FO1ms3NUfaHCPYg==}
    engines: {node: '>=10'}

  glob-parent@5.1.2:
    resolution: {integrity: sha512-AOIgSQCepiJYwP3ARnGx+5VnTu2HBYdzbGP45eLw1vr3zB3vZLeyed1sC9hnbcOc9/SrMyM5RPQrkGz4aS9Zow==}
    engines: {node: '>= 6'}

  glob-parent@6.0.2:
    resolution: {integrity: sha512-XxwI8EOhVQgWp6iDL+3b0r86f4d6AX6zSU55HfB4ydCEuXLXc5FcYeOu+nnGftS4TEju/11rt4KJPTMgbfmv4A==}
    engines: {node: '>=10.13.0'}

  globals@11.12.0:
    resolution: {integrity: sha512-WOBp/EEGUiIsJSp7wcv/y6MO+lV9UoncWqxuFfm8eBwzWNgyfBd6Gz+IeKQ9jCmyhoH99g15M3T+QaVHFjizVA==}
    engines: {node: '>=4'}

  globals@14.0.0:
    resolution: {integrity: sha512-oahGvuMGQlPw/ivIYBjVSrWAfWLBeku5tpPE2fOPLi+WHffIWbuh2tCjhyQhTBPMf5E9jDEH4FOmTYgYwbKwtQ==}
    engines: {node: '>=18'}

  globals@16.2.0:
    resolution: {integrity: sha512-O+7l9tPdHCU320IigZZPj5zmRCFG9xHmx9cU8FqU2Rp+JN714seHV+2S9+JslCpY4gJwU2vOGox0wzgae/MCEg==}
    engines: {node: '>=18'}

  graceful-fs@4.2.11:
    resolution: {integrity: sha512-RbJ5/jmFcNNCcDV5o9eTnBLJ/HszWV0P73bc+Ff4nS/rJj+YaS6IGyiOL0VoBYX+l1Wrl3k63h/KrH+nhJ0XvQ==}

  graphemer@1.4.0:
    resolution: {integrity: sha512-EtKwoO6kxCL9WO5xipiHTZlSzBm7WLT627TqC/uVRd0HKmq8NXyebnNYxDoBi7wt8eTWrUrKXCOVaFq9x1kgag==}

  has-flag@4.0.0:
    resolution: {integrity: sha512-EykJT/Q1KjTWctppgIAgfSO0tKVuZUjhgMr17kqTumMl6Afv3EISleU7qZUzoXDFTAHTDC4NOoG/ZxU3EvlMPQ==}
    engines: {node: '>=8'}

  html-encoding-sniffer@4.0.0:
    resolution: {integrity: sha512-Y22oTqIU4uuPgEemfz7NDJz6OeKf12Lsu+QC+s3BVpda64lTiMYCyGwg5ki4vFxkMwQdeZDl2adZoqUgdFuTgQ==}
    engines: {node: '>=18'}

  http-proxy-agent@7.0.2:
    resolution: {integrity: sha512-T1gkAiYYDWYx3V5Bmyu7HcfcvL7mUrTWiM6yOfa3PIphViJ/gFPbvidQ+veqSOHci/PxBcDabeUNCzpOODJZig==}
    engines: {node: '>= 14'}

  https-proxy-agent@7.0.6:
    resolution: {integrity: sha512-vK9P5/iUfdl95AI+JVyUuIcVtd4ofvtrOr3HNtM2yxC9bnMbEdp3x01OhQNnjb8IJYi38VlTE3mBXwcfvywuSw==}
    engines: {node: '>= 14'}

  human-signals@4.3.1:
    resolution: {integrity: sha512-nZXjEF2nbo7lIw3mgYjItAfgQXog3OjJogSbKa2CQIIvSGWcKgeJnQlNXip6NglNzYH45nSRiEVimMvYL8DDqQ==}
    engines: {node: '>=14.18.0'}

  iconv-lite@0.6.3:
    resolution: {integrity: sha512-4fCk79wshMdzMp2rH06qWrJE4iolqLhCUH+OiuIgU++RB0+94NlDL81atO7GX55uUKueo0txHNtvEyI6D7WdMw==}
    engines: {node: '>=0.10.0'}

  ieee754@1.2.1:
    resolution: {integrity: sha512-dcyqhDvX1C46lXZcVqCpK+FtMRQVdIMN6/Df5js2zouUsqG7I6sFxitIC+7KYK29KdXOLHdu9zL4sFnoVQnqaA==}

  ignore@5.3.2:
    resolution: {integrity: sha512-hsBTNUqQTDwkWtcdYI2i06Y/nUBEsNEDJKjWdigLvegy8kDuJAS8uRlpkkcQpyEXL0Z/pjDy5HBmMjRCJ2gq+g==}
    engines: {node: '>= 4'}

  ignore@7.0.5:
    resolution: {integrity: sha512-Hs59xBNfUIunMFgWAbGX5cq6893IbWg4KnrjbYwX3tx0ztorVgTDA6B2sxf8ejHJ4wz8BqGUMYlnzNBer5NvGg==}
    engines: {node: '>= 4'}

  import-fresh@3.3.1:
    resolution: {integrity: sha512-TR3KfrTZTYLPB6jUjfx6MF9WcWrHL9su5TObK4ZkYgBdWKPOFoSoQIdEuTuR82pmtxH2spWG9h6etwfr1pLBqQ==}
    engines: {node: '>=6'}

  imurmurhash@0.1.4:
    resolution: {integrity: sha512-JmXMZ6wuvDmLiHEml9ykzqO6lwFbof0GG4IkcGaENdCRDDmMVnny7s5HsIgHCbaq0w2MyPhDqkhTUgS2LU2PHA==}
    engines: {node: '>=0.8.19'}

  indent-string@4.0.0:
    resolution: {integrity: sha512-EdDDZu4A2OyIK7Lr/2zG+w5jmbuk1DVBnEwREQvBzspBJkCEbRa8GxU1lghYcaGJCnRWibjDXlq779X1/y5xwg==}
    engines: {node: '>=8'}

  inherits@2.0.4:
    resolution: {integrity: sha512-k/vGaX4/Yla3WzyMCvTQOXYeIHvqOKtnqBduzTHpzpQZzAskKMhZ2K+EnBiSM9zGSoIFeMpXKxa4dYeZIQqewQ==}

  is-extglob@2.1.1:
    resolution: {integrity: sha512-SbKbANkN603Vi4jEZv49LeVJMn4yGwsbzZworEoyEiutsN3nJYdbO36zfhGJ6QEDpOZIFkDtnq5JRxmvl3jsoQ==}
    engines: {node: '>=0.10.0'}

  is-glob@4.0.3:
    resolution: {integrity: sha512-xelSayHH36ZgE7ZWhli7pW34hNbNl8Ojv5KVmkJD4hBdD3th8Tfk9vYasLM+mXWOZhFkgZfxhLSnrwRr4elSSg==}
    engines: {node: '>=0.10.0'}

  is-interactive@2.0.0:
    resolution: {integrity: sha512-qP1vozQRI+BMOPcjFzrjXuQvdak2pHNUMZoeG2eRbiSqyvbEf/wQtEOTOX1guk6E3t36RkaqiSt8A/6YElNxLQ==}
    engines: {node: '>=12'}

  is-number@7.0.0:
    resolution: {integrity: sha512-41Cifkg6e8TylSpdtTpeLVMqvSBEVzTttHvERD741+pnZ8ANv0004MRL43QKPDlK9cGvNp6NZWZUBlbGXYxxng==}
    engines: {node: '>=0.12.0'}

  is-potential-custom-element-name@1.0.1:
    resolution: {integrity: sha512-bCYeRA2rVibKZd+s2625gGnGF/t7DSqDs4dP7CrLA1m7jKWz6pps0LpYLJN8Q64HtmPKJ1hrN3nzPNKFEKOUiQ==}

  is-stream@3.0.0:
    resolution: {integrity: sha512-LnQR4bZ9IADDRSkvpqMGvt/tEJWclzklNgSw48V5EAaAeDd6qGvN8ei6k5p0tvxSR171VmGyHuTiAOfxAbr8kA==}
    engines: {node: ^12.20.0 || ^14.13.1 || >=16.0.0}

  is-unicode-supported@1.3.0:
    resolution: {integrity: sha512-43r2mRvz+8JRIKnWJ+3j8JtjRKZ6GmjzfaE/qiBJnikNnYv/6bagRJ1kUhNk8R5EX/GkobD+r+sfxCPJsiKBLQ==}
    engines: {node: '>=12'}

  isexe@2.0.0:
    resolution: {integrity: sha512-RHxMLp9lnKHGHRng9QFhRCMbYAcVpn69smSGcq3f36xjgVVWThj4qqLbTLlq7Ssj8B+fIQ1EuCEGI2lKsyQeIw==}

  jiti@2.4.2:
    resolution: {integrity: sha512-rg9zJN+G4n2nfJl5MW3BMygZX56zKPNVEYYqq7adpmMh4Jn2QNEwhvQlFy6jPVdcod7txZtKHWnyZiA3a0zP7A==}
    hasBin: true

  js-tokens@4.0.0:
    resolution: {integrity: sha512-RdJUflcE3cUzKiMqQgsCu06FPu9UdIJO0beYbPhHN4k6apgJtifcoCtT9bcxOpYBtpD2kCM6Sbzg4CausW/PKQ==}

  js-tokens@9.0.1:
    resolution: {integrity: sha512-mxa9E9ITFOt0ban3j6L5MpjwegGz6lBQmM1IJkWeBZGcMxto50+eWdjC/52xDbS2vy0k7vIMK0Fe2wfL9OQSpQ==}

  js-yaml@4.1.0:
    resolution: {integrity: sha512-wpxZs9NoxZaJESJGIZTyDEaYpl0FKSA+FB9aJiyemKhMwkxQg63h4T1KJgUGHpTqPDNRcmmYLugrRjJlBtWvRA==}
    hasBin: true

  jsdom@26.1.0:
    resolution: {integrity: sha512-Cvc9WUhxSMEo4McES3P7oK3QaXldCfNWp7pl2NNeiIFlCoLr3kfq9kb1fxftiwk1FLV7CvpvDfonxtzUDeSOPg==}
    engines: {node: '>=18'}
    peerDependencies:
      canvas: ^3.0.0
    peerDependenciesMeta:
      canvas:
        optional: true

  jsesc@3.1.0:
    resolution: {integrity: sha512-/sM3dO2FOzXjKQhJuo0Q173wf2KOo8t4I8vHy6lF9poUp7bKT0/NHE8fPX23PwfhnykfqnC2xRxOnVw5XuGIaA==}
    engines: {node: '>=6'}
    hasBin: true

  json-buffer@3.0.1:
    resolution: {integrity: sha512-4bV5BfR2mqfQTJm+V5tPPdf+ZpuhiIvTuAB5g8kcrXOZpTT/QwwVRWBywX1ozr6lEuPdbHxwaJlm9G6mI2sfSQ==}

  json-schema-traverse@0.4.1:
    resolution: {integrity: sha512-xbbCH5dCYU5T8LcEhhuh7HJ88HXuW3qsI3Y0zOZFKfZEHcpWiHU/Jxzk629Brsab/mMiHQti9wMP+845RPe3Vg==}

  json-stable-stringify-without-jsonify@1.0.1:
    resolution: {integrity: sha512-Bdboy+l7tA3OGW6FjyFHWkP5LuByj1Tk33Ljyq0axyzdk9//JSi2u3fP1QSmd1KNwq6VOKYGlAu87CisVir6Pw==}

  json5@2.2.3:
    resolution: {integrity: sha512-XmOWe7eyHYH14cLdVPoyg+GOH3rYX++KpzrylJwSW98t3Nk+U8XOl8FWKOgwtzdb8lXGf6zYwDUzeHMWfxasyg==}
    engines: {node: '>=6'}
    hasBin: true

  jsonfile@6.1.0:
    resolution: {integrity: sha512-5dgndWOriYSm5cnYaJNhalLNDKOqFwyDB/rr1E9ZsGciGvKPs8R2xYGCacuf3z6K1YKDz182fd+fY3cn3pMqXQ==}

  keyv@4.5.4:
    resolution: {integrity: sha512-oxVHkHR/EJf2CNXnWxRLW6mg7JyCCUcG0DtEGmL2ctUo1PNTin1PUil+r/+4r5MpVgC/fn1kjsx7mjSujKqIpw==}

  kleur@3.0.3:
    resolution: {integrity: sha512-eTIzlVOSUR+JxdDFepEYcBMtZ9Qqdef+rnzWdRZuMbOywu5tO2w2N7rqjoANZ5k9vywhL6Br1VRjUIgTQx4E8w==}
    engines: {node: '>=6'}

  levn@0.4.1:
    resolution: {integrity: sha512-+bT2uH4E5LGE7h/n3evcS/sQlJXCpIp6ym8OWJ5eV6+67Dsql/LaaT7qJBAt2rzfoa/5QBGBhxDix1dMt2kQKQ==}
    engines: {node: '>= 0.8.0'}

  lightningcss-darwin-arm64@1.30.1:
    resolution: {integrity: sha512-c8JK7hyE65X1MHMN+Viq9n11RRC7hgin3HhYKhrMyaXflk5GVplZ60IxyoVtzILeKr+xAJwg6zK6sjTBJ0FKYQ==}
    engines: {node: '>= 12.0.0'}
    cpu: [arm64]
    os: [darwin]

  lightningcss-darwin-x64@1.30.1:
    resolution: {integrity: sha512-k1EvjakfumAQoTfcXUcHQZhSpLlkAuEkdMBsI/ivWw9hL+7FtilQc0Cy3hrx0AAQrVtQAbMI7YjCgYgvn37PzA==}
    engines: {node: '>= 12.0.0'}
    cpu: [x64]
    os: [darwin]

  lightningcss-freebsd-x64@1.30.1:
    resolution: {integrity: sha512-kmW6UGCGg2PcyUE59K5r0kWfKPAVy4SltVeut+umLCFoJ53RdCUWxcRDzO1eTaxf/7Q2H7LTquFHPL5R+Gjyig==}
    engines: {node: '>= 12.0.0'}
    cpu: [x64]
    os: [freebsd]

  lightningcss-linux-arm-gnueabihf@1.30.1:
    resolution: {integrity: sha512-MjxUShl1v8pit+6D/zSPq9S9dQ2NPFSQwGvxBCYaBYLPlCWuPh9/t1MRS8iUaR8i+a6w7aps+B4N0S1TYP/R+Q==}
    engines: {node: '>= 12.0.0'}
    cpu: [arm]
    os: [linux]

  lightningcss-linux-arm64-gnu@1.30.1:
    resolution: {integrity: sha512-gB72maP8rmrKsnKYy8XUuXi/4OctJiuQjcuqWNlJQ6jZiWqtPvqFziskH3hnajfvKB27ynbVCucKSm2rkQp4Bw==}
    engines: {node: '>= 12.0.0'}
    cpu: [arm64]
    os: [linux]

  lightningcss-linux-arm64-musl@1.30.1:
    resolution: {integrity: sha512-jmUQVx4331m6LIX+0wUhBbmMX7TCfjF5FoOH6SD1CttzuYlGNVpA7QnrmLxrsub43ClTINfGSYyHe2HWeLl5CQ==}
    engines: {node: '>= 12.0.0'}
    cpu: [arm64]
    os: [linux]

  lightningcss-linux-x64-gnu@1.30.1:
    resolution: {integrity: sha512-piWx3z4wN8J8z3+O5kO74+yr6ze/dKmPnI7vLqfSqI8bccaTGY5xiSGVIJBDd5K5BHlvVLpUB3S2YCfelyJ1bw==}
    engines: {node: '>= 12.0.0'}
    cpu: [x64]
    os: [linux]

  lightningcss-linux-x64-musl@1.30.1:
    resolution: {integrity: sha512-rRomAK7eIkL+tHY0YPxbc5Dra2gXlI63HL+v1Pdi1a3sC+tJTcFrHX+E86sulgAXeI7rSzDYhPSeHHjqFhqfeQ==}
    engines: {node: '>= 12.0.0'}
    cpu: [x64]
    os: [linux]

  lightningcss-win32-arm64-msvc@1.30.1:
    resolution: {integrity: sha512-mSL4rqPi4iXq5YVqzSsJgMVFENoa4nGTT/GjO2c0Yl9OuQfPsIfncvLrEW6RbbB24WtZ3xP/2CCmI3tNkNV4oA==}
    engines: {node: '>= 12.0.0'}
    cpu: [arm64]
    os: [win32]

  lightningcss-win32-x64-msvc@1.30.1:
    resolution: {integrity: sha512-PVqXh48wh4T53F/1CCu8PIPCxLzWyCnn/9T5W1Jpmdy5h9Cwd+0YQS6/LwhHXSafuc61/xg9Lv5OrCby6a++jg==}
    engines: {node: '>= 12.0.0'}
    cpu: [x64]
    os: [win32]

  lightningcss@1.30.1:
    resolution: {integrity: sha512-xi6IyHML+c9+Q3W0S4fCQJOym42pyurFiJUHEcEyHS0CeKzia4yZDEsLlqOFykxOdHpNy0NmvVO31vcSqAxJCg==}
    engines: {node: '>= 12.0.0'}

  locate-path@6.0.0:
    resolution: {integrity: sha512-iPZK6eYjbxRu3uB4/WZ3EsEIMJFMqAoopl3R+zuq0UjcAm/MO6KCweDgPfP3elTztoKP3KtnVHxTn2NHBSDVUw==}
    engines: {node: '>=10'}

  lodash.castarray@4.4.0:
    resolution: {integrity: sha512-aVx8ztPv7/2ULbArGJ2Y42bG1mEQ5mGjpdvrbJcJFU3TbYybe+QlLS4pst9zV52ymy2in1KpFPiZnAOATxD4+Q==}

  lodash.isplainobject@4.0.6:
    resolution: {integrity: sha512-oSXzaWypCMHkPC3NvBEaPHf0KsA5mvPrOPgQWDsbg8n7orZ290M0BmC/jgRZ4vcJ6DTAhjrsSYgdsW/F+MFOBA==}

  lodash.merge@4.6.2:
    resolution: {integrity: sha512-0KpjqXRVvrYyCsX1swR/XTK0va6VQkQM6MNo7PqW77ByjAhoARA8EfrP1N4+KlKj8YS0ZUCtRT/YUuhyYDujIQ==}

  lodash@4.17.21:
    resolution: {integrity: sha512-v2kDEe57lecTulaDIuNTPy3Ry4gLGJ6Z1O3vE1krgXZNrsQ+LFTGHVxVjcXPs17LhbZVGedAJv8XZ1tvj5FvSg==}

  log-symbols@5.1.0:
    resolution: {integrity: sha512-l0x2DvrW294C9uDCoQe1VSU4gf529FkSZ6leBl4TiqZH/e+0R7hSfHQBNut2mNygDgHwvYHfFLn6Oxb3VWj2rA==}
    engines: {node: '>=12'}

  loupe@3.1.4:
    resolution: {integrity: sha512-wJzkKwJrheKtknCOKNEtDK4iqg/MxmZheEMtSTYvnzRdEYaZzmgH976nenp8WdJRdx5Vc1X/9MO0Oszl6ezeXg==}

  lru-cache@10.4.3:
    resolution: {integrity: sha512-JNAzZcXrCt42VGLuYz0zfAzDfAvJWW6AfYlDBQyDV5DClI2m5sAmK+OIO7s59XfsRsWHp02jAJrRadPRGTt6SQ==}

  lru-cache@5.1.1:
    resolution: {integrity: sha512-KpNARQA3Iwv+jTA0utUVVbrh+Jlrr1Fv0e56GGzAFOXN7dk/FviaDW8LHmK52DlcH4WP2n6gI8vN1aesBFgo9w==}

  lucide-react@0.519.0:
    resolution: {integrity: sha512-cLJyjRKBJFzaZ/+1oIeQaH7XUdxKOYU3uANcGSrKdIZWElmNbRAm8RXKiTJS7AWLCBOS8b7A497Al/kCHozd+A==}
    peerDependencies:
      react: ^16.5.1 || ^17.0.0 || ^18.0.0 || ^19.0.0

  lz-string@1.5.0:
    resolution: {integrity: sha512-h5bgJWpxJNswbU7qCrV0tIKQCaS3blPDrqKWx+QxzuzL1zGUzij9XCWLrSLsJPu5t+eWA/ycetzYAO5IOMcWAQ==}
    hasBin: true

  magic-string@0.30.17:
    resolution: {integrity: sha512-sNPKHvyjVf7gyjwS4xGTaW/mCnF8wnjtifKBEhxfZ7E/S8tQ0rssrwGNn6q8JH/ohItJfSQp9mBtQYuTlH5QnA==}

  merge-stream@2.0.0:
    resolution: {integrity: sha512-abv/qOcuPfk3URPfDzmZU1LKmuw8kT+0nIHvKrKgFrwifol/doWcdA4ZqsWQ8ENrFKkd67Mfpo/LovbIUsbt3w==}

  merge2@1.4.1:
    resolution: {integrity: sha512-8q7VEgMJW4J8tcfVPy8g09NcQwZdbwFEqhe/WZkoIzjn/3TGDwtOCYtXGxA3O8tPzpczCCDgv+P2P5y00ZJOOg==}
    engines: {node: '>= 8'}

  micromatch@4.0.8:
    resolution: {integrity: sha512-PXwfBhYu0hBCPw8Dn0E+WDYb7af3dSLVWKi3HGv84IdF4TyFoC0ysxFd0Goxw7nSv4T/PzEJQxsYsEiFCKo2BA==}
    engines: {node: '>=8.6'}

  mimic-fn@2.1.0:
    resolution: {integrity: sha512-OqbOk5oEQeAZ8WXWydlu9HJjz9WVdEIvamMCcXmuqUYjTknH/sqsWvhQ3vgwKFRR1HpjvNBKQ37nbJgYzGqGcg==}
    engines: {node: '>=6'}

  mimic-fn@4.0.0:
    resolution: {integrity: sha512-vqiC06CuhBTUdZH+RYl8sFrL096vA45Ok5ISO6sE/Mr1jRbGH4Csnhi8f3wKVl7x8mO4Au7Ir9D3Oyv1VYMFJw==}
    engines: {node: '>=12'}

  min-indent@1.0.1:
    resolution: {integrity: sha512-I9jwMn07Sy/IwOj3zVkVik2JTvgpaykDZEigL6Rx6N9LbMywwUSMtxET+7lVoDLLd3O3IXwJwvuuns8UB/HeAg==}
    engines: {node: '>=4'}

  mini-svg-data-uri@1.4.4:
    resolution: {integrity: sha512-r9deDe9p5FJUPZAk3A59wGH7Ii9YrjjWw0jmw/liSbHl2CHiyXj6FcDXDu2K3TjVAXqiJdaw3xxwlZZr9E6nHg==}
    hasBin: true

  minimatch@3.1.2:
    resolution: {integrity: sha512-J7p63hRiAjw1NDEww1W7i37+ByIrOWO5XQQAzZ3VOcL0PNybwpfmV/N05zFAzwQ9USyEcX6t3UO+K5aqBQOIHw==}

  minimatch@9.0.5:
    resolution: {integrity: sha512-G6T0ZX48xgozx7587koeX9Ys2NYy6Gmv//P89sEte9V9whIapMNF4idKxnW2QtCcLiTWlb/wfCabAtAFWhhBow==}
    engines: {node: '>=16 || 14 >=14.17'}

  minipass@7.1.2:
    resolution: {integrity: sha512-qOOzS1cBTWYF4BH8fVePDBOO9iptMnGUEZwNc/cMWnTV2nVLZ7VoNWEPHkYczZA0pdoA7dl6e7FL659nX9S2aw==}
    engines: {node: '>=16 || 14 >=14.17'}

  minizlib@3.0.2:
    resolution: {integrity: sha512-oG62iEk+CYt5Xj2YqI5Xi9xWUeZhDI8jjQmC5oThVH5JGCTgIjr7ciJDzC7MBzYd//WvR1OTmP5Q38Q8ShQtVA==}
    engines: {node: '>= 18'}

  mkdirp@3.0.1:
    resolution: {integrity: sha512-+NsyUUAZDmo6YVHzL/stxSu3t9YS1iljliy3BSDrXJ/dkn1KYdmtZODGGjLcc9XLgVVpH4KshHB8XmZgMhaBXg==}
    engines: {node: '>=10'}
    hasBin: true

  mri@1.2.0:
    resolution: {integrity: sha512-tzzskb3bG8LvYGFF/mDTpq3jpI6Q9wc3LEmBaghu+DdCssd1FakN7Bc0hVNmEyGq1bq3RgfkCb3cmQLpNPOroA==}
    engines: {node: '>=4'}

  ms@2.1.3:
    resolution: {integrity: sha512-6FlzubTLZG3J2a/NVCAleEhjzq5oxgHyaCU9yYXvcLsvoVaHJq/s5xXI6/XXP6tz7R9xAOtHnSO/tXtF3WRTlA==}

  nanoid@3.3.11:
    resolution: {integrity: sha512-N8SpfPUnUp1bK+PMYW8qSWdl9U+wwNWI4QKxOYDy9JAro3WMX7p2OeVRF9v+347pnakNevPmiHhNmZ2HbFA76w==}
    engines: {node: ^10 || ^12 || ^13.7 || ^14 || >=15.0.1}
    hasBin: true

  natural-compare@1.4.0:
    resolution: {integrity: sha512-OWND8ei3VtNC9h7V60qff3SVobHr996CTwgxubgyQYEpg290h9J0buyECNNJexkFm5sOajh5G116RYA1c8ZMSw==}

  node-addon-api@7.1.1:
    resolution: {integrity: sha512-5m3bsyrjFWE1xf7nz7YXdN4udnVtXK6/Yfgn5qnahL6bCkf2yKt4k3nuTKAtT4r3IG8JNR2ncsIMdZuAzJjHQQ==}

  node-domexception@1.0.0:
    resolution: {integrity: sha512-/jKZoMpw0F8GRwl4/eLROPA3cfcXtLApP0QzLmUT/HuPCZWyB7IY9ZrMeKw2O/nFIqPQB3PVM9aYm0F312AXDQ==}
    engines: {node: '>=10.5.0'}
    deprecated: Use your platform's native DOMException instead

  node-fetch@3.3.2:
    resolution: {integrity: sha512-dRB78srN/l6gqWulah9SrxeYnxeddIG30+GOqK/9OlLVyLg3HPnr6SqOWTWOXKRwC2eGYCkZ59NNuSgvSrpgOA==}
    engines: {node: ^12.20.0 || ^14.13.1 || >=16.0.0}

  node-releases@2.0.19:
    resolution: {integrity: sha512-xxOWJsBKtzAq7DY0J+DTzuz58K8e7sJbdgwkbMWQe8UYB6ekmsQ45q0M/tJDsGaZmbC+l7n57UV8Hl5tHxO9uw==}

  normalize-range@0.1.2:
    resolution: {integrity: sha512-bdok/XvKII3nUpklnV6P2hxtMNrCboOjAcyBuQnWEhO665FwrSNRxU+AqpsyvO6LgGYPspN+lu5CLtw4jPRKNA==}
    engines: {node: '>=0.10.0'}

  npm-run-path@5.3.0:
    resolution: {integrity: sha512-ppwTtiJZq0O/ai0z7yfudtBpWIoxM8yE6nHi1X47eFR2EWORqfbu6CnPlNsjeN683eT0qG6H/Pyf9fCcvjnnnQ==}
    engines: {node: ^12.20.0 || ^14.13.1 || >=16.0.0}

  nwsapi@2.2.20:
    resolution: {integrity: sha512-/ieB+mDe4MrrKMT8z+mQL8klXydZWGR5Dowt4RAGKbJ3kIGEx3X4ljUo+6V73IXtUPWgfOlU5B9MlGxFO5T+cA==}

  onetime@5.1.2:
    resolution: {integrity: sha512-kbpaSSGJTWdAY5KPVeMOKXSrPtr8C8C7wodJbcsd51jRnmD+GZu8Y0VoU6Dm5Z4vWr0Ig/1NKuWRKf7j5aaYSg==}
    engines: {node: '>=6'}

  onetime@6.0.0:
    resolution: {integrity: sha512-1FlR+gjXK7X+AsAHso35MnyN5KqGwJRi/31ft6x0M194ht7S+rWAvd7PHss9xSKMzE0asv1pyIHaJYq+BbacAQ==}
    engines: {node: '>=12'}

  optionator@0.9.4:
    resolution: {integrity: sha512-6IpQ7mKUxRcZNLIObR0hz7lxsapSSIYNZJwXPGeF0mTVqGKFIXj1DQcMoT22S3ROcLyY/rz0PWaWZ9ayWmad9g==}
    engines: {node: '>= 0.8.0'}

  ora@6.3.1:
    resolution: {integrity: sha512-ERAyNnZOfqM+Ao3RAvIXkYh5joP220yf59gVe2X/cI6SiCxIdi4c9HZKZD8R6q/RDXEje1THBju6iExiSsgJaQ==}
    engines: {node: ^12.20.0 || ^14.13.1 || >=16.0.0}

  p-limit@3.1.0:
    resolution: {integrity: sha512-TYOanM3wGwNGsZN2cVTYPArw454xnXj5qmWF1bEoAc4+cU/ol7GVh7odevjp1FNHduHc3KZMcFduxU5Xc6uJRQ==}
    engines: {node: '>=10'}

  p-locate@5.0.0:
    resolution: {integrity: sha512-LaNjtRWUBY++zB5nE/NwcaoMylSPk+S+ZHNB1TzdbMJMny6dynpAGt7X/tl/QYq3TIeE6nxHppbo2LGymrG5Pw==}
    engines: {node: '>=10'}

  parent-module@1.0.1:
    resolution: {integrity: sha512-GQ2EWRpQV8/o+Aw8YqtfZZPfNRWZYkbidE9k5rpl/hC3vtHHBfGm2Ifi6qWV+coDGkrUKZAxE3Lot5kcsRlh+g==}
    engines: {node: '>=6'}

  parse5@7.3.0:
    resolution: {integrity: sha512-IInvU7fabl34qmi9gY8XOVxhYyMyuH2xUNpb2q8/Y+7552KlejkRvqvD19nMoUW/uQGGbqNpA6Tufu5FL5BZgw==}

  path-exists@4.0.0:
    resolution: {integrity: sha512-ak9Qy5Q7jYb2Wwcey5Fpvg2KoAc/ZIhLSLOSBmRmygPsGwkVVt0fZa0qrtMz+m6tJTAHfZQ8FnmB4MG4LWy7/w==}
    engines: {node: '>=8'}

  path-key@3.1.1:
    resolution: {integrity: sha512-ojmeN0qd+y0jszEtoY48r0Peq5dwMEkIlCOu6Q5f41lfkswXuKtYrhgoTpLnyIcHm24Uhqx+5Tqm2InSwLhE6Q==}
    engines: {node: '>=8'}

  path-key@4.0.0:
    resolution: {integrity: sha512-haREypq7xkM7ErfgIyA0z+Bj4AGKlMSdlQE2jvJo6huWD1EdkKYV+G/T4nq0YEF2vgTT8kqMFKo1uHn950r4SQ==}
    engines: {node: '>=12'}

  pathe@2.0.3:
    resolution: {integrity: sha512-WUjGcAqP1gQacoQe+OBJsFA7Ld4DyXuUIjZ5cc75cLHvJ7dtNsTugphxIADwspS+AraAUePCKrSVtPLFj/F88w==}

  pathval@2.0.0:
    resolution: {integrity: sha512-vE7JKRyES09KiunauX7nd2Q9/L7lhok4smP9RZTDeD4MVs72Dp2qNFVz39Nz5a0FVEW0BJR6C0DYrq6unoziZA==}
    engines: {node: '>= 14.16'}

  picocolors@1.1.1:
    resolution: {integrity: sha512-xceH2snhtb5M9liqDsmEw56le376mTZkEX/jEb/RxNFyegNul7eNslCXP9FDj/Lcu0X8KEyMceP2ntpaHrDEVA==}

  picomatch@2.3.1:
    resolution: {integrity: sha512-JU3teHTNjmE2VCGFzuY8EXzCDVwEqB2a8fsIvwaStHhAWJEeVd1o1QD80CU6+ZdEXXSLbSsuLwJjkCBWqRQUVA==}
    engines: {node: '>=8.6'}

  picomatch@4.0.2:
    resolution: {integrity: sha512-M7BAV6Rlcy5u+m6oPhAPFgJTzAioX/6B0DxyvDlo9l8+T3nLKbrczg2WLUyzd45L8RqfUMyGPzekbMvX2Ldkwg==}
    engines: {node: '>=12'}

  postcss-selector-parser@6.0.10:
    resolution: {integrity: sha512-IQ7TZdoaqbT+LCpShg46jnZVlhWD2w6iQYAcYXfHARZ7X1t/UGhhceQDs5X0cGqKvYlHNOuv7Oa1xmb0oQuA3w==}
    engines: {node: '>=4'}

  postcss-value-parser@4.2.0:
    resolution: {integrity: sha512-1NNCs6uurfkVbeXG4S8JFT9t19m45ICnif8zWLd5oPSZ50QnwMfK+H3jv408d4jw/7Bttv5axS5IiHoLaVNHeQ==}

  postcss@8.5.6:
    resolution: {integrity: sha512-3Ybi1tAuwAP9s0r1UQ2J4n5Y0G05bJkpUIO0/bI9MhwmD70S5aTWbXGBwxHrelT+XM1k6dM0pk+SwNkpTRN7Pg==}
    engines: {node: ^10 || ^12 || >=14}

  prelude-ls@1.2.1:
    resolution: {integrity: sha512-vkcDPrRZo1QZLbn5RLGPpg/WmIQ65qoWWhcGKf/b5eplkkarX0m9z8ppCat4mlOqUsWpyNuYgO3VRyrYHSzX5g==}
    engines: {node: '>= 0.8.0'}

  pretty-format@27.5.1:
    resolution: {integrity: sha512-Qb1gy5OrP5+zDf2Bvnzdl3jsTf1qXVMazbvCoKhtKqVs4/YK4ozX4gKQJJVyNe+cajNPn0KoC0MC3FUmaHWEmQ==}
    engines: {node: ^10.13.0 || ^12.13.0 || ^14.15.0 || >=15.0.0}

  prompts@2.4.2:
    resolution: {integrity: sha512-NxNv/kLguCA7p3jE8oL2aEBsrJWgAakBpgmgK6lpPWV+WuOmY6r2/zbAVnP+T8bQlA0nzHXSJSJW0Hq7ylaD2Q==}
    engines: {node: '>= 6'}

  punycode@2.3.1:
    resolution: {integrity: sha512-vYt7UD1U9Wg6138shLtLOvdAu+8DsC/ilFtEVHcH+wydcSpNE20AfSOduf6MkRFahL5FY7X1oU7nKVZFtfq8Fg==}
    engines: {node: '>=6'}

  queue-microtask@1.2.3:
    resolution: {integrity: sha512-NuaNSa6flKT5JaSYQzJok04JzTL1CA6aGhv5rfLW3PgqA+M2ChpZQnAC8h8i4ZFkBS8X5RqkDBHA7r4hej3K9A==}

  react-dom@19.1.0:
    resolution: {integrity: sha512-Xs1hdnE+DyKgeHJeJznQmYMIBG3TKIHJJT95Q58nHLSrElKlGQqDTR2HQ9fx5CN/Gk6Vh/kupBTDLU11/nDk/g==}
    peerDependencies:
      react: ^19.1.0

  react-is@17.0.2:
    resolution: {integrity: sha512-w2GsyukL62IJnlaff/nRegPQR94C/XXamvMWmSHRJ4y7Ts/4ocGRmTHvOs8PSE6pB3dWOrD/nueuU5sduBsQ4w==}

<<<<<<< HEAD
=======
  react-is@18.3.1:
    resolution: {integrity: sha512-/LLMVyas0ljjAtoYiPqYiL8VWXzUUdThrmU5+n20DZv+a+ClRoevUzw5JxU+Ieh5/c87ytoTBV9G1FiKfNJdmg==}

  react-kapsule@2.5.7:
    resolution: {integrity: sha512-kifAF4ZPD77qZKc4CKLmozq6GY1sBzPEJTIJb0wWFK6HsePJatK3jXplZn2eeAt3x67CDozgi7/rO8fNQ/AL7A==}
    engines: {node: '>=12'}
    peerDependencies:
      react: '>=16.13.1'

>>>>>>> 04d3279d
  react-refresh@0.17.0:
    resolution: {integrity: sha512-z6F7K9bV85EfseRCp2bzrpyQ0Gkw1uLoCel9XBVWPg/TjRj94SkJzUTGfOa4bs7iJvBWtQG0Wq7wnI0syw3EBQ==}
    engines: {node: '>=0.10.0'}

  react-router-dom@6.30.1:
    resolution: {integrity: sha512-llKsgOkZdbPU1Eg3zK8lCn+sjD9wMRZZPuzmdWWX5SUs8OFkN5HnFVC0u5KMeMaC9aoancFI/KoLuKPqN+hxHw==}
    engines: {node: '>=14.0.0'}
    peerDependencies:
      react: '>=16.8'
      react-dom: '>=16.8'

  react-router@6.30.1:
    resolution: {integrity: sha512-X1m21aEmxGXqENEPG3T6u0Th7g0aS4ZmoNynhbs+Cn+q+QGTLt+d5IQ2bHAXKzKcxGJjxACpVbnYQSCRcfxHlQ==}
    engines: {node: '>=14.0.0'}
    peerDependencies:
      react: '>=16.8'

  react-smooth@4.0.4:
    resolution: {integrity: sha512-gnGKTpYwqL0Iii09gHobNolvX4Kiq4PKx6eWBCYYix+8cdw+cGo3do906l1NBPKkSWx1DghC1dlWG9L2uGd61Q==}
    peerDependencies:
      react: ^16.8.0 || ^17.0.0 || ^18.0.0 || ^19.0.0
      react-dom: ^16.8.0 || ^17.0.0 || ^18.0.0 || ^19.0.0

  react-transition-group@4.4.5:
    resolution: {integrity: sha512-pZcd1MCJoiKiBR2NRxeCRg13uCXbydPnmB4EOeRrY7480qNWO8IIgQG6zlDkm6uRMsURXPuKq0GWtiM59a5Q6g==}
    peerDependencies:
      react: '>=16.6.0'
      react-dom: '>=16.6.0'

  react@19.1.0:
    resolution: {integrity: sha512-FS+XFBNvn3GTAWq26joslQgWNoFu08F4kl0J4CgdNKADkdSGXQyTCnKteIAJy96Br6YbpEU1LSzV5dYtjMkMDg==}
    engines: {node: '>=0.10.0'}

  readable-stream@3.6.2:
    resolution: {integrity: sha512-9u/sniCrY3D5WdsERHzHE4G2YCXqoG5FTHUiCC4SIbr6XcLZBY05ya9EKjYek9O5xOAwjGq+1JdGBAS7Q9ScoA==}
    engines: {node: '>= 6'}

  recharts-scale@0.4.5:
    resolution: {integrity: sha512-kivNFO+0OcUNu7jQquLXAxz1FIwZj8nrj+YkOKc5694NbjCvcT6aSZiIzNzd2Kul4o4rTto8QVR9lMNtxD4G1w==}

  recharts@2.15.4:
    resolution: {integrity: sha512-UT/q6fwS3c1dHbXv2uFgYJ9BMFHu3fwnd7AYZaEQhXuYQ4hgsxLvsUXzGdKeZrW5xopzDCvuA2N41WJ88I7zIw==}
    engines: {node: '>=14'}
    peerDependencies:
      react: ^16.0.0 || ^17.0.0 || ^18.0.0 || ^19.0.0
      react-dom: ^16.0.0 || ^17.0.0 || ^18.0.0 || ^19.0.0

  redent@3.0.0:
    resolution: {integrity: sha512-6tDA8g98We0zd0GvVeMT9arEOnTw9qM03L9cJXaCjrip1OO764RDBLBfrB4cwzNGDj5OA5ioymC9GkizgWJDUg==}
    engines: {node: '>=8'}

  resolve-from@4.0.0:
    resolution: {integrity: sha512-pb/MYmXstAkysRFx8piNI1tGFNQIFA3vkE3Gq4EuA1dF6gHp/+vgZqsCGJapvy8N3Q+4o7FwvquPJcnZ7RYy4g==}
    engines: {node: '>=4'}

  restore-cursor@4.0.0:
    resolution: {integrity: sha512-I9fPXU9geO9bHOt9pHHOhOkYerIMsmVaWB0rA2AI9ERh/+x/i7MV5HKBNrg+ljO5eoPVgCcnFuRjJ9uH6I/3eg==}
    engines: {node: ^12.20.0 || ^14.13.1 || >=16.0.0}

  reusify@1.1.0:
    resolution: {integrity: sha512-g6QUff04oZpHs0eG5p83rFLhHeV00ug/Yf9nZM6fLeUrPguBTkTQOdpAWWspMh55TZfVQDPaN3NQJfbVRAxdIw==}
    engines: {iojs: '>=1.0.0', node: '>=0.10.0'}

  rollup@4.44.0:
    resolution: {integrity: sha512-qHcdEzLCiktQIfwBq420pn2dP+30uzqYxv9ETm91wdt2R9AFcWfjNAmje4NWlnCIQ5RMTzVf0ZyisOKqHR6RwA==}
    engines: {node: '>=18.0.0', npm: '>=8.0.0'}
    hasBin: true

  rrweb-cssom@0.8.0:
    resolution: {integrity: sha512-guoltQEx+9aMf2gDZ0s62EcV8lsXR+0w8915TC3ITdn2YueuNjdAYh/levpU9nFaoChh9RUS5ZdQMrKfVEN9tw==}

  run-parallel@1.2.0:
    resolution: {integrity: sha512-5l4VyZR86LZ/lDxZTR6jqL8AFE2S0IFLMP26AbjsLVADxHdhB/c0GUsH+y39UfCi3dzz8OlQuPmnaJOMoDHQBA==}

  safe-buffer@5.2.1:
    resolution: {integrity: sha512-rp3So07KcdmmKbGvgaNxQSJr7bGVSVk5S9Eq1F+ppbRo70+YeaDxkw5Dd8NPN+GD6bjnYm2VuPuCXmpuYvmCXQ==}

  safer-buffer@2.1.2:
    resolution: {integrity: sha512-YZo3K82SD7Riyi0E1EQPojLz7kpepnSQI9IyPbHHg1XXXevb5dJI7tpyN2ADxGcQbHG7vcyRHk0cbwqcQriUtg==}

  saxes@6.0.0:
    resolution: {integrity: sha512-xAg7SOnEhrm5zI3puOOKyy1OMcMlIJZYNJY7xLBwSze0UjhPLnWfj2GF2EpT0jmzaJKIWKHLsaSSajf35bcYnA==}
    engines: {node: '>=v12.22.7'}

  scheduler@0.26.0:
    resolution: {integrity: sha512-NlHwttCI/l5gCPR3D1nNXtWABUmBwvZpEQiD4IXSbIDq8BzLIK/7Ir5gTFSGZDUu37K5cMNp0hFtzO38sC7gWA==}

  semver@6.3.1:
    resolution: {integrity: sha512-BR7VvDCVHO+q2xBEWskxS6DJE1qRnb7DxzUrogb71CWoSficBxYsiAGd+Kl0mmq/MprG9yArRkyrQxTO6XjMzA==}
    hasBin: true

  semver@7.7.2:
    resolution: {integrity: sha512-RF0Fw+rO5AMf9MAyaRXI4AV0Ulj5lMHqVxxdSgiVbixSCXoEmmX/jk0CuJw4+3SqroYO9VoUh+HcuJivvtJemA==}
    engines: {node: '>=10'}
    hasBin: true

  shebang-command@2.0.0:
    resolution: {integrity: sha512-kHxr2zZpYtdmrN1qDjrrX/Z1rR1kG8Dx+gkpK1G4eXmvXswmcE1hTWBWYUzlraYw1/yZp6YuDY77YtvbN0dmDA==}
    engines: {node: '>=8'}

  shebang-regex@3.0.0:
    resolution: {integrity: sha512-7++dFhtcx3353uBaq8DDR4NuxBetBzC7ZQOhmTQInHEd6bSrXdiEyzCvG07Z44UYdLShWUyXt5M/yhz8ekcb1A==}
    engines: {node: '>=8'}

  siginfo@2.0.0:
    resolution: {integrity: sha512-ybx0WO1/8bSBLEWXZvEd7gMW3Sn3JFlW3TvX1nREbDLRNQNaeNN8WK0meBwPdAaOI7TtRRRJn/Es1zhrrCHu7g==}

  signal-exit@3.0.7:
    resolution: {integrity: sha512-wnD2ZE+l+SPC/uoS0vXeE9L1+0wuaMqKlfz9AMUo38JsyLSBWSFcHR1Rri62LZc12vLr1gb3jl7iwQhgwpAbGQ==}

  sisteransi@1.0.5:
    resolution: {integrity: sha512-bLGGlR1QxBcynn2d5YmDX4MGjlZvy2MRBDRNHLJ8VI6l6+9FUiyTFNJ0IveOSP0bcXgVDPRcfGqA0pjaqUpfVg==}

  source-map-js@1.2.1:
    resolution: {integrity: sha512-UXWMKhLOwVKb728IUtQPXxfYU+usdybtUrK/8uGE8CQMvrhOpwvzDBwj0QhSL7MQc7vIsISBG8VQ8+IDQxpfQA==}
    engines: {node: '>=0.10.0'}

  stackback@0.0.2:
    resolution: {integrity: sha512-1XMJE5fQo1jGH6Y/7ebnwPOBEkIEnT4QF32d5R1+VXdXveM0IBMJt8zfaxX1P3QhVwrYe+576+jkANtSS2mBbw==}

  std-env@3.9.0:
    resolution: {integrity: sha512-UGvjygr6F6tpH7o2qyqR6QYpwraIjKSdtzyBdyytFOHmPZY917kwdwLG0RbOjWOnKmnm3PeHjaoLLMie7kPLQw==}

  stdin-discarder@0.1.0:
    resolution: {integrity: sha512-xhV7w8S+bUwlPTb4bAOUQhv8/cSS5offJuX8GQGq32ONF0ZtDWKfkdomM3HMRA+LhX6um/FZ0COqlwsjD53LeQ==}
    engines: {node: ^12.20.0 || ^14.13.1 || >=16.0.0}

  string_decoder@1.3.0:
    resolution: {integrity: sha512-hkRX8U1WjJFd8LsDJ2yQ/wWWxaopEsABU1XfkM8A+j0+85JAGppt16cr1Whg6KIbb4okU6Mql6BOj+uup/wKeA==}

  strip-ansi@7.1.0:
    resolution: {integrity: sha512-iq6eVVI64nQQTRYq2KtEg2d2uU7LElhTJwsH4YzIHZshxlgZms/wIc4VoDQTlG/IvVIrBKG06CrZnp0qv7hkcQ==}
    engines: {node: '>=12'}

  strip-final-newline@3.0.0:
    resolution: {integrity: sha512-dOESqjYr96iWYylGObzd39EuNTa5VJxyvVAEm5Jnh7KGo75V43Hk1odPQkNDyXNmUR6k+gEiDVXnjB8HJ3crXw==}
    engines: {node: '>=12'}

  strip-indent@3.0.0:
    resolution: {integrity: sha512-laJTa3Jb+VQpaC6DseHhF7dXVqHTfJPCRDaEbid/drOhgitgYku/letMUqOXFoWV0zIIUbjpdH2t+tYj4bQMRQ==}
    engines: {node: '>=8'}

  strip-json-comments@3.1.1:
    resolution: {integrity: sha512-6fPc+R4ihwqP6N/aIv2f1gMH8lOVtWQHoqC4yK6oSDVVocumAsfCqjkXnqiYMhmMwS/mEHLp7Vehlt3ql6lEig==}
    engines: {node: '>=8'}

  strip-literal@3.0.0:
    resolution: {integrity: sha512-TcccoMhJOM3OebGhSBEmp3UZ2SfDMZUEBdRA/9ynfLi8yYajyWX3JiXArcJt4Umh4vISpspkQIY8ZZoCqjbviA==}

  supports-color@7.2.0:
    resolution: {integrity: sha512-qpCAvRl9stuOHveKsn7HncJRvv501qIacKzQlO/+Lwxc9+0q2wLyv4Dfvt80/DPn2pqOBsJdDiogXGR9+OvwRw==}
    engines: {node: '>=8'}

  symbol-tree@3.2.4:
    resolution: {integrity: sha512-9QNk5KwDF+Bvz+PyObkmSYjI5ksVUYtjW7AU22r2NKcfLJcXp96hkDWU3+XndOsUb+AQ9QhfzfCT2O+CNWT5Tw==}

  tailwind-merge@3.3.1:
    resolution: {integrity: sha512-gBXpgUm/3rp1lMZZrM/w7D8GKqshif0zAymAhbCyIt8KMe+0v9DQ7cdYLR4FHH/cKpdTXb+A/tKKU3eolfsI+g==}

  tailwindcss@4.1.10:
    resolution: {integrity: sha512-P3nr6WkvKV/ONsTzj6Gb57sWPMX29EPNPopo7+FcpkQaNsrNpZ1pv8QmrYI2RqEKD7mlGqLnGovlcYnBK0IqUA==}

  tapable@2.2.2:
    resolution: {integrity: sha512-Re10+NauLTMCudc7T5WLFLAwDhQ0JWdrMK+9B2M8zR5hRExKmsRDCBA7/aV/pNJFltmBFO5BAMlQFi/vq3nKOg==}
    engines: {node: '>=6'}

  tar@7.4.3:
    resolution: {integrity: sha512-5S7Va8hKfV7W5U6g3aYxXmlPoZVAwUMy9AOKyF2fVuZa2UD3qZjg578OrLRt8PcNN1PleVaL/5/yYATNL0ICUw==}
    engines: {node: '>=18'}

  tiny-invariant@1.3.3:
    resolution: {integrity: sha512-+FbBPE1o9QAYvviau/qC5SE3caw21q3xkvWKBtja5vgqOWIHHJ3ioaq1VPfn/Szqctz2bU/oYeKd9/z5BL+PVg==}

  tinybench@2.9.0:
    resolution: {integrity: sha512-0+DUvqWMValLmha6lr4kD8iAMK1HzV0/aKnCtWb9v9641TnP/MFb7Pc2bxoxQjTXAErryXVgUOfv2YqNllqGeg==}

  tinyexec@0.3.2:
    resolution: {integrity: sha512-KQQR9yN7R5+OSwaK0XQoj22pwHoTlgYqmUscPYoknOoWCWfj/5/ABTMRi69FrKU5ffPVh5QcFikpWJI/P1ocHA==}

  tinyglobby@0.2.14:
    resolution: {integrity: sha512-tX5e7OM1HnYr2+a2C/4V0htOcSQcoSTH9KgJnVvNm5zm/cyEWKJ7j7YutsH9CxMdtOkkLFy2AHrMci9IM8IPZQ==}
    engines: {node: '>=12.0.0'}

  tinypool@1.1.1:
    resolution: {integrity: sha512-Zba82s87IFq9A9XmjiX5uZA/ARWDrB03OHlq+Vw1fSdt0I+4/Kutwy8BP4Y/y/aORMo61FQ0vIb5j44vSo5Pkg==}
    engines: {node: ^18.0.0 || >=20.0.0}

  tinyrainbow@2.0.0:
    resolution: {integrity: sha512-op4nsTR47R6p0vMUUoYl/a+ljLFVtlfaXkLQmqfLR1qHma1h/ysYk4hEXZ880bf2CYgTskvTa/e196Vd5dDQXw==}
    engines: {node: '>=14.0.0'}

  tinyspy@4.0.3:
    resolution: {integrity: sha512-t2T/WLB2WRgZ9EpE4jgPJ9w+i66UZfDc8wHh0xrwiRNN+UwH98GIJkTeZqX9rg0i0ptwzqW+uYeIF0T4F8LR7A==}
    engines: {node: '>=14.0.0'}

  tldts-core@6.1.86:
    resolution: {integrity: sha512-Je6p7pkk+KMzMv2XXKmAE3McmolOQFdxkKw0R8EYNr7sELW46JqnNeTX8ybPiQgvg1ymCoF8LXs5fzFaZvJPTA==}

  tldts@6.1.86:
    resolution: {integrity: sha512-WMi/OQ2axVTf/ykqCQgXiIct+mSQDFdH2fkwhPwgEwvJ1kSzZRiinb0zF2Xb8u4+OqPChmyI6MEu4EezNJz+FQ==}
    hasBin: true

  to-regex-range@5.0.1:
    resolution: {integrity: sha512-65P7iz6X5yEr1cwcgvQxbbIw7Uk3gOy5dIdtZ4rDveLqhrdJP+Li/Hx6tyK0NEb+2GCyneCMJiGqrADCSNk8sQ==}
    engines: {node: '>=8.0'}

  tough-cookie@5.1.2:
    resolution: {integrity: sha512-FVDYdxtnj0G6Qm/DhNPSb8Ju59ULcup3tuJxkFb5K8Bv2pUXILbf0xZWU8PX8Ov19OXljbUyveOFwRMwkXzO+A==}
    engines: {node: '>=16'}

  tr46@5.1.1:
    resolution: {integrity: sha512-hdF5ZgjTqgAntKkklYw0R03MG2x/bSzTtkxmIRw/sTNV8YXsCJ1tfLAX23lhxhHJlEf3CRCOCGGWw3vI3GaSPw==}
    engines: {node: '>=18'}

  ts-api-utils@2.1.0:
    resolution: {integrity: sha512-CUgTZL1irw8u29bzrOD/nH85jqyc74D6SshFgujOIA7osm2Rz7dYH77agkx7H4FBNxDq7Cjf+IjaX/8zwFW+ZQ==}
    engines: {node: '>=18.12'}
    peerDependencies:
      typescript: '>=4.8.4'

  tslib@2.8.1:
    resolution: {integrity: sha512-oJFu94HQb+KVduSUQL7wnpmqnfmLsOA/nAh6b6EH0wCEoK0/mPeXU6c3wKDV83MkOuHPRHtSXKKU99IBazS/2w==}

  tw-animate-css@1.3.4:
    resolution: {integrity: sha512-dd1Ht6/YQHcNbq0znIT6dG8uhO7Ce+VIIhZUhjsryXsMPJQz3bZg7Q2eNzLwipb25bRZslGb2myio5mScd1TFg==}

  type-check@0.4.0:
    resolution: {integrity: sha512-XleUoc9uwGXqjWwXaUTZAmzMcFZ5858QA2vvx1Ur5xIcixXIP+8LnFDgRplU30us6teqdlskFfu+ae4K79Ooew==}
    engines: {node: '>= 0.8.0'}

  typescript-eslint@8.34.1:
    resolution: {integrity: sha512-XjS+b6Vg9oT1BaIUfkW3M3LvqZE++rbzAMEHuccCfO/YkP43ha6w3jTEMilQxMF92nVOYCcdjv1ZUhAa1D/0ow==}
    engines: {node: ^18.18.0 || ^20.9.0 || >=21.1.0}
    peerDependencies:
      eslint: ^8.57.0 || ^9.0.0
      typescript: '>=4.8.4 <5.9.0'

  typescript@5.8.3:
    resolution: {integrity: sha512-p1diW6TqL9L07nNxvRMM7hMMw4c5XOo/1ibL4aAIGmSAt9slTE1Xgw5KWuof2uTOvCg9BY7ZRi+GaF+7sfgPeQ==}
    engines: {node: '>=14.17'}
    hasBin: true

  undici-types@7.8.0:
    resolution: {integrity: sha512-9UJ2xGDvQ43tYyVMpuHlsgApydB8ZKfVYTsLDhXkFL/6gfkp+U8xTGdh8pMJv1SpZna0zxG1DwsKZsreLbXBxw==}

  universalify@2.0.1:
    resolution: {integrity: sha512-gptHNQghINnc/vTGIk0SOFGFNXw7JVrlRUtConJRlvaw6DuX0wO5Jeko9sWrMBhh+PsYAZ7oXAiOnf/UKogyiw==}
    engines: {node: '>= 10.0.0'}

  update-browserslist-db@1.1.3:
    resolution: {integrity: sha512-UxhIZQ+QInVdunkDAaiazvvT/+fXL5Osr0JZlJulepYu6Jd7qJtDZjlur0emRlT71EN3ScPoE7gvsuIKKNavKw==}
    hasBin: true
    peerDependencies:
      browserslist: '>= 4.21.0'

  uri-js@4.4.1:
    resolution: {integrity: sha512-7rKUyy33Q1yc98pQ1DAmLtwX109F7TIfWlW1Ydo8Wl1ii1SeHieeh0HHfPeL2fMXK6z0s8ecKs9frCuLJvndBg==}

  util-deprecate@1.0.2:
    resolution: {integrity: sha512-EPD5q1uXyFxJpCrLnCc1nHnq3gOa6DZBocAIiI2TaSCA7VCJ1UJDMagCzIkXNsUYfD1daK//LTEQ8xiIbrHtcw==}

  victory-vendor@36.9.2:
    resolution: {integrity: sha512-PnpQQMuxlwYdocC8fIJqVXvkeViHYzotI+NJrCuav0ZYFoq912ZHBk3mCeuj+5/VpodOjPe1z0Fk2ihgzlXqjQ==}

  vite-node@3.2.4:
    resolution: {integrity: sha512-EbKSKh+bh1E1IFxeO0pg1n4dvoOTt0UDiXMd/qn++r98+jPO1xtJilvXldeuQ8giIB5IkpjCgMleHMNEsGH6pg==}
    engines: {node: ^18.0.0 || ^20.0.0 || >=22.0.0}
    hasBin: true

  vite@6.3.5:
    resolution: {integrity: sha512-cZn6NDFE7wdTpINgs++ZJ4N49W2vRp8LCKrn3Ob1kYNtOo21vfDoaV5GzBfLU4MovSAB8uNRm4jgzVQZ+mBzPQ==}
    engines: {node: ^18.0.0 || ^20.0.0 || >=22.0.0}
    hasBin: true
    peerDependencies:
      '@types/node': ^18.0.0 || ^20.0.0 || >=22.0.0
      jiti: '>=1.21.0'
      less: '*'
      lightningcss: ^1.21.0
      sass: '*'
      sass-embedded: '*'
      stylus: '*'
      sugarss: '*'
      terser: ^5.16.0
      tsx: ^4.8.1
      yaml: ^2.4.2
    peerDependenciesMeta:
      '@types/node':
        optional: true
      jiti:
        optional: true
      less:
        optional: true
      lightningcss:
        optional: true
      sass:
        optional: true
      sass-embedded:
        optional: true
      stylus:
        optional: true
      sugarss:
        optional: true
      terser:
        optional: true
      tsx:
        optional: true
      yaml:
        optional: true

  vitest@3.2.4:
    resolution: {integrity: sha512-LUCP5ev3GURDysTWiP47wRRUpLKMOfPh+yKTx3kVIEiu5KOMeqzpnYNsKyOoVrULivR8tLcks4+lga33Whn90A==}
    engines: {node: ^18.0.0 || ^20.0.0 || >=22.0.0}
    hasBin: true
    peerDependencies:
      '@edge-runtime/vm': '*'
      '@types/debug': ^4.1.12
      '@types/node': ^18.0.0 || ^20.0.0 || >=22.0.0
      '@vitest/browser': 3.2.4
      '@vitest/ui': 3.2.4
      happy-dom: '*'
      jsdom: '*'
    peerDependenciesMeta:
      '@edge-runtime/vm':
        optional: true
      '@types/debug':
        optional: true
      '@types/node':
        optional: true
      '@vitest/browser':
        optional: true
      '@vitest/ui':
        optional: true
      happy-dom:
        optional: true
      jsdom:
        optional: true

  w3c-xmlserializer@5.0.0:
    resolution: {integrity: sha512-o8qghlI8NZHU1lLPrpi2+Uq7abh4GGPpYANlalzWxyWteJOCsr/P+oPBA49TOLu5FTZO4d3F9MnWJfiMo4BkmA==}
    engines: {node: '>=18'}

  wcwidth@1.0.1:
    resolution: {integrity: sha512-XHPEwS0q6TaxcvG85+8EYkbiCux2XtWG2mkc47Ng2A77BQu9+DqIOJldST4HgPkuea7dvKSj5VgX3P1d4rW8Tg==}

  web-streams-polyfill@3.3.3:
    resolution: {integrity: sha512-d2JWLCivmZYTSIoge9MsgFCZrt571BikcWGYkjC1khllbTeDlGqZ2D8vD8E/lJa8WGWbb7Plm8/XJYV7IJHZZw==}
    engines: {node: '>= 8'}

  webidl-conversions@7.0.0:
    resolution: {integrity: sha512-VwddBukDzu71offAQR975unBIGqfKZpM+8ZX6ySk8nYhVoo5CYaZyzt3YBvYtRtO+aoGlqxPg/B87NGVZ/fu6g==}
    engines: {node: '>=12'}

  whatwg-encoding@3.1.1:
    resolution: {integrity: sha512-6qN4hJdMwfYBtE3YBTTHhoeuUrDBPZmbQaxWAqSALV/MeEnR5z1xd8UKud2RAkFoPkmB+hli1TZSnyi84xz1vQ==}
    engines: {node: '>=18'}

  whatwg-mimetype@4.0.0:
    resolution: {integrity: sha512-QaKxh0eNIi2mE9p2vEdzfagOKHCcj1pJ56EEHGQOVxp8r9/iszLUUV7v89x9O1p/T+NlTM5W7jW6+cz4Fq1YVg==}
    engines: {node: '>=18'}

  whatwg-url@14.2.0:
    resolution: {integrity: sha512-De72GdQZzNTUBBChsXueQUnPKDkg/5A5zp7pFDuQAj5UFoENpiACU0wlCvzpAGnTkj++ihpKwKyYewn/XNUbKw==}
    engines: {node: '>=18'}

  which@2.0.2:
    resolution: {integrity: sha512-BLI3Tl1TW3Pvl70l3yq3Y64i+awpwXqsGBYWkkqMtnbXgrMD+yj7rhW0kuEDxzJaYXGjEW5ogapKNMEKNMjibA==}
    engines: {node: '>= 8'}
    hasBin: true

  why-is-node-running@2.3.0:
    resolution: {integrity: sha512-hUrmaWBdVDcxvYqnyh09zunKzROWjbZTiNy8dBEjkS7ehEDQibXJ7XvlmtbwuTclUiIyN+CyXQD4Vmko8fNm8w==}
    engines: {node: '>=8'}
    hasBin: true

  word-wrap@1.2.5:
    resolution: {integrity: sha512-BN22B5eaMMI9UMtjrGd5g5eCYPpCPDUy0FJXbYsaT5zYxjFOckS53SQDE3pWkVoWpHXVb3BrYcEN4Twa55B5cA==}
    engines: {node: '>=0.10.0'}

  ws@8.18.2:
    resolution: {integrity: sha512-DMricUmwGZUVr++AEAe2uiVM7UoO9MAVZMDu05UQOaUII0lp+zOzLLU4Xqh/JvTqklB1T4uELaaPBKyjE1r4fQ==}
    engines: {node: '>=10.0.0'}
    peerDependencies:
      bufferutil: ^4.0.1
      utf-8-validate: '>=5.0.2'
    peerDependenciesMeta:
      bufferutil:
        optional: true
      utf-8-validate:
        optional: true

  xml-name-validator@5.0.0:
    resolution: {integrity: sha512-EvGK8EJ3DhaHfbRlETOWAS5pO9MZITeauHKJyb8wyajUfQUenkIg2MvLDTZ4T/TgIcm3HU0TFBgWWboAZ30UHg==}
    engines: {node: '>=18'}

  xmlchars@2.2.0:
    resolution: {integrity: sha512-JZnDKK8B0RCDw84FNdDAIpZK+JuJw+s7Lz8nksI7SIuU3UXJJslUthsi+uWBUYOwPFwW7W7PRLRfUKpxjtjFCw==}

  yallist@3.1.1:
    resolution: {integrity: sha512-a4UGQaWPH59mOXUYnAG2ewncQS4i4F43Tv3JoAM+s2VDAmS9NsK8GpDMLrCHPksFT7h3K6TOoUNn2pb7RoXx4g==}

  yallist@5.0.0:
    resolution: {integrity: sha512-YgvUTfwqyc7UXVMrB+SImsVYSmTS8X/tSrtdNZMImM+n7+QTriRXyXim0mBrTXNeqzVF0KWGgHPeiyViFFrNDw==}
    engines: {node: '>=18'}

  yocto-queue@0.1.0:
    resolution: {integrity: sha512-rVksvsnNCdJ/ohGc6xgPwyN8eheCxsiLM8mxuE/t/mOVqJewPuO1miLpTHQiRgTKCLexL4MeAFVagts7HmNZ2Q==}
    engines: {node: '>=10'}

  zod@3.25.67:
    resolution: {integrity: sha512-idA2YXwpCdqUSKRCACDE6ItZD9TZzy3OZMtpfLoh6oPR47lipysRrJfjzMqFxQ3uJuUPyUeWe1r9vLH33xO/Qw==}

snapshots:

  '@adobe/css-tools@4.4.3': {}

  '@ampproject/remapping@2.3.0':
    dependencies:
      '@jridgewell/gen-mapping': 0.3.8
      '@jridgewell/trace-mapping': 0.3.25

  '@asamuzakjp/css-color@3.2.0':
    dependencies:
      '@csstools/css-calc': 2.1.4(@csstools/css-parser-algorithms@3.0.5(@csstools/css-tokenizer@3.0.4))(@csstools/css-tokenizer@3.0.4)
      '@csstools/css-color-parser': 3.0.10(@csstools/css-parser-algorithms@3.0.5(@csstools/css-tokenizer@3.0.4))(@csstools/css-tokenizer@3.0.4)
      '@csstools/css-parser-algorithms': 3.0.5(@csstools/css-tokenizer@3.0.4)
      '@csstools/css-tokenizer': 3.0.4
      lru-cache: 10.4.3

  '@babel/code-frame@7.27.1':
    dependencies:
      '@babel/helper-validator-identifier': 7.27.1
      js-tokens: 4.0.0
      picocolors: 1.1.1

  '@babel/compat-data@7.27.5': {}

  '@babel/core@7.27.4':
    dependencies:
      '@ampproject/remapping': 2.3.0
      '@babel/code-frame': 7.27.1
      '@babel/generator': 7.27.5
      '@babel/helper-compilation-targets': 7.27.2
      '@babel/helper-module-transforms': 7.27.3(@babel/core@7.27.4)
      '@babel/helpers': 7.27.6
      '@babel/parser': 7.27.5
      '@babel/template': 7.27.2
      '@babel/traverse': 7.27.4
      '@babel/types': 7.27.6
      convert-source-map: 2.0.0
      debug: 4.4.1
      gensync: 1.0.0-beta.2
      json5: 2.2.3
      semver: 6.3.1
    transitivePeerDependencies:
      - supports-color

  '@babel/generator@7.27.5':
    dependencies:
      '@babel/parser': 7.27.5
      '@babel/types': 7.27.6
      '@jridgewell/gen-mapping': 0.3.8
      '@jridgewell/trace-mapping': 0.3.25
      jsesc: 3.1.0

  '@babel/helper-compilation-targets@7.27.2':
    dependencies:
      '@babel/compat-data': 7.27.5
      '@babel/helper-validator-option': 7.27.1
      browserslist: 4.25.0
      lru-cache: 5.1.1
      semver: 6.3.1

  '@babel/helper-module-imports@7.27.1':
    dependencies:
      '@babel/traverse': 7.27.4
      '@babel/types': 7.27.6
    transitivePeerDependencies:
      - supports-color

  '@babel/helper-module-transforms@7.27.3(@babel/core@7.27.4)':
    dependencies:
      '@babel/core': 7.27.4
      '@babel/helper-module-imports': 7.27.1
      '@babel/helper-validator-identifier': 7.27.1
      '@babel/traverse': 7.27.4
    transitivePeerDependencies:
      - supports-color

  '@babel/helper-plugin-utils@7.27.1': {}

  '@babel/helper-string-parser@7.27.1': {}

  '@babel/helper-validator-identifier@7.27.1': {}

  '@babel/helper-validator-option@7.27.1': {}

  '@babel/helpers@7.27.6':
    dependencies:
      '@babel/template': 7.27.2
      '@babel/types': 7.27.6

  '@babel/parser@7.27.5':
    dependencies:
      '@babel/types': 7.27.6

  '@babel/plugin-transform-react-jsx-self@7.27.1(@babel/core@7.27.4)':
    dependencies:
      '@babel/core': 7.27.4
      '@babel/helper-plugin-utils': 7.27.1

  '@babel/plugin-transform-react-jsx-source@7.27.1(@babel/core@7.27.4)':
    dependencies:
      '@babel/core': 7.27.4
      '@babel/helper-plugin-utils': 7.27.1

  '@babel/runtime@7.27.6': {}

  '@babel/template@7.27.2':
    dependencies:
      '@babel/code-frame': 7.27.1
      '@babel/parser': 7.27.5
      '@babel/types': 7.27.6

  '@babel/traverse@7.27.4':
    dependencies:
      '@babel/code-frame': 7.27.1
      '@babel/generator': 7.27.5
      '@babel/parser': 7.27.5
      '@babel/template': 7.27.2
      '@babel/types': 7.27.6
      debug: 4.4.1
      globals: 11.12.0
    transitivePeerDependencies:
      - supports-color

  '@babel/types@7.27.6':
    dependencies:
      '@babel/helper-string-parser': 7.27.1
      '@babel/helper-validator-identifier': 7.27.1

  '@csstools/color-helpers@5.0.2': {}

  '@csstools/css-calc@2.1.4(@csstools/css-parser-algorithms@3.0.5(@csstools/css-tokenizer@3.0.4))(@csstools/css-tokenizer@3.0.4)':
    dependencies:
      '@csstools/css-parser-algorithms': 3.0.5(@csstools/css-tokenizer@3.0.4)
      '@csstools/css-tokenizer': 3.0.4

  '@csstools/css-color-parser@3.0.10(@csstools/css-parser-algorithms@3.0.5(@csstools/css-tokenizer@3.0.4))(@csstools/css-tokenizer@3.0.4)':
    dependencies:
      '@csstools/color-helpers': 5.0.2
      '@csstools/css-calc': 2.1.4(@csstools/css-parser-algorithms@3.0.5(@csstools/css-tokenizer@3.0.4))(@csstools/css-tokenizer@3.0.4)
      '@csstools/css-parser-algorithms': 3.0.5(@csstools/css-tokenizer@3.0.4)
      '@csstools/css-tokenizer': 3.0.4

  '@csstools/css-parser-algorithms@3.0.5(@csstools/css-tokenizer@3.0.4)':
    dependencies:
      '@csstools/css-tokenizer': 3.0.4

  '@csstools/css-tokenizer@3.0.4': {}

  '@dnd-kit/accessibility@3.1.1(react@19.1.0)':
    dependencies:
      react: 19.1.0
      tslib: 2.8.1

  '@dnd-kit/core@6.3.1(react-dom@19.1.0(react@19.1.0))(react@19.1.0)':
    dependencies:
      '@dnd-kit/accessibility': 3.1.1(react@19.1.0)
      '@dnd-kit/utilities': 3.2.2(react@19.1.0)
      react: 19.1.0
      react-dom: 19.1.0(react@19.1.0)
      tslib: 2.8.1

  '@dnd-kit/sortable@10.0.0(@dnd-kit/core@6.3.1(react-dom@19.1.0(react@19.1.0))(react@19.1.0))(react@19.1.0)':
    dependencies:
      '@dnd-kit/core': 6.3.1(react-dom@19.1.0(react@19.1.0))(react@19.1.0)
      '@dnd-kit/utilities': 3.2.2(react@19.1.0)
      react: 19.1.0
      tslib: 2.8.1

  '@dnd-kit/utilities@3.2.2(react@19.1.0)':
    dependencies:
      react: 19.1.0
      tslib: 2.8.1

  '@esbuild/aix-ppc64@0.25.5':
    optional: true

  '@esbuild/android-arm64@0.25.5':
    optional: true

  '@esbuild/android-arm@0.25.5':
    optional: true

  '@esbuild/android-x64@0.25.5':
    optional: true

  '@esbuild/darwin-arm64@0.25.5':
    optional: true

  '@esbuild/darwin-x64@0.25.5':
    optional: true

  '@esbuild/freebsd-arm64@0.25.5':
    optional: true

  '@esbuild/freebsd-x64@0.25.5':
    optional: true

  '@esbuild/linux-arm64@0.25.5':
    optional: true

  '@esbuild/linux-arm@0.25.5':
    optional: true

  '@esbuild/linux-ia32@0.25.5':
    optional: true

  '@esbuild/linux-loong64@0.25.5':
    optional: true

  '@esbuild/linux-mips64el@0.25.5':
    optional: true

  '@esbuild/linux-ppc64@0.25.5':
    optional: true

  '@esbuild/linux-riscv64@0.25.5':
    optional: true

  '@esbuild/linux-s390x@0.25.5':
    optional: true

  '@esbuild/linux-x64@0.25.5':
    optional: true

  '@esbuild/netbsd-arm64@0.25.5':
    optional: true

  '@esbuild/netbsd-x64@0.25.5':
    optional: true

  '@esbuild/openbsd-arm64@0.25.5':
    optional: true

  '@esbuild/openbsd-x64@0.25.5':
    optional: true

  '@esbuild/sunos-x64@0.25.5':
    optional: true

  '@esbuild/win32-arm64@0.25.5':
    optional: true

  '@esbuild/win32-ia32@0.25.5':
    optional: true

  '@esbuild/win32-x64@0.25.5':
    optional: true

  '@eslint-community/eslint-utils@4.7.0(eslint@9.29.0(jiti@2.4.2))':
    dependencies:
      eslint: 9.29.0(jiti@2.4.2)
      eslint-visitor-keys: 3.4.3

  '@eslint-community/regexpp@4.12.1': {}

  '@eslint/config-array@0.20.1':
    dependencies:
      '@eslint/object-schema': 2.1.6
      debug: 4.4.1
      minimatch: 3.1.2
    transitivePeerDependencies:
      - supports-color

  '@eslint/config-helpers@0.2.3': {}

  '@eslint/core@0.14.0':
    dependencies:
      '@types/json-schema': 7.0.15

  '@eslint/core@0.15.0':
    dependencies:
      '@types/json-schema': 7.0.15

  '@eslint/eslintrc@3.3.1':
    dependencies:
      ajv: 6.12.6
      debug: 4.4.1
      espree: 10.4.0
      globals: 14.0.0
      ignore: 5.3.2
      import-fresh: 3.3.1
      js-yaml: 4.1.0
      minimatch: 3.1.2
      strip-json-comments: 3.1.1
    transitivePeerDependencies:
      - supports-color

  '@eslint/js@9.29.0': {}

  '@eslint/object-schema@2.1.6': {}

  '@eslint/plugin-kit@0.3.2':
    dependencies:
      '@eslint/core': 0.15.0
      levn: 0.4.1

  '@humanfs/core@0.19.1': {}

  '@humanfs/node@0.16.6':
    dependencies:
      '@humanfs/core': 0.19.1
      '@humanwhocodes/retry': 0.3.1

  '@humanwhocodes/module-importer@1.0.1': {}

  '@humanwhocodes/retry@0.3.1': {}

  '@humanwhocodes/retry@0.4.3': {}

  '@isaacs/fs-minipass@4.0.1':
    dependencies:
      minipass: 7.1.2

  '@jridgewell/gen-mapping@0.3.8':
    dependencies:
      '@jridgewell/set-array': 1.2.1
      '@jridgewell/sourcemap-codec': 1.5.0
      '@jridgewell/trace-mapping': 0.3.25

  '@jridgewell/resolve-uri@3.1.2': {}

  '@jridgewell/set-array@1.2.1': {}

  '@jridgewell/sourcemap-codec@1.5.0': {}

  '@jridgewell/trace-mapping@0.3.25':
    dependencies:
      '@jridgewell/resolve-uri': 3.1.2
      '@jridgewell/sourcemap-codec': 1.5.0

  '@nodelib/fs.scandir@2.1.5':
    dependencies:
      '@nodelib/fs.stat': 2.0.5
      run-parallel: 1.2.0

  '@nodelib/fs.stat@2.0.5': {}

  '@nodelib/fs.walk@1.2.8':
    dependencies:
      '@nodelib/fs.scandir': 2.1.5
      fastq: 1.19.1

  '@parcel/watcher-android-arm64@2.5.1':
    optional: true

  '@parcel/watcher-darwin-arm64@2.5.1':
    optional: true

  '@parcel/watcher-darwin-x64@2.5.1':
    optional: true

  '@parcel/watcher-freebsd-x64@2.5.1':
    optional: true

  '@parcel/watcher-linux-arm-glibc@2.5.1':
    optional: true

  '@parcel/watcher-linux-arm-musl@2.5.1':
    optional: true

  '@parcel/watcher-linux-arm64-glibc@2.5.1':
    optional: true

  '@parcel/watcher-linux-arm64-musl@2.5.1':
    optional: true

  '@parcel/watcher-linux-x64-glibc@2.5.1':
    optional: true

  '@parcel/watcher-linux-x64-musl@2.5.1':
    optional: true

  '@parcel/watcher-win32-arm64@2.5.1':
    optional: true

  '@parcel/watcher-win32-ia32@2.5.1':
    optional: true

  '@parcel/watcher-win32-x64@2.5.1':
    optional: true

  '@parcel/watcher@2.5.1':
    dependencies:
      detect-libc: 1.0.3
      is-glob: 4.0.3
      micromatch: 4.0.8
      node-addon-api: 7.1.1
    optionalDependencies:
      '@parcel/watcher-android-arm64': 2.5.1
      '@parcel/watcher-darwin-arm64': 2.5.1
      '@parcel/watcher-darwin-x64': 2.5.1
      '@parcel/watcher-freebsd-x64': 2.5.1
      '@parcel/watcher-linux-arm-glibc': 2.5.1
      '@parcel/watcher-linux-arm-musl': 2.5.1
      '@parcel/watcher-linux-arm64-glibc': 2.5.1
      '@parcel/watcher-linux-arm64-musl': 2.5.1
      '@parcel/watcher-linux-x64-glibc': 2.5.1
      '@parcel/watcher-linux-x64-musl': 2.5.1
      '@parcel/watcher-win32-arm64': 2.5.1
      '@parcel/watcher-win32-ia32': 2.5.1
      '@parcel/watcher-win32-x64': 2.5.1

  '@remix-run/router@1.23.0': {}

  '@rolldown/pluginutils@1.0.0-beta.11': {}

  '@rollup/rollup-android-arm-eabi@4.44.0':
    optional: true

  '@rollup/rollup-android-arm64@4.44.0':
    optional: true

  '@rollup/rollup-darwin-arm64@4.44.0':
    optional: true

  '@rollup/rollup-darwin-x64@4.44.0':
    optional: true

  '@rollup/rollup-freebsd-arm64@4.44.0':
    optional: true

  '@rollup/rollup-freebsd-x64@4.44.0':
    optional: true

  '@rollup/rollup-linux-arm-gnueabihf@4.44.0':
    optional: true

  '@rollup/rollup-linux-arm-musleabihf@4.44.0':
    optional: true

  '@rollup/rollup-linux-arm64-gnu@4.44.0':
    optional: true

  '@rollup/rollup-linux-arm64-musl@4.44.0':
    optional: true

  '@rollup/rollup-linux-loongarch64-gnu@4.44.0':
    optional: true

  '@rollup/rollup-linux-powerpc64le-gnu@4.44.0':
    optional: true

  '@rollup/rollup-linux-riscv64-gnu@4.44.0':
    optional: true

  '@rollup/rollup-linux-riscv64-musl@4.44.0':
    optional: true

  '@rollup/rollup-linux-s390x-gnu@4.44.0':
    optional: true

  '@rollup/rollup-linux-x64-gnu@4.44.0':
    optional: true

  '@rollup/rollup-linux-x64-musl@4.44.0':
    optional: true

  '@rollup/rollup-win32-arm64-msvc@4.44.0':
    optional: true

  '@rollup/rollup-win32-ia32-msvc@4.44.0':
    optional: true

  '@rollup/rollup-win32-x64-msvc@4.44.0':
    optional: true

  '@shadcn/ui@0.0.4':
    dependencies:
      chalk: 5.2.0
      commander: 10.0.1
      execa: 7.2.0
      fs-extra: 11.3.0
      node-fetch: 3.3.2
      ora: 6.3.1
      prompts: 2.4.2
      zod: 3.25.67

  '@tailwindcss/cli@4.1.10':
    dependencies:
      '@parcel/watcher': 2.5.1
      '@tailwindcss/node': 4.1.10
      '@tailwindcss/oxide': 4.1.10
      enhanced-resolve: 5.18.1
      mri: 1.2.0
      picocolors: 1.1.1
      tailwindcss: 4.1.10

  '@tailwindcss/forms@0.5.10(@tailwindcss/cli@4.1.10)':
    dependencies:
      mini-svg-data-uri: 1.4.4
      tailwindcss: '@tailwindcss/cli@4.1.10'

  '@tailwindcss/node@4.1.10':
    dependencies:
      '@ampproject/remapping': 2.3.0
      enhanced-resolve: 5.18.1
      jiti: 2.4.2
      lightningcss: 1.30.1
      magic-string: 0.30.17
      source-map-js: 1.2.1
      tailwindcss: 4.1.10

  '@tailwindcss/oxide-android-arm64@4.1.10':
    optional: true

  '@tailwindcss/oxide-darwin-arm64@4.1.10':
    optional: true

  '@tailwindcss/oxide-darwin-x64@4.1.10':
    optional: true

  '@tailwindcss/oxide-freebsd-x64@4.1.10':
    optional: true

  '@tailwindcss/oxide-linux-arm-gnueabihf@4.1.10':
    optional: true

  '@tailwindcss/oxide-linux-arm64-gnu@4.1.10':
    optional: true

  '@tailwindcss/oxide-linux-arm64-musl@4.1.10':
    optional: true

  '@tailwindcss/oxide-linux-x64-gnu@4.1.10':
    optional: true

  '@tailwindcss/oxide-linux-x64-musl@4.1.10':
    optional: true

  '@tailwindcss/oxide-wasm32-wasi@4.1.10':
    optional: true

  '@tailwindcss/oxide-win32-arm64-msvc@4.1.10':
    optional: true

  '@tailwindcss/oxide-win32-x64-msvc@4.1.10':
    optional: true

  '@tailwindcss/oxide@4.1.10':
    dependencies:
      detect-libc: 2.0.4
      tar: 7.4.3
    optionalDependencies:
      '@tailwindcss/oxide-android-arm64': 4.1.10
      '@tailwindcss/oxide-darwin-arm64': 4.1.10
      '@tailwindcss/oxide-darwin-x64': 4.1.10
      '@tailwindcss/oxide-freebsd-x64': 4.1.10
      '@tailwindcss/oxide-linux-arm-gnueabihf': 4.1.10
      '@tailwindcss/oxide-linux-arm64-gnu': 4.1.10
      '@tailwindcss/oxide-linux-arm64-musl': 4.1.10
      '@tailwindcss/oxide-linux-x64-gnu': 4.1.10
      '@tailwindcss/oxide-linux-x64-musl': 4.1.10
      '@tailwindcss/oxide-wasm32-wasi': 4.1.10
      '@tailwindcss/oxide-win32-arm64-msvc': 4.1.10
      '@tailwindcss/oxide-win32-x64-msvc': 4.1.10

  '@tailwindcss/typography@0.5.16(@tailwindcss/cli@4.1.10)':
    dependencies:
      lodash.castarray: 4.4.0
      lodash.isplainobject: 4.0.6
      lodash.merge: 4.6.2
      postcss-selector-parser: 6.0.10
      tailwindcss: '@tailwindcss/cli@4.1.10'

  '@tanstack/react-table@8.21.3(react-dom@19.1.0(react@19.1.0))(react@19.1.0)':
    dependencies:
      '@tanstack/table-core': 8.21.3
      react: 19.1.0
      react-dom: 19.1.0(react@19.1.0)

  '@tanstack/table-core@8.21.3': {}

  '@testing-library/dom@10.4.0':
    dependencies:
      '@babel/code-frame': 7.27.1
      '@babel/runtime': 7.27.6
      '@types/aria-query': 5.0.4
      aria-query: 5.3.0
      chalk: 4.1.2
      dom-accessibility-api: 0.5.16
      lz-string: 1.5.0
      pretty-format: 27.5.1

  '@testing-library/jest-dom@6.6.3':
    dependencies:
      '@adobe/css-tools': 4.4.3
      aria-query: 5.3.2
      chalk: 3.0.0
      css.escape: 1.5.1
      dom-accessibility-api: 0.6.3
      lodash: 4.17.21
      redent: 3.0.0

  '@testing-library/react@16.3.0(@testing-library/dom@10.4.0)(@types/react-dom@19.1.6(@types/react@19.1.8))(@types/react@19.1.8)(react-dom@19.1.0(react@19.1.0))(react@19.1.0)':
    dependencies:
      '@babel/runtime': 7.27.6
      '@testing-library/dom': 10.4.0
      react: 19.1.0
      react-dom: 19.1.0(react@19.1.0)
    optionalDependencies:
      '@types/react': 19.1.8
      '@types/react-dom': 19.1.6(@types/react@19.1.8)

  '@testing-library/user-event@14.6.1(@testing-library/dom@10.4.0)':
    dependencies:
      '@testing-library/dom': 10.4.0

  '@types/aria-query@5.0.4': {}

  '@types/babel__core@7.20.5':
    dependencies:
      '@babel/parser': 7.27.5
      '@babel/types': 7.27.6
      '@types/babel__generator': 7.27.0
      '@types/babel__template': 7.4.4
      '@types/babel__traverse': 7.20.7

  '@types/babel__generator@7.27.0':
    dependencies:
      '@babel/types': 7.27.6

  '@types/babel__template@7.4.4':
    dependencies:
      '@babel/parser': 7.27.5
      '@babel/types': 7.27.6

  '@types/babel__traverse@7.20.7':
    dependencies:
      '@babel/types': 7.27.6

  '@types/chai@5.2.2':
    dependencies:
      '@types/deep-eql': 4.0.2

  '@types/d3-array@3.2.1': {}

  '@types/d3-color@3.1.3': {}

  '@types/d3-ease@3.0.2': {}

  '@types/d3-interpolate@3.0.4':
    dependencies:
      '@types/d3-color': 3.1.3

  '@types/d3-path@3.1.1': {}

  '@types/d3-scale@4.0.9':
    dependencies:
      '@types/d3-time': 3.0.4

  '@types/d3-shape@3.1.7':
    dependencies:
      '@types/d3-path': 3.1.1

  '@types/d3-time@3.0.4': {}

  '@types/d3-timer@3.0.2': {}

  '@types/deep-eql@4.0.2': {}

  '@types/estree@1.0.8': {}

  '@types/json-schema@7.0.15': {}

  '@types/node@24.0.3':
    dependencies:
      undici-types: 7.8.0
    optional: true

  '@types/react-dom@19.1.6(@types/react@19.1.8)':
    dependencies:
      '@types/react': 19.1.8

  '@types/react@19.1.8':
    dependencies:
      csstype: 3.1.3

  '@typescript-eslint/eslint-plugin@8.34.1(@typescript-eslint/parser@8.34.1(eslint@9.29.0(jiti@2.4.2))(typescript@5.8.3))(eslint@9.29.0(jiti@2.4.2))(typescript@5.8.3)':
    dependencies:
      '@eslint-community/regexpp': 4.12.1
      '@typescript-eslint/parser': 8.34.1(eslint@9.29.0(jiti@2.4.2))(typescript@5.8.3)
      '@typescript-eslint/scope-manager': 8.34.1
      '@typescript-eslint/type-utils': 8.34.1(eslint@9.29.0(jiti@2.4.2))(typescript@5.8.3)
      '@typescript-eslint/utils': 8.34.1(eslint@9.29.0(jiti@2.4.2))(typescript@5.8.3)
      '@typescript-eslint/visitor-keys': 8.34.1
      eslint: 9.29.0(jiti@2.4.2)
      graphemer: 1.4.0
      ignore: 7.0.5
      natural-compare: 1.4.0
      ts-api-utils: 2.1.0(typescript@5.8.3)
      typescript: 5.8.3
    transitivePeerDependencies:
      - supports-color

  '@typescript-eslint/parser@8.34.1(eslint@9.29.0(jiti@2.4.2))(typescript@5.8.3)':
    dependencies:
      '@typescript-eslint/scope-manager': 8.34.1
      '@typescript-eslint/types': 8.34.1
      '@typescript-eslint/typescript-estree': 8.34.1(typescript@5.8.3)
      '@typescript-eslint/visitor-keys': 8.34.1
      debug: 4.4.1
      eslint: 9.29.0(jiti@2.4.2)
      typescript: 5.8.3
    transitivePeerDependencies:
      - supports-color

  '@typescript-eslint/project-service@8.34.1(typescript@5.8.3)':
    dependencies:
      '@typescript-eslint/tsconfig-utils': 8.34.1(typescript@5.8.3)
      '@typescript-eslint/types': 8.34.1
      debug: 4.4.1
      typescript: 5.8.3
    transitivePeerDependencies:
      - supports-color

  '@typescript-eslint/scope-manager@8.34.1':
    dependencies:
      '@typescript-eslint/types': 8.34.1
      '@typescript-eslint/visitor-keys': 8.34.1

  '@typescript-eslint/tsconfig-utils@8.34.1(typescript@5.8.3)':
    dependencies:
      typescript: 5.8.3

  '@typescript-eslint/type-utils@8.34.1(eslint@9.29.0(jiti@2.4.2))(typescript@5.8.3)':
    dependencies:
      '@typescript-eslint/typescript-estree': 8.34.1(typescript@5.8.3)
      '@typescript-eslint/utils': 8.34.1(eslint@9.29.0(jiti@2.4.2))(typescript@5.8.3)
      debug: 4.4.1
      eslint: 9.29.0(jiti@2.4.2)
      ts-api-utils: 2.1.0(typescript@5.8.3)
      typescript: 5.8.3
    transitivePeerDependencies:
      - supports-color

  '@typescript-eslint/types@8.34.1': {}

  '@typescript-eslint/typescript-estree@8.34.1(typescript@5.8.3)':
    dependencies:
      '@typescript-eslint/project-service': 8.34.1(typescript@5.8.3)
      '@typescript-eslint/tsconfig-utils': 8.34.1(typescript@5.8.3)
      '@typescript-eslint/types': 8.34.1
      '@typescript-eslint/visitor-keys': 8.34.1
      debug: 4.4.1
      fast-glob: 3.3.3
      is-glob: 4.0.3
      minimatch: 9.0.5
      semver: 7.7.2
      ts-api-utils: 2.1.0(typescript@5.8.3)
      typescript: 5.8.3
    transitivePeerDependencies:
      - supports-color

  '@typescript-eslint/utils@8.34.1(eslint@9.29.0(jiti@2.4.2))(typescript@5.8.3)':
    dependencies:
      '@eslint-community/eslint-utils': 4.7.0(eslint@9.29.0(jiti@2.4.2))
      '@typescript-eslint/scope-manager': 8.34.1
      '@typescript-eslint/types': 8.34.1
      '@typescript-eslint/typescript-estree': 8.34.1(typescript@5.8.3)
      eslint: 9.29.0(jiti@2.4.2)
      typescript: 5.8.3
    transitivePeerDependencies:
      - supports-color

  '@typescript-eslint/visitor-keys@8.34.1':
    dependencies:
      '@typescript-eslint/types': 8.34.1
      eslint-visitor-keys: 4.2.1

  '@vitejs/plugin-react@4.5.2(vite@6.3.5(@types/node@24.0.3)(jiti@2.4.2)(lightningcss@1.30.1))':
    dependencies:
      '@babel/core': 7.27.4
      '@babel/plugin-transform-react-jsx-self': 7.27.1(@babel/core@7.27.4)
      '@babel/plugin-transform-react-jsx-source': 7.27.1(@babel/core@7.27.4)
      '@rolldown/pluginutils': 1.0.0-beta.11
      '@types/babel__core': 7.20.5
      react-refresh: 0.17.0
      vite: 6.3.5(@types/node@24.0.3)(jiti@2.4.2)(lightningcss@1.30.1)
    transitivePeerDependencies:
      - supports-color

  '@vitest/expect@3.2.4':
    dependencies:
      '@types/chai': 5.2.2
      '@vitest/spy': 3.2.4
      '@vitest/utils': 3.2.4
      chai: 5.2.0
      tinyrainbow: 2.0.0

  '@vitest/mocker@3.2.4(vite@6.3.5(@types/node@24.0.3)(jiti@2.4.2)(lightningcss@1.30.1))':
    dependencies:
      '@vitest/spy': 3.2.4
      estree-walker: 3.0.3
      magic-string: 0.30.17
    optionalDependencies:
      vite: 6.3.5(@types/node@24.0.3)(jiti@2.4.2)(lightningcss@1.30.1)

  '@vitest/pretty-format@3.2.4':
    dependencies:
      tinyrainbow: 2.0.0

  '@vitest/runner@3.2.4':
    dependencies:
      '@vitest/utils': 3.2.4
      pathe: 2.0.3
      strip-literal: 3.0.0

  '@vitest/snapshot@3.2.4':
    dependencies:
      '@vitest/pretty-format': 3.2.4
      magic-string: 0.30.17
      pathe: 2.0.3

  '@vitest/spy@3.2.4':
    dependencies:
      tinyspy: 4.0.3

  '@vitest/utils@3.2.4':
    dependencies:
      '@vitest/pretty-format': 3.2.4
      loupe: 3.1.4
      tinyrainbow: 2.0.0

  acorn-jsx@5.3.2(acorn@8.15.0):
    dependencies:
      acorn: 8.15.0

  acorn@8.15.0: {}

  agent-base@7.1.3: {}

  ajv@6.12.6:
    dependencies:
      fast-deep-equal: 3.1.3
      fast-json-stable-stringify: 2.1.0
      json-schema-traverse: 0.4.1
      uri-js: 4.4.1

  ansi-regex@5.0.1: {}

  ansi-regex@6.1.0: {}

  ansi-styles@4.3.0:
    dependencies:
      color-convert: 2.0.1

  ansi-styles@5.2.0: {}

  argparse@2.0.1: {}

  aria-query@5.3.0:
    dependencies:
      dequal: 2.0.3

  aria-query@5.3.2: {}

  assertion-error@2.0.1: {}

  autoprefixer@10.4.21(postcss@8.5.6):
    dependencies:
      browserslist: 4.25.0
      caniuse-lite: 1.0.30001724
      fraction.js: 4.3.7
      normalize-range: 0.1.2
      picocolors: 1.1.1
      postcss: 8.5.6
      postcss-value-parser: 4.2.0

  balanced-match@1.0.2: {}

  base64-js@1.5.1: {}

  bl@5.1.0:
    dependencies:
      buffer: 6.0.3
      inherits: 2.0.4
      readable-stream: 3.6.2

  brace-expansion@1.1.12:
    dependencies:
      balanced-match: 1.0.2
      concat-map: 0.0.1

  brace-expansion@2.0.2:
    dependencies:
      balanced-match: 1.0.2

  braces@3.0.3:
    dependencies:
      fill-range: 7.1.1

  browserslist@4.25.0:
    dependencies:
      caniuse-lite: 1.0.30001724
      electron-to-chromium: 1.5.171
      node-releases: 2.0.19
      update-browserslist-db: 1.1.3(browserslist@4.25.0)

  buffer@6.0.3:
    dependencies:
      base64-js: 1.5.1
      ieee754: 1.2.1

  cac@6.7.14: {}

  callsites@3.1.0: {}

  caniuse-lite@1.0.30001724: {}

  chai@5.2.0:
    dependencies:
      assertion-error: 2.0.1
      check-error: 2.1.1
      deep-eql: 5.0.2
      loupe: 3.1.4
      pathval: 2.0.0

  chalk@3.0.0:
    dependencies:
      ansi-styles: 4.3.0
      supports-color: 7.2.0

  chalk@4.1.2:
    dependencies:
      ansi-styles: 4.3.0
      supports-color: 7.2.0

  chalk@5.2.0: {}

  check-error@2.1.1: {}

  chownr@3.0.0: {}

  class-variance-authority@0.7.1:
    dependencies:
      clsx: 2.1.1

  cli-cursor@4.0.0:
    dependencies:
      restore-cursor: 4.0.0

  cli-spinners@2.9.2: {}

  clone@1.0.4: {}

  clsx@2.1.1: {}

  color-convert@2.0.1:
    dependencies:
      color-name: 1.1.4

  color-name@1.1.4: {}

  commander@10.0.1: {}

  concat-map@0.0.1: {}

  convert-source-map@2.0.0: {}

  cross-spawn@7.0.6:
    dependencies:
      path-key: 3.1.1
      shebang-command: 2.0.0
      which: 2.0.2

  css.escape@1.5.1: {}

  cssesc@3.0.0: {}

  cssstyle@4.5.0:
    dependencies:
      '@asamuzakjp/css-color': 3.2.0
      rrweb-cssom: 0.8.0

  csstype@3.1.3: {}

<<<<<<< HEAD
=======
  d3-array@3.2.4:
    dependencies:
      internmap: 2.0.3

  d3-binarytree@1.0.2: {}

  d3-color@3.1.0: {}

  d3-dispatch@3.0.1: {}

  d3-drag@3.0.0:
    dependencies:
      d3-dispatch: 3.0.1
      d3-selection: 3.0.0

  d3-ease@3.0.1: {}

  d3-force-3d@3.0.6:
    dependencies:
      d3-binarytree: 1.0.2
      d3-dispatch: 3.0.1
      d3-octree: 1.1.0
      d3-quadtree: 3.0.1
      d3-timer: 3.0.1

  d3-format@3.1.0: {}

  d3-interpolate@3.0.1:
    dependencies:
      d3-color: 3.1.0

  d3-octree@1.1.0: {}

  d3-path@3.1.0: {}

  d3-quadtree@3.0.1: {}

  d3-scale-chromatic@3.1.0:
    dependencies:
      d3-color: 3.1.0
      d3-interpolate: 3.0.1

  d3-scale@4.0.2:
    dependencies:
      d3-array: 3.2.4
      d3-format: 3.1.0
      d3-interpolate: 3.0.1
      d3-time: 3.1.0
      d3-time-format: 4.1.0

  d3-selection@3.0.0: {}

  d3-shape@3.2.0:
    dependencies:
      d3-path: 3.1.0

  d3-time-format@4.1.0:
    dependencies:
      d3-time: 3.1.0

  d3-time@3.1.0:
    dependencies:
      d3-array: 3.2.4

  d3-timer@3.0.1: {}

  d3-transition@3.0.1(d3-selection@3.0.0):
    dependencies:
      d3-color: 3.1.0
      d3-dispatch: 3.0.1
      d3-ease: 3.0.1
      d3-interpolate: 3.0.1
      d3-selection: 3.0.0
      d3-timer: 3.0.1

  d3-zoom@3.0.0:
    dependencies:
      d3-dispatch: 3.0.1
      d3-drag: 3.0.0
      d3-interpolate: 3.0.1
      d3-selection: 3.0.0
      d3-transition: 3.0.1(d3-selection@3.0.0)

>>>>>>> 04d3279d
  data-uri-to-buffer@4.0.1: {}

  data-urls@5.0.0:
    dependencies:
      whatwg-mimetype: 4.0.0
      whatwg-url: 14.2.0

  debug@4.4.1:
    dependencies:
      ms: 2.1.3

  decimal.js-light@2.5.1: {}

  decimal.js@10.5.0: {}

  deep-eql@5.0.2: {}

  deep-is@0.1.4: {}

  defaults@1.0.4:
    dependencies:
      clone: 1.0.4

  dequal@2.0.3: {}

  detect-libc@1.0.3: {}

  detect-libc@2.0.4: {}

  dom-accessibility-api@0.5.16: {}

  dom-accessibility-api@0.6.3: {}

  dom-helpers@5.2.1:
    dependencies:
      '@babel/runtime': 7.27.6
      csstype: 3.1.3

  electron-to-chromium@1.5.171: {}

  enhanced-resolve@5.18.1:
    dependencies:
      graceful-fs: 4.2.11
      tapable: 2.2.2

  entities@6.0.1: {}

  es-module-lexer@1.7.0: {}

  esbuild@0.25.5:
    optionalDependencies:
      '@esbuild/aix-ppc64': 0.25.5
      '@esbuild/android-arm': 0.25.5
      '@esbuild/android-arm64': 0.25.5
      '@esbuild/android-x64': 0.25.5
      '@esbuild/darwin-arm64': 0.25.5
      '@esbuild/darwin-x64': 0.25.5
      '@esbuild/freebsd-arm64': 0.25.5
      '@esbuild/freebsd-x64': 0.25.5
      '@esbuild/linux-arm': 0.25.5
      '@esbuild/linux-arm64': 0.25.5
      '@esbuild/linux-ia32': 0.25.5
      '@esbuild/linux-loong64': 0.25.5
      '@esbuild/linux-mips64el': 0.25.5
      '@esbuild/linux-ppc64': 0.25.5
      '@esbuild/linux-riscv64': 0.25.5
      '@esbuild/linux-s390x': 0.25.5
      '@esbuild/linux-x64': 0.25.5
      '@esbuild/netbsd-arm64': 0.25.5
      '@esbuild/netbsd-x64': 0.25.5
      '@esbuild/openbsd-arm64': 0.25.5
      '@esbuild/openbsd-x64': 0.25.5
      '@esbuild/sunos-x64': 0.25.5
      '@esbuild/win32-arm64': 0.25.5
      '@esbuild/win32-ia32': 0.25.5
      '@esbuild/win32-x64': 0.25.5

  escalade@3.2.0: {}

  escape-string-regexp@4.0.0: {}

  eslint-plugin-react-hooks@5.2.0(eslint@9.29.0(jiti@2.4.2)):
    dependencies:
      eslint: 9.29.0(jiti@2.4.2)

  eslint-plugin-react-refresh@0.4.20(eslint@9.29.0(jiti@2.4.2)):
    dependencies:
      eslint: 9.29.0(jiti@2.4.2)

  eslint-scope@8.4.0:
    dependencies:
      esrecurse: 4.3.0
      estraverse: 5.3.0

  eslint-visitor-keys@3.4.3: {}

  eslint-visitor-keys@4.2.1: {}

  eslint@9.29.0(jiti@2.4.2):
    dependencies:
      '@eslint-community/eslint-utils': 4.7.0(eslint@9.29.0(jiti@2.4.2))
      '@eslint-community/regexpp': 4.12.1
      '@eslint/config-array': 0.20.1
      '@eslint/config-helpers': 0.2.3
      '@eslint/core': 0.14.0
      '@eslint/eslintrc': 3.3.1
      '@eslint/js': 9.29.0
      '@eslint/plugin-kit': 0.3.2
      '@humanfs/node': 0.16.6
      '@humanwhocodes/module-importer': 1.0.1
      '@humanwhocodes/retry': 0.4.3
      '@types/estree': 1.0.8
      '@types/json-schema': 7.0.15
      ajv: 6.12.6
      chalk: 4.1.2
      cross-spawn: 7.0.6
      debug: 4.4.1
      escape-string-regexp: 4.0.0
      eslint-scope: 8.4.0
      eslint-visitor-keys: 4.2.1
      espree: 10.4.0
      esquery: 1.6.0
      esutils: 2.0.3
      fast-deep-equal: 3.1.3
      file-entry-cache: 8.0.0
      find-up: 5.0.0
      glob-parent: 6.0.2
      ignore: 5.3.2
      imurmurhash: 0.1.4
      is-glob: 4.0.3
      json-stable-stringify-without-jsonify: 1.0.1
      lodash.merge: 4.6.2
      minimatch: 3.1.2
      natural-compare: 1.4.0
      optionator: 0.9.4
    optionalDependencies:
      jiti: 2.4.2
    transitivePeerDependencies:
      - supports-color

  espree@10.4.0:
    dependencies:
      acorn: 8.15.0
      acorn-jsx: 5.3.2(acorn@8.15.0)
      eslint-visitor-keys: 4.2.1

  esquery@1.6.0:
    dependencies:
      estraverse: 5.3.0

  esrecurse@4.3.0:
    dependencies:
      estraverse: 5.3.0

  estraverse@5.3.0: {}

  estree-walker@3.0.3:
    dependencies:
      '@types/estree': 1.0.8

  esutils@2.0.3: {}

  eventemitter3@4.0.7: {}

  eventsource@2.0.2: {}

  execa@7.2.0:
    dependencies:
      cross-spawn: 7.0.6
      get-stream: 6.0.1
      human-signals: 4.3.1
      is-stream: 3.0.0
      merge-stream: 2.0.0
      npm-run-path: 5.3.0
      onetime: 6.0.0
      signal-exit: 3.0.7
      strip-final-newline: 3.0.0

  expect-type@1.2.1: {}

  fast-deep-equal@3.1.3: {}

  fast-equals@5.2.2: {}

  fast-glob@3.3.3:
    dependencies:
      '@nodelib/fs.stat': 2.0.5
      '@nodelib/fs.walk': 1.2.8
      glob-parent: 5.1.2
      merge2: 1.4.1
      micromatch: 4.0.8

  fast-json-stable-stringify@2.1.0: {}

  fast-levenshtein@2.0.6: {}

  fastq@1.19.1:
    dependencies:
      reusify: 1.1.0

  fdir@6.4.6(picomatch@4.0.2):
    optionalDependencies:
      picomatch: 4.0.2

  fetch-blob@3.2.0:
    dependencies:
      node-domexception: 1.0.0
      web-streams-polyfill: 3.3.3

  file-entry-cache@8.0.0:
    dependencies:
      flat-cache: 4.0.1

  fill-range@7.1.1:
    dependencies:
      to-regex-range: 5.0.1

  find-up@5.0.0:
    dependencies:
      locate-path: 6.0.0
      path-exists: 4.0.0

  flat-cache@4.0.1:
    dependencies:
      flatted: 3.3.3
      keyv: 4.5.4

  flatted@3.3.3: {}

  flexlayout-react@0.8.17(react-dom@19.1.0(react@19.1.0))(react@19.1.0):
    dependencies:
      react: 19.1.0
      react-dom: 19.1.0(react@19.1.0)

  float-tooltip@1.7.5:
    dependencies:
      d3-selection: 3.0.0
      kapsule: 1.16.3
      preact: 10.26.9

  force-graph@1.49.6:
    dependencies:
      '@tweenjs/tween.js': 25.0.0
      accessor-fn: 1.5.3
      bezier-js: 6.1.4
      canvas-color-tracker: 1.3.2
      d3-array: 3.2.4
      d3-drag: 3.0.0
      d3-force-3d: 3.0.6
      d3-scale: 4.0.2
      d3-scale-chromatic: 3.1.0
      d3-selection: 3.0.0
      d3-zoom: 3.0.0
      float-tooltip: 1.7.5
      index-array-by: 1.4.2
      kapsule: 1.16.3
      lodash-es: 4.17.21

  formdata-polyfill@4.0.10:
    dependencies:
      fetch-blob: 3.2.0

  fraction.js@4.3.7: {}

  fs-extra@11.3.0:
    dependencies:
      graceful-fs: 4.2.11
      jsonfile: 6.1.0
      universalify: 2.0.1

  fsevents@2.3.3:
    optional: true

  gensync@1.0.0-beta.2: {}

  get-stream@6.0.1: {}

  glob-parent@5.1.2:
    dependencies:
      is-glob: 4.0.3

  glob-parent@6.0.2:
    dependencies:
      is-glob: 4.0.3

  globals@11.12.0: {}

  globals@14.0.0: {}

  globals@16.2.0: {}

  graceful-fs@4.2.11: {}

  graphemer@1.4.0: {}

  has-flag@4.0.0: {}

  html-encoding-sniffer@4.0.0:
    dependencies:
      whatwg-encoding: 3.1.1

  http-proxy-agent@7.0.2:
    dependencies:
      agent-base: 7.1.3
      debug: 4.4.1
    transitivePeerDependencies:
      - supports-color

  https-proxy-agent@7.0.6:
    dependencies:
      agent-base: 7.1.3
      debug: 4.4.1
    transitivePeerDependencies:
      - supports-color

  human-signals@4.3.1: {}

  iconv-lite@0.6.3:
    dependencies:
      safer-buffer: 2.1.2

  ieee754@1.2.1: {}

  ignore@5.3.2: {}

  ignore@7.0.5: {}

  import-fresh@3.3.1:
    dependencies:
      parent-module: 1.0.1
      resolve-from: 4.0.0

  imurmurhash@0.1.4: {}

  indent-string@4.0.0: {}

  inherits@2.0.4: {}

  is-extglob@2.1.1: {}

  is-glob@4.0.3:
    dependencies:
      is-extglob: 2.1.1

  is-interactive@2.0.0: {}

  is-number@7.0.0: {}

  is-potential-custom-element-name@1.0.1: {}

  is-stream@3.0.0: {}

  is-unicode-supported@1.3.0: {}

  isexe@2.0.0: {}

  jiti@2.4.2: {}

  js-tokens@4.0.0: {}

  js-tokens@9.0.1: {}

  js-yaml@4.1.0:
    dependencies:
      argparse: 2.0.1

  jsdom@26.1.0:
    dependencies:
      cssstyle: 4.5.0
      data-urls: 5.0.0
      decimal.js: 10.5.0
      html-encoding-sniffer: 4.0.0
      http-proxy-agent: 7.0.2
      https-proxy-agent: 7.0.6
      is-potential-custom-element-name: 1.0.1
      nwsapi: 2.2.20
      parse5: 7.3.0
      rrweb-cssom: 0.8.0
      saxes: 6.0.0
      symbol-tree: 3.2.4
      tough-cookie: 5.1.2
      w3c-xmlserializer: 5.0.0
      webidl-conversions: 7.0.0
      whatwg-encoding: 3.1.1
      whatwg-mimetype: 4.0.0
      whatwg-url: 14.2.0
      ws: 8.18.2
      xml-name-validator: 5.0.0
    transitivePeerDependencies:
      - bufferutil
      - supports-color
      - utf-8-validate

  jsesc@3.1.0: {}

  json-buffer@3.0.1: {}

  json-schema-traverse@0.4.1: {}

  json-stable-stringify-without-jsonify@1.0.1: {}

  json5@2.2.3: {}

  jsonfile@6.1.0:
    dependencies:
      universalify: 2.0.1
    optionalDependencies:
      graceful-fs: 4.2.11

  keyv@4.5.4:
    dependencies:
      json-buffer: 3.0.1

  kleur@3.0.3: {}

  levn@0.4.1:
    dependencies:
      prelude-ls: 1.2.1
      type-check: 0.4.0

  lightningcss-darwin-arm64@1.30.1:
    optional: true

  lightningcss-darwin-x64@1.30.1:
    optional: true

  lightningcss-freebsd-x64@1.30.1:
    optional: true

  lightningcss-linux-arm-gnueabihf@1.30.1:
    optional: true

  lightningcss-linux-arm64-gnu@1.30.1:
    optional: true

  lightningcss-linux-arm64-musl@1.30.1:
    optional: true

  lightningcss-linux-x64-gnu@1.30.1:
    optional: true

  lightningcss-linux-x64-musl@1.30.1:
    optional: true

  lightningcss-win32-arm64-msvc@1.30.1:
    optional: true

  lightningcss-win32-x64-msvc@1.30.1:
    optional: true

  lightningcss@1.30.1:
    dependencies:
      detect-libc: 2.0.4
    optionalDependencies:
      lightningcss-darwin-arm64: 1.30.1
      lightningcss-darwin-x64: 1.30.1
      lightningcss-freebsd-x64: 1.30.1
      lightningcss-linux-arm-gnueabihf: 1.30.1
      lightningcss-linux-arm64-gnu: 1.30.1
      lightningcss-linux-arm64-musl: 1.30.1
      lightningcss-linux-x64-gnu: 1.30.1
      lightningcss-linux-x64-musl: 1.30.1
      lightningcss-win32-arm64-msvc: 1.30.1
      lightningcss-win32-x64-msvc: 1.30.1

  locate-path@6.0.0:
    dependencies:
      p-locate: 5.0.0

  lodash.castarray@4.4.0: {}

  lodash.isplainobject@4.0.6: {}

  lodash.merge@4.6.2: {}

  lodash@4.17.21: {}

  log-symbols@5.1.0:
    dependencies:
      chalk: 5.2.0
      is-unicode-supported: 1.3.0

  loupe@3.1.4: {}

  lru-cache@10.4.3: {}

  lru-cache@5.1.1:
    dependencies:
      yallist: 3.1.1

  lucide-react@0.519.0(react@19.1.0):
    dependencies:
      react: 19.1.0

  lz-string@1.5.0: {}

  magic-string@0.30.17:
    dependencies:
      '@jridgewell/sourcemap-codec': 1.5.0

  merge-stream@2.0.0: {}

  merge2@1.4.1: {}

  micromatch@4.0.8:
    dependencies:
      braces: 3.0.3
      picomatch: 2.3.1

  mimic-fn@2.1.0: {}

  mimic-fn@4.0.0: {}

  min-indent@1.0.1: {}

  mini-svg-data-uri@1.4.4: {}

  minimatch@3.1.2:
    dependencies:
      brace-expansion: 1.1.12

  minimatch@9.0.5:
    dependencies:
      brace-expansion: 2.0.2

  minipass@7.1.2: {}

  minizlib@3.0.2:
    dependencies:
      minipass: 7.1.2

  mkdirp@3.0.1: {}

  mri@1.2.0: {}

  ms@2.1.3: {}

  nanoid@3.3.11: {}

  natural-compare@1.4.0: {}

  node-addon-api@7.1.1: {}

  node-domexception@1.0.0: {}

  node-fetch@3.3.2:
    dependencies:
      data-uri-to-buffer: 4.0.1
      fetch-blob: 3.2.0
      formdata-polyfill: 4.0.10

  node-releases@2.0.19: {}

  normalize-range@0.1.2: {}

  npm-run-path@5.3.0:
    dependencies:
      path-key: 4.0.0

  nwsapi@2.2.20: {}

  onetime@5.1.2:
    dependencies:
      mimic-fn: 2.1.0

  onetime@6.0.0:
    dependencies:
      mimic-fn: 4.0.0

  optionator@0.9.4:
    dependencies:
      deep-is: 0.1.4
      fast-levenshtein: 2.0.6
      levn: 0.4.1
      prelude-ls: 1.2.1
      type-check: 0.4.0
      word-wrap: 1.2.5

  ora@6.3.1:
    dependencies:
      chalk: 5.2.0
      cli-cursor: 4.0.0
      cli-spinners: 2.9.2
      is-interactive: 2.0.0
      is-unicode-supported: 1.3.0
      log-symbols: 5.1.0
      stdin-discarder: 0.1.0
      strip-ansi: 7.1.0
      wcwidth: 1.0.1

  p-limit@3.1.0:
    dependencies:
      yocto-queue: 0.1.0

  p-locate@5.0.0:
    dependencies:
      p-limit: 3.1.0

  parent-module@1.0.1:
    dependencies:
      callsites: 3.1.0

  parse5@7.3.0:
    dependencies:
      entities: 6.0.1

  path-exists@4.0.0: {}

  path-key@3.1.1: {}

  path-key@4.0.0: {}

  pathe@2.0.3: {}

  pathval@2.0.0: {}

  picocolors@1.1.1: {}

  picomatch@2.3.1: {}

  picomatch@4.0.2: {}

  postcss-selector-parser@6.0.10:
    dependencies:
      cssesc: 3.0.0
      util-deprecate: 1.0.2

  postcss-value-parser@4.2.0: {}

  postcss@8.5.6:
    dependencies:
      nanoid: 3.3.11
      picocolors: 1.1.1
      source-map-js: 1.2.1

  prelude-ls@1.2.1: {}

  pretty-format@27.5.1:
    dependencies:
      ansi-regex: 5.0.1
      ansi-styles: 5.2.0
      react-is: 17.0.2

  prompts@2.4.2:
    dependencies:
      kleur: 3.0.3
      sisteransi: 1.0.5

  punycode@2.3.1: {}

  queue-microtask@1.2.3: {}

  react-dom@19.1.0(react@19.1.0):
    dependencies:
      react: 19.1.0
      scheduler: 0.26.0

  react-is@17.0.2: {}

<<<<<<< HEAD
=======
  react-is@18.3.1: {}

  react-kapsule@2.5.7(react@19.1.0):
    dependencies:
      jerrypick: 1.1.2
      react: 19.1.0

>>>>>>> 04d3279d
  react-refresh@0.17.0: {}

  react-router-dom@6.30.1(react-dom@19.1.0(react@19.1.0))(react@19.1.0):
    dependencies:
      '@remix-run/router': 1.23.0
      react: 19.1.0
      react-dom: 19.1.0(react@19.1.0)
      react-router: 6.30.1(react@19.1.0)

  react-router@6.30.1(react@19.1.0):
    dependencies:
      '@remix-run/router': 1.23.0
      react: 19.1.0

  react-smooth@4.0.4(react-dom@19.1.0(react@19.1.0))(react@19.1.0):
    dependencies:
      fast-equals: 5.2.2
      prop-types: 15.8.1
      react: 19.1.0
      react-dom: 19.1.0(react@19.1.0)
      react-transition-group: 4.4.5(react-dom@19.1.0(react@19.1.0))(react@19.1.0)

  react-transition-group@4.4.5(react-dom@19.1.0(react@19.1.0))(react@19.1.0):
    dependencies:
      '@babel/runtime': 7.27.6
      dom-helpers: 5.2.1
      loose-envify: 1.4.0
      prop-types: 15.8.1
      react: 19.1.0
      react-dom: 19.1.0(react@19.1.0)

  react@19.1.0: {}

  readable-stream@3.6.2:
    dependencies:
      inherits: 2.0.4
      string_decoder: 1.3.0
      util-deprecate: 1.0.2

  recharts-scale@0.4.5:
    dependencies:
      decimal.js-light: 2.5.1

  recharts@2.15.4(react-dom@19.1.0(react@19.1.0))(react@19.1.0):
    dependencies:
      clsx: 2.1.1
      eventemitter3: 4.0.7
      lodash: 4.17.21
      react: 19.1.0
      react-dom: 19.1.0(react@19.1.0)
      react-is: 18.3.1
      react-smooth: 4.0.4(react-dom@19.1.0(react@19.1.0))(react@19.1.0)
      recharts-scale: 0.4.5
      tiny-invariant: 1.3.3
      victory-vendor: 36.9.2

  redent@3.0.0:
    dependencies:
      indent-string: 4.0.0
      strip-indent: 3.0.0

  resolve-from@4.0.0: {}

  restore-cursor@4.0.0:
    dependencies:
      onetime: 5.1.2
      signal-exit: 3.0.7

  reusify@1.1.0: {}

  rollup@4.44.0:
    dependencies:
      '@types/estree': 1.0.8
    optionalDependencies:
      '@rollup/rollup-android-arm-eabi': 4.44.0
      '@rollup/rollup-android-arm64': 4.44.0
      '@rollup/rollup-darwin-arm64': 4.44.0
      '@rollup/rollup-darwin-x64': 4.44.0
      '@rollup/rollup-freebsd-arm64': 4.44.0
      '@rollup/rollup-freebsd-x64': 4.44.0
      '@rollup/rollup-linux-arm-gnueabihf': 4.44.0
      '@rollup/rollup-linux-arm-musleabihf': 4.44.0
      '@rollup/rollup-linux-arm64-gnu': 4.44.0
      '@rollup/rollup-linux-arm64-musl': 4.44.0
      '@rollup/rollup-linux-loongarch64-gnu': 4.44.0
      '@rollup/rollup-linux-powerpc64le-gnu': 4.44.0
      '@rollup/rollup-linux-riscv64-gnu': 4.44.0
      '@rollup/rollup-linux-riscv64-musl': 4.44.0
      '@rollup/rollup-linux-s390x-gnu': 4.44.0
      '@rollup/rollup-linux-x64-gnu': 4.44.0
      '@rollup/rollup-linux-x64-musl': 4.44.0
      '@rollup/rollup-win32-arm64-msvc': 4.44.0
      '@rollup/rollup-win32-ia32-msvc': 4.44.0
      '@rollup/rollup-win32-x64-msvc': 4.44.0
      fsevents: 2.3.3

  rrweb-cssom@0.8.0: {}

  run-parallel@1.2.0:
    dependencies:
      queue-microtask: 1.2.3

  safe-buffer@5.2.1: {}

  safer-buffer@2.1.2: {}

  saxes@6.0.0:
    dependencies:
      xmlchars: 2.2.0

  scheduler@0.26.0: {}

  semver@6.3.1: {}

  semver@7.7.2: {}

  shebang-command@2.0.0:
    dependencies:
      shebang-regex: 3.0.0

  shebang-regex@3.0.0: {}

  siginfo@2.0.0: {}

  signal-exit@3.0.7: {}

  sisteransi@1.0.5: {}

  source-map-js@1.2.1: {}

  stackback@0.0.2: {}

  std-env@3.9.0: {}

  stdin-discarder@0.1.0:
    dependencies:
      bl: 5.1.0

  string_decoder@1.3.0:
    dependencies:
      safe-buffer: 5.2.1

  strip-ansi@7.1.0:
    dependencies:
      ansi-regex: 6.1.0

  strip-final-newline@3.0.0: {}

  strip-indent@3.0.0:
    dependencies:
      min-indent: 1.0.1

  strip-json-comments@3.1.1: {}

  strip-literal@3.0.0:
    dependencies:
      js-tokens: 9.0.1

  supports-color@7.2.0:
    dependencies:
      has-flag: 4.0.0

  symbol-tree@3.2.4: {}

  tailwind-merge@3.3.1: {}

  tailwindcss@4.1.10: {}

  tapable@2.2.2: {}

  tar@7.4.3:
    dependencies:
      '@isaacs/fs-minipass': 4.0.1
      chownr: 3.0.0
      minipass: 7.1.2
      minizlib: 3.0.2
      mkdirp: 3.0.1
      yallist: 5.0.0

  tiny-invariant@1.3.3: {}

  tinybench@2.9.0: {}

  tinyexec@0.3.2: {}

  tinyglobby@0.2.14:
    dependencies:
      fdir: 6.4.6(picomatch@4.0.2)
      picomatch: 4.0.2

  tinypool@1.1.1: {}

  tinyrainbow@2.0.0: {}

  tinyspy@4.0.3: {}

  tldts-core@6.1.86: {}

  tldts@6.1.86:
    dependencies:
      tldts-core: 6.1.86

  to-regex-range@5.0.1:
    dependencies:
      is-number: 7.0.0

  tough-cookie@5.1.2:
    dependencies:
      tldts: 6.1.86

  tr46@5.1.1:
    dependencies:
      punycode: 2.3.1

  ts-api-utils@2.1.0(typescript@5.8.3):
    dependencies:
      typescript: 5.8.3

  tslib@2.8.1: {}

  tw-animate-css@1.3.4: {}

  type-check@0.4.0:
    dependencies:
      prelude-ls: 1.2.1

  typescript-eslint@8.34.1(eslint@9.29.0(jiti@2.4.2))(typescript@5.8.3):
    dependencies:
      '@typescript-eslint/eslint-plugin': 8.34.1(@typescript-eslint/parser@8.34.1(eslint@9.29.0(jiti@2.4.2))(typescript@5.8.3))(eslint@9.29.0(jiti@2.4.2))(typescript@5.8.3)
      '@typescript-eslint/parser': 8.34.1(eslint@9.29.0(jiti@2.4.2))(typescript@5.8.3)
      '@typescript-eslint/utils': 8.34.1(eslint@9.29.0(jiti@2.4.2))(typescript@5.8.3)
      eslint: 9.29.0(jiti@2.4.2)
      typescript: 5.8.3
    transitivePeerDependencies:
      - supports-color

  typescript@5.8.3: {}

  undici-types@7.8.0:
    optional: true

  universalify@2.0.1: {}

  update-browserslist-db@1.1.3(browserslist@4.25.0):
    dependencies:
      browserslist: 4.25.0
      escalade: 3.2.0
      picocolors: 1.1.1

  uri-js@4.4.1:
    dependencies:
      punycode: 2.3.1

  util-deprecate@1.0.2: {}

  victory-vendor@36.9.2:
    dependencies:
      '@types/d3-array': 3.2.1
      '@types/d3-ease': 3.0.2
      '@types/d3-interpolate': 3.0.4
      '@types/d3-scale': 4.0.9
      '@types/d3-shape': 3.1.7
      '@types/d3-time': 3.0.4
      '@types/d3-timer': 3.0.2
      d3-array: 3.2.4
      d3-ease: 3.0.1
      d3-interpolate: 3.0.1
      d3-scale: 4.0.2
      d3-shape: 3.2.0
      d3-time: 3.1.0
      d3-timer: 3.0.1

  vite-node@3.2.4(@types/node@24.0.3)(jiti@2.4.2)(lightningcss@1.30.1):
    dependencies:
      cac: 6.7.14
      debug: 4.4.1
      es-module-lexer: 1.7.0
      pathe: 2.0.3
      vite: 6.3.5(@types/node@24.0.3)(jiti@2.4.2)(lightningcss@1.30.1)
    transitivePeerDependencies:
      - '@types/node'
      - jiti
      - less
      - lightningcss
      - sass
      - sass-embedded
      - stylus
      - sugarss
      - supports-color
      - terser
      - tsx
      - yaml

  vite@6.3.5(@types/node@24.0.3)(jiti@2.4.2)(lightningcss@1.30.1):
    dependencies:
      esbuild: 0.25.5
      fdir: 6.4.6(picomatch@4.0.2)
      picomatch: 4.0.2
      postcss: 8.5.6
      rollup: 4.44.0
      tinyglobby: 0.2.14
    optionalDependencies:
      '@types/node': 24.0.3
      fsevents: 2.3.3
      jiti: 2.4.2
      lightningcss: 1.30.1

  vitest@3.2.4(@types/node@24.0.3)(jiti@2.4.2)(jsdom@26.1.0)(lightningcss@1.30.1):
    dependencies:
      '@types/chai': 5.2.2
      '@vitest/expect': 3.2.4
      '@vitest/mocker': 3.2.4(vite@6.3.5(@types/node@24.0.3)(jiti@2.4.2)(lightningcss@1.30.1))
      '@vitest/pretty-format': 3.2.4
      '@vitest/runner': 3.2.4
      '@vitest/snapshot': 3.2.4
      '@vitest/spy': 3.2.4
      '@vitest/utils': 3.2.4
      chai: 5.2.0
      debug: 4.4.1
      expect-type: 1.2.1
      magic-string: 0.30.17
      pathe: 2.0.3
      picomatch: 4.0.2
      std-env: 3.9.0
      tinybench: 2.9.0
      tinyexec: 0.3.2
      tinyglobby: 0.2.14
      tinypool: 1.1.1
      tinyrainbow: 2.0.0
      vite: 6.3.5(@types/node@24.0.3)(jiti@2.4.2)(lightningcss@1.30.1)
      vite-node: 3.2.4(@types/node@24.0.3)(jiti@2.4.2)(lightningcss@1.30.1)
      why-is-node-running: 2.3.0
    optionalDependencies:
      '@types/node': 24.0.3
      jsdom: 26.1.0
    transitivePeerDependencies:
      - jiti
      - less
      - lightningcss
      - msw
      - sass
      - sass-embedded
      - stylus
      - sugarss
      - supports-color
      - terser
      - tsx
      - yaml

  w3c-xmlserializer@5.0.0:
    dependencies:
      xml-name-validator: 5.0.0

  wcwidth@1.0.1:
    dependencies:
      defaults: 1.0.4

  web-streams-polyfill@3.3.3: {}

  webidl-conversions@7.0.0: {}

  whatwg-encoding@3.1.1:
    dependencies:
      iconv-lite: 0.6.3

  whatwg-mimetype@4.0.0: {}

  whatwg-url@14.2.0:
    dependencies:
      tr46: 5.1.1
      webidl-conversions: 7.0.0

  which@2.0.2:
    dependencies:
      isexe: 2.0.0

  why-is-node-running@2.3.0:
    dependencies:
      siginfo: 2.0.0
      stackback: 0.0.2

  word-wrap@1.2.5: {}

  ws@8.18.2: {}

  xml-name-validator@5.0.0: {}

  xmlchars@2.2.0: {}

  yallist@3.1.1: {}

  yallist@5.0.0: {}

  yocto-queue@0.1.0: {}

  zod@3.25.67: {}<|MERGE_RESOLUTION|>--- conflicted
+++ resolved
@@ -43,12 +43,6 @@
       react-dom:
         specifier: ^19.1.0
         version: 19.1.0(react@19.1.0)
-<<<<<<< HEAD
-=======
-      react-force-graph-2d:
-        specifier: 1.27.1
-        version: 1.27.1(react@19.1.0)
->>>>>>> 04d3279d
       react-router-dom:
         specifier: ^6.23.0
         version: 6.30.1(react-dom@19.1.0(react@19.1.0))(react@19.1.0)
@@ -1182,93 +1176,6 @@
   csstype@3.1.3:
     resolution: {integrity: sha512-M1uQkMl8rQK/szD0LNhtqxIPLpimGm8sOBwU7lLnCpSbTyY3yeU1Vc7l4KT5zT4s/yOxHH5O7tIuuLOCnLADRw==}
 
-<<<<<<< HEAD
-=======
-  d3-array@3.2.4:
-    resolution: {integrity: sha512-tdQAmyA18i4J7wprpYq8ClcxZy3SC31QMeByyCFyRt7BVHdREQZ5lpzoe5mFEYZUWe+oq8HBvk9JjpibyEV4Jg==}
-    engines: {node: '>=12'}
-
-  d3-binarytree@1.0.2:
-    resolution: {integrity: sha512-cElUNH+sHu95L04m92pG73t2MEJXKu+GeKUN1TJkFsu93E5W8E9Sc3kHEGJKgenGvj19m6upSn2EunvMgMD2Yw==}
-
-  d3-color@3.1.0:
-    resolution: {integrity: sha512-zg/chbXyeBtMQ1LbD/WSoW2DpC3I0mpmPdW+ynRTj/x2DAWYrIY7qeZIHidozwV24m4iavr15lNwIwLxRmOxhA==}
-    engines: {node: '>=12'}
-
-  d3-dispatch@3.0.1:
-    resolution: {integrity: sha512-rzUyPU/S7rwUflMyLc1ETDeBj0NRuHKKAcvukozwhshr6g6c5d8zh4c2gQjY2bZ0dXeGLWc1PF174P2tVvKhfg==}
-    engines: {node: '>=12'}
-
-  d3-drag@3.0.0:
-    resolution: {integrity: sha512-pWbUJLdETVA8lQNJecMxoXfH6x+mO2UQo8rSmZ+QqxcbyA3hfeprFgIT//HW2nlHChWeIIMwS2Fq+gEARkhTkg==}
-    engines: {node: '>=12'}
-
-  d3-ease@3.0.1:
-    resolution: {integrity: sha512-wR/XK3D3XcLIZwpbvQwQ5fK+8Ykds1ip7A2Txe0yxncXSdq1L9skcG7blcedkOX+ZcgxGAmLX1FrRGbADwzi0w==}
-    engines: {node: '>=12'}
-
-  d3-force-3d@3.0.6:
-    resolution: {integrity: sha512-4tsKHUPLOVkyfEffZo1v6sFHvGFwAIIjt/W8IThbp08DYAsXZck+2pSHEG5W1+gQgEvFLdZkYvmJAbRM2EzMnA==}
-    engines: {node: '>=12'}
-
-  d3-format@3.1.0:
-    resolution: {integrity: sha512-YyUI6AEuY/Wpt8KWLgZHsIU86atmikuoOmCfommt0LYHiQSPjvX2AcFc38PX0CBpr2RCyZhjex+NS/LPOv6YqA==}
-    engines: {node: '>=12'}
-
-  d3-interpolate@3.0.1:
-    resolution: {integrity: sha512-3bYs1rOD33uo8aqJfKP3JWPAibgw8Zm2+L9vBKEHJ2Rg+viTR7o5Mmv5mZcieN+FRYaAOWX5SJATX6k1PWz72g==}
-    engines: {node: '>=12'}
-
-  d3-octree@1.1.0:
-    resolution: {integrity: sha512-F8gPlqpP+HwRPMO/8uOu5wjH110+6q4cgJvgJT6vlpy3BEaDIKlTZrgHKZSp/i1InRpVfh4puY/kvL6MxK930A==}
-
-  d3-path@3.1.0:
-    resolution: {integrity: sha512-p3KP5HCf/bvjBSSKuXid6Zqijx7wIfNW+J/maPs+iwR35at5JCbLUT0LzF1cnjbCHWhqzQTIN2Jpe8pRebIEFQ==}
-    engines: {node: '>=12'}
-
-  d3-quadtree@3.0.1:
-    resolution: {integrity: sha512-04xDrxQTDTCFwP5H6hRhsRcb9xxv2RzkcsygFzmkSIOJy3PeRJP7sNk3VRIbKXcog561P9oU0/rVH6vDROAgUw==}
-    engines: {node: '>=12'}
-
-  d3-scale-chromatic@3.1.0:
-    resolution: {integrity: sha512-A3s5PWiZ9YCXFye1o246KoscMWqf8BsD9eRiJ3He7C9OBaxKhAd5TFCdEx/7VbKtxxTsu//1mMJFrEt572cEyQ==}
-    engines: {node: '>=12'}
-
-  d3-scale@4.0.2:
-    resolution: {integrity: sha512-GZW464g1SH7ag3Y7hXjf8RoUuAFIqklOAq3MRl4OaWabTFJY9PN/E1YklhXLh+OQ3fM9yS2nOkCoS+WLZ6kvxQ==}
-    engines: {node: '>=12'}
-
-  d3-selection@3.0.0:
-    resolution: {integrity: sha512-fmTRWbNMmsmWq6xJV8D19U/gw/bwrHfNXxrIN+HfZgnzqTHp9jOmKMhsTUjXOJnZOdZY9Q28y4yebKzqDKlxlQ==}
-    engines: {node: '>=12'}
-
-  d3-shape@3.2.0:
-    resolution: {integrity: sha512-SaLBuwGm3MOViRq2ABk3eLoxwZELpH6zhl3FbAoJ7Vm1gofKx6El1Ib5z23NUEhF9AsGl7y+dzLe5Cw2AArGTA==}
-    engines: {node: '>=12'}
-
-  d3-time-format@4.1.0:
-    resolution: {integrity: sha512-dJxPBlzC7NugB2PDLwo9Q8JiTR3M3e4/XANkreKSUxF8vvXKqm1Yfq4Q5dl8budlunRVlUUaDUgFt7eA8D6NLg==}
-    engines: {node: '>=12'}
-
-  d3-time@3.1.0:
-    resolution: {integrity: sha512-VqKjzBLejbSMT4IgbmVgDjpkYrNWUYJnbCGo874u7MMKIWsILRX+OpX/gTk8MqjpT1A/c6HY2dCA77ZN0lkQ2Q==}
-    engines: {node: '>=12'}
-
-  d3-timer@3.0.1:
-    resolution: {integrity: sha512-ndfJ/JxxMd3nw31uyKoY2naivF+r29V+Lc0svZxe1JvvIRmi8hUsrMvdOwgS1o6uBHmiz91geQ0ylPP0aj1VUA==}
-    engines: {node: '>=12'}
-
-  d3-transition@3.0.1:
-    resolution: {integrity: sha512-ApKvfjsSR6tg06xrL434C0WydLr7JewBB3V+/39RMHsaXTOG0zmt/OAXeng5M5LBm0ojmxJrpomQVZ1aPvBL4w==}
-    engines: {node: '>=12'}
-    peerDependencies:
-      d3-selection: 2 - 3
-
-  d3-zoom@3.0.0:
-    resolution: {integrity: sha512-b8AmV3kfQaqWAuacbPuNbL6vahnOJflOhexLzMMNLga62+/nh0JzvJ0aO/5a5MVgUFGS7Hu1P9P03o3fJkDCyw==}
-    engines: {node: '>=12'}
-
->>>>>>> 04d3279d
   data-uri-to-buffer@4.0.1:
     resolution: {integrity: sha512-0R9ikRb668HB7QDxT1vkpuUBtqc53YyAwMwGeUFKRojY/NWKvdZ+9UYtRfGmhqNbRkTSVpMbmyhXipFFv2cb/A==}
     engines: {node: '>= 12'}
@@ -1965,18 +1872,6 @@
   react-is@17.0.2:
     resolution: {integrity: sha512-w2GsyukL62IJnlaff/nRegPQR94C/XXamvMWmSHRJ4y7Ts/4ocGRmTHvOs8PSE6pB3dWOrD/nueuU5sduBsQ4w==}
 
-<<<<<<< HEAD
-=======
-  react-is@18.3.1:
-    resolution: {integrity: sha512-/LLMVyas0ljjAtoYiPqYiL8VWXzUUdThrmU5+n20DZv+a+ClRoevUzw5JxU+Ieh5/c87ytoTBV9G1FiKfNJdmg==}
-
-  react-kapsule@2.5.7:
-    resolution: {integrity: sha512-kifAF4ZPD77qZKc4CKLmozq6GY1sBzPEJTIJb0wWFK6HsePJatK3jXplZn2eeAt3x67CDozgi7/rO8fNQ/AL7A==}
-    engines: {node: '>=12'}
-    peerDependencies:
-      react: '>=16.13.1'
-
->>>>>>> 04d3279d
   react-refresh@0.17.0:
     resolution: {integrity: sha512-z6F7K9bV85EfseRCp2bzrpyQ0Gkw1uLoCel9XBVWPg/TjRj94SkJzUTGfOa4bs7iJvBWtQG0Wq7wnI0syw3EBQ==}
     engines: {node: '>=0.10.0'}
@@ -3365,92 +3260,6 @@
 
   csstype@3.1.3: {}
 
-<<<<<<< HEAD
-=======
-  d3-array@3.2.4:
-    dependencies:
-      internmap: 2.0.3
-
-  d3-binarytree@1.0.2: {}
-
-  d3-color@3.1.0: {}
-
-  d3-dispatch@3.0.1: {}
-
-  d3-drag@3.0.0:
-    dependencies:
-      d3-dispatch: 3.0.1
-      d3-selection: 3.0.0
-
-  d3-ease@3.0.1: {}
-
-  d3-force-3d@3.0.6:
-    dependencies:
-      d3-binarytree: 1.0.2
-      d3-dispatch: 3.0.1
-      d3-octree: 1.1.0
-      d3-quadtree: 3.0.1
-      d3-timer: 3.0.1
-
-  d3-format@3.1.0: {}
-
-  d3-interpolate@3.0.1:
-    dependencies:
-      d3-color: 3.1.0
-
-  d3-octree@1.1.0: {}
-
-  d3-path@3.1.0: {}
-
-  d3-quadtree@3.0.1: {}
-
-  d3-scale-chromatic@3.1.0:
-    dependencies:
-      d3-color: 3.1.0
-      d3-interpolate: 3.0.1
-
-  d3-scale@4.0.2:
-    dependencies:
-      d3-array: 3.2.4
-      d3-format: 3.1.0
-      d3-interpolate: 3.0.1
-      d3-time: 3.1.0
-      d3-time-format: 4.1.0
-
-  d3-selection@3.0.0: {}
-
-  d3-shape@3.2.0:
-    dependencies:
-      d3-path: 3.1.0
-
-  d3-time-format@4.1.0:
-    dependencies:
-      d3-time: 3.1.0
-
-  d3-time@3.1.0:
-    dependencies:
-      d3-array: 3.2.4
-
-  d3-timer@3.0.1: {}
-
-  d3-transition@3.0.1(d3-selection@3.0.0):
-    dependencies:
-      d3-color: 3.1.0
-      d3-dispatch: 3.0.1
-      d3-ease: 3.0.1
-      d3-interpolate: 3.0.1
-      d3-selection: 3.0.0
-      d3-timer: 3.0.1
-
-  d3-zoom@3.0.0:
-    dependencies:
-      d3-dispatch: 3.0.1
-      d3-drag: 3.0.0
-      d3-interpolate: 3.0.1
-      d3-selection: 3.0.0
-      d3-transition: 3.0.1(d3-selection@3.0.0)
-
->>>>>>> 04d3279d
   data-uri-to-buffer@4.0.1: {}
 
   data-urls@5.0.0:
@@ -4110,16 +3919,6 @@
 
   react-is@17.0.2: {}
 
-<<<<<<< HEAD
-=======
-  react-is@18.3.1: {}
-
-  react-kapsule@2.5.7(react@19.1.0):
-    dependencies:
-      jerrypick: 1.1.2
-      react: 19.1.0
-
->>>>>>> 04d3279d
   react-refresh@0.17.0: {}
 
   react-router-dom@6.30.1(react-dom@19.1.0(react@19.1.0))(react@19.1.0):
