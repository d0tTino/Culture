import asyncio

# Skip self argument annotation warnings in stub classes
# ruff: noqa: ANN101
import json
from collections.abc import AsyncGenerator
from pathlib import Path
from typing import TYPE_CHECKING, Any, Callable

if TYPE_CHECKING:
    from fastapi import FastAPI, Request, Response, WebSocket, WebSocketDisconnect
    from fastapi.responses import JSONResponse
else:  # pragma: no cover - optional runtime dependency
    try:
        from fastapi import FastAPI, Request, Response, WebSocket, WebSocketDisconnect
        from fastapi.responses import JSONResponse
    except Exception:

        class FastAPI:
            def __init__(self, *args: object, **kwargs: object) -> None:
                pass

            def get(self, *args: object, **kwargs: object) -> Callable[[Any], Any]:
                def dec(fn: Any) -> Any:
                    return fn

                return dec

            def post(self, *args: object, **kwargs: object) -> Callable[[Any], Any]:
                def dec(fn: Any) -> Any:
                    return fn

                return dec

            def websocket(self, *args: object, **kwargs: object) -> Callable[[Any], Any]:
                def dec(fn: Any) -> Any:
                    return fn

                return dec

        class Request:  # pragma: no cover - minimal stub
            pass

        class Response:  # pragma: no cover - minimal stub
<<<<<<< HEAD
            def __init__(self, *args: object, **kwargs: object) -> None:
                pass
=======
            def __init__(self, body: bytes | str | None = None) -> None:
                if isinstance(body, str):
                    self.body = body.encode("utf-8")
                else:
                    self.body = body
>>>>>>> 93fdd02f

        class WebSocket:  # pragma: no cover - minimal stub
            pass

        class WebSocketDisconnect(Exception):
            pass

<<<<<<< HEAD
        class JSONResponse:  # pragma: no cover - minimal stub
            def __init__(self, content: object, *args: object, **kwargs: object) -> None:
                self.body = json.dumps(content).encode("utf-8")
=======
        class JSONResponse(Response):  # pragma: no cover - minimal stub
            def __init__(self, data: Any) -> None:
                super().__init__(json.dumps(data).encode("utf-8"))

    else:  # Import succeeded but test suite may stub JSONResponse
        if JSONResponse is Response:

            class Response:  # pragma: no cover - minimal stub
                def __init__(self, body: bytes | str | None = None) -> None:
                    if isinstance(body, str):
                        self.body = body.encode("utf-8")
                    else:
                        self.body = body

            class JSONResponse(Response):  # pragma: no cover - minimal stub
                def __init__(self, data: Any) -> None:
                    super().__init__(json.dumps(data).encode("utf-8"))
>>>>>>> 93fdd02f


from pydantic import BaseModel

if TYPE_CHECKING:
    from sse_starlette.sse import EventSourceResponse
else:  # pragma: no cover - optional dependency
    try:
        from sse_starlette.sse import EventSourceResponse
    except Exception:

        class EventSourceResponse:  # pragma: no cover - minimal stub
            def __init__(self, *args: object, **kwargs: object) -> None:
                self.gen = None


# Global queue for agent messages
message_sse_queue: asyncio.Queue["AgentMessage"] = asyncio.Queue()
# Queue for general simulation events streamed via SSE/WebSocket
event_queue: asyncio.Queue["SimulationEvent | None"] = asyncio.Queue()

# Simulation control state
SIM_STATE: dict[str, Any] = {"paused": False, "speed": 1.0}
BREAKPOINT_TAGS: set[str] = {"violence", "nsfw"}

# Path to the initial missions data bundled with the front-end
MISSIONS_PATH = (
    Path(__file__).resolve().parents[2] / "culture-ui" / "src" / "mock" / "missions.json"
)


class AgentMessage(BaseModel):
    agent_id: str
    content: str
    step: int
    recipient_id: str | None = None
    action_intent: str | None = None
    timestamp: float | None = None
    extra: dict[str, Any] | None = None


class SimulationEvent(BaseModel):
    """Generic simulation event structure for dashboards."""

    event_type: str
    data: dict[str, Any] | None = None


app = FastAPI()


@app.get("/stream/messages")
async def stream_messages(request: Request) -> EventSourceResponse:
    async def event_generator() -> AsyncGenerator[dict[str, Any], None]:
        while True:
            if await request.is_disconnected():
                break
            try:
                msg: AgentMessage = await message_sse_queue.get()
                yield {
                    "event": "message",
                    "data": msg.json(),
                }
            except (RuntimeError, ValueError) as e:
                yield {"event": "error", "data": json.dumps({"error": str(e)})}

    generator: AsyncGenerator[dict[str, Any], None] = event_generator()
    return EventSourceResponse(generator)


@app.get("/health")
async def health() -> Response:
    return JSONResponse({"status": "ok"})


@app.get("/api/missions")
async def get_missions() -> Response:
    """Return the list of missions from the bundled JSON file."""
    with open(MISSIONS_PATH, encoding="utf-8") as f:
        missions = json.load(f)
    return JSONResponse(missions)


@app.websocket("/ws/events")
async def websocket_events(websocket: WebSocket) -> None:
    await websocket.accept()
    try:
        while True:
            event: SimulationEvent | None = await event_queue.get()
            if event is None:
                break
            await websocket.send_text(event.json())
    except WebSocketDisconnect:
        pass


async def handle_control_command(cmd: dict[str, Any]) -> dict[str, Any]:
    """Process a control command and update simulation state."""
    action = cmd.get("command")
    if action == "pause":
        SIM_STATE["paused"] = True
    elif action == "resume":
        SIM_STATE["paused"] = False
    elif action == "set_speed":
        try:
            SIM_STATE["speed"] = float(cmd.get("speed", 1))
        except (TypeError, ValueError):
            pass
    elif action == "set_breakpoints":
        tags = cmd.get("tags")
        if isinstance(tags, list):
            BREAKPOINT_TAGS.clear()
            BREAKPOINT_TAGS.update(str(t) for t in tags)
    return {**SIM_STATE, "breakpoints": list(BREAKPOINT_TAGS)}


try:

    @app.post("/control")
    async def control(command: dict[str, Any]) -> Response:
        result = await handle_control_command(command)
        return JSONResponse(result)
except AttributeError:  # pragma: no cover - stub app may lack decorators
    pass


try:

    @app.websocket("/ws/control")
    async def ws_control(websocket: WebSocket) -> None:
        await websocket.accept()
        try:
            while True:
                data = await websocket.receive_text()
                try:
                    cmd = json.loads(data)
                except json.JSONDecodeError:
                    await websocket.send_text(json.dumps({"error": "invalid"}))
                    continue
                result = await handle_control_command(cmd)
                await websocket.send_text(json.dumps(result))
        except WebSocketDisconnect:
            pass
except AttributeError:  # pragma: no cover - stub app may lack decorators
    pass


async def emit_event(event: SimulationEvent) -> None:
    """Emit a simulation event and check for breakpoints."""
    await event_queue.put(event)
    tags = set(event.data.get("tags", [])) if event.data else set()
    if tags & BREAKPOINT_TAGS:
        SIM_STATE["paused"] = True
        await event_queue.put(
            SimulationEvent(
                event_type="breakpoint_hit",
                data={
                    "tags": list(tags & BREAKPOINT_TAGS),
                    "step": event.data.get("step") if event.data else None,
                },
            )
        )<|MERGE_RESOLUTION|>--- conflicted
+++ resolved
@@ -42,16 +42,9 @@
             pass
 
         class Response:  # pragma: no cover - minimal stub
-<<<<<<< HEAD
             def __init__(self, *args: object, **kwargs: object) -> None:
                 pass
-=======
-            def __init__(self, body: bytes | str | None = None) -> None:
-                if isinstance(body, str):
-                    self.body = body.encode("utf-8")
-                else:
-                    self.body = body
->>>>>>> 93fdd02f
+
 
         class WebSocket:  # pragma: no cover - minimal stub
             pass
@@ -59,30 +52,9 @@
         class WebSocketDisconnect(Exception):
             pass
 
-<<<<<<< HEAD
         class JSONResponse:  # pragma: no cover - minimal stub
             def __init__(self, content: object, *args: object, **kwargs: object) -> None:
                 self.body = json.dumps(content).encode("utf-8")
-=======
-        class JSONResponse(Response):  # pragma: no cover - minimal stub
-            def __init__(self, data: Any) -> None:
-                super().__init__(json.dumps(data).encode("utf-8"))
-
-    else:  # Import succeeded but test suite may stub JSONResponse
-        if JSONResponse is Response:
-
-            class Response:  # pragma: no cover - minimal stub
-                def __init__(self, body: bytes | str | None = None) -> None:
-                    if isinstance(body, str):
-                        self.body = body.encode("utf-8")
-                    else:
-                        self.body = body
-
-            class JSONResponse(Response):  # pragma: no cover - minimal stub
-                def __init__(self, data: Any) -> None:
-                    super().__init__(json.dumps(data).encode("utf-8"))
->>>>>>> 93fdd02f
-
 
 from pydantic import BaseModel
 
