import asyncio

# Skip self argument annotation warnings in stub classes
import json
from collections.abc import AsyncGenerator
from pathlib import Path
from typing import TYPE_CHECKING, Any, Callable

from .widget_registry import WidgetRegistry

if TYPE_CHECKING:
    from fastapi import FastAPI, Request, Response, WebSocket, WebSocketDisconnect
    from fastapi.responses import JSONResponse
else:  # pragma: no cover - optional runtime dependency
    try:
        from fastapi import FastAPI, Request, Response, WebSocket, WebSocketDisconnect
        from fastapi.responses import JSONResponse
    except Exception:

        class FastAPI:
            def __init__(self, *args: object, **kwargs: object) -> None:
                pass

            def get(self, *args: object, **kwargs: object) -> Callable[[Any], Any]:
                def dec(fn: Any) -> Any:
                    return fn

                return dec

            def post(self, *args: object, **kwargs: object) -> Callable[[Any], Any]:
                def dec(fn: Any) -> Any:
                    return fn

                return dec

            def websocket(self, *args: object, **kwargs: object) -> Callable[[Any], Any]:
                def dec(fn: Any) -> Any:
                    return fn

                return dec

        class Request:  # pragma: no cover - minimal stub
            pass

        class Response:  # pragma: no cover - minimal stub
            def __init__(self, *args: object, **kwargs: object) -> None:
                pass

        class WebSocket:  # pragma: no cover - minimal stub
            pass

        class WebSocketDisconnect(Exception):
            pass

        class JSONResponse:  # pragma: no cover - minimal stub
            def __init__(self, content: object, *args: object, **kwargs: object) -> None:
                self.body = json.dumps(content).encode("utf-8")


from pydantic import BaseModel

if TYPE_CHECKING:
    from sse_starlette.sse import EventSourceResponse
else:  # pragma: no cover - optional dependency
    try:
        from sse_starlette.sse import EventSourceResponse
    except Exception:

        class EventSourceResponse:  # pragma: no cover - minimal stub
            def __init__(self, *args: object, **kwargs: object) -> None:
                self.gen = None


# Global queue for agent messages with bounded size
message_sse_queue: asyncio.Queue["AgentMessage"] = asyncio.Queue(maxsize=1000)


async def enqueue_message(msg: "AgentMessage") -> None:
    """Add a message to the SSE queue, dropping the oldest if full."""
    if message_sse_queue.full():
        try:
            message_sse_queue.get_nowait()
        except asyncio.QueueEmpty:  # pragma: no cover - unlikely
            pass
    await message_sse_queue.put(msg)


# Queue for general simulation events streamed via SSE/WebSocket. The queue is
# lazily created so it binds to the currently running event loop, avoiding
# cross-loop issues in tests. If called outside of a running loop, a new loop is
# created temporarily without being set globally.
_event_queue: asyncio.Queue["SimulationEvent | None"] | None = None
_event_queue_loop: asyncio.AbstractEventLoop | None = None


def get_event_queue() -> asyncio.Queue["SimulationEvent | None"]:
    """Return the shared event queue, creating it for the active loop."""
    global _event_queue, _event_queue_loop
    try:
        loop = asyncio.get_running_loop()
    except RuntimeError:  # pragma: no cover - no running loop
        loop = asyncio.new_event_loop()
    if _event_queue is None or _event_queue_loop is not loop:
        _event_queue = asyncio.Queue()
        _event_queue_loop = loop
    return _event_queue


# Simulation control state
SIM_STATE: dict[str, Any] = {"paused": False, "speed": 1.0, "semantic_manager": None}
BREAKPOINT_TAGS: set[str] = {"violence", "nsfw"}

# Registry of widgets registered by the UI or plugins
WIDGET_REGISTRY = WidgetRegistry()

# Path to the initial missions data bundled with the front-end
MISSIONS_PATH = (
    Path(__file__).resolve().parents[2] / "culture-ui" / "src" / "mock" / "missions.json"
)


class AgentMessage(BaseModel):
    agent_id: str
    content: str
    step: int
    recipient_id: str | None = None
    action_intent: str | None = None
    timestamp: float | None = None
    extra: dict[str, Any] | None = None


class SimulationEvent(BaseModel):
    """Generic simulation event structure for dashboards."""

    event_type: str
    data: dict[str, Any] | None = None


app = FastAPI()


@app.get("/stream/messages")
async def stream_messages(request: Request) -> EventSourceResponse:
    async def event_generator() -> AsyncGenerator[dict[str, Any], None]:
        while True:
            if await request.is_disconnected():
                break
            try:
                msg: AgentMessage = await message_sse_queue.get()
                yield {
                    "event": "message",
                    "data": msg.json(),
                }
            except (RuntimeError, ValueError) as e:
                yield {"event": "error", "data": json.dumps({"error": str(e)})}

    generator: AsyncGenerator[dict[str, Any], None] = event_generator()
    return EventSourceResponse(generator)


@app.get("/health")
async def health() -> Response:
    return JSONResponse({"status": "ok"})


@app.get("/api/missions")
async def get_missions() -> Response:
    """Return the list of missions from the bundled JSON file."""
    with open(MISSIONS_PATH, encoding="utf-8") as f:
        missions = json.load(f)
    return JSONResponse(missions)


@app.get("/api/agents/{agent_id}/semantic_summaries")
async def get_semantic_summaries(agent_id: str, limit: int = 3) -> Response:
    """Return recent semantic summaries for an agent."""
    manager = SIM_STATE.get("semantic_manager")
    summaries: list[str] = []
    if manager is not None:
        try:
            summaries = manager.get_recent_summaries(agent_id, limit=limit)
        except Exception:  # pragma: no cover - defensive
            summaries = []
    return JSONResponse({"summaries": summaries})


<<<<<<< HEAD
=======
@app.get("/api/widgets")
async def list_widgets() -> Response:
    """Return all registered widgets with metadata."""
    return JSONResponse({"widgets": WIDGET_REGISTRY.list()})


@app.post("/api/widgets")
>>>>>>> 7319de54
async def register_widget(widget: dict[str, Any]) -> Response:
    """Register a widget provided by the UI or a plugin."""
    name = widget.get("name")
    if isinstance(name, str):
        meta = {k: v for k, v in widget.items() if k != "name"}
        WIDGET_REGISTRY.register(name, meta)
    return JSONResponse({"widgets": WIDGET_REGISTRY.list()})


@app.post("/api/register_widget")
async def register_widget_legacy(widget: dict[str, Any]) -> Response:
    """Backward compatible widget registration endpoint."""
    return await register_widget(widget)

try:
    app.post("/api/register_widget")(register_widget)
except AttributeError:  # pragma: no cover - stub app may lack decorators
    pass


@app.websocket("/ws/events")
async def websocket_events(websocket: WebSocket) -> None:
    await websocket.accept()
    queue = get_event_queue()
    try:
        while True:
            event: SimulationEvent | None = await queue.get()
            if event is None:
                break
            await websocket.send_text(event.json())
    except WebSocketDisconnect:
        pass


async def handle_control_command(cmd: dict[str, Any]) -> dict[str, Any]:
    """Process a control command and update simulation state."""
    action = cmd.get("command")
    if action == "pause":
        SIM_STATE["paused"] = True
    elif action == "resume":
        SIM_STATE["paused"] = False
    elif action == "set_speed":
        try:
            SIM_STATE["speed"] = float(cmd.get("value", 1))
        except (TypeError, ValueError):
            pass
    elif action == "set_breakpoints":
        tags = cmd.get("tags")
        if isinstance(tags, list):
            BREAKPOINT_TAGS.clear()
            BREAKPOINT_TAGS.update(str(t) for t in tags)
    return {**SIM_STATE, "breakpoints": list(BREAKPOINT_TAGS)}


try:

    @app.post("/control")
    async def control(command: dict[str, Any]) -> Response:
        result = await handle_control_command(command)
        return JSONResponse(result)

except AttributeError:  # pragma: no cover - stub app may lack decorators
    pass


try:

    @app.websocket("/ws/control")
    async def ws_control(websocket: WebSocket) -> None:
        await websocket.accept()
        try:
            while True:
                data = await websocket.receive_text()
                try:
                    cmd = json.loads(data)
                except json.JSONDecodeError:
                    await websocket.send_text(json.dumps({"error": "invalid"}))
                    continue
                result = await handle_control_command(cmd)
                await websocket.send_text(json.dumps(result))
        except WebSocketDisconnect:
            pass

except AttributeError:  # pragma: no cover - stub app may lack decorators
    pass


async def emit_event(event: SimulationEvent) -> None:
    """Emit a simulation event and check for breakpoints."""
    queue = get_event_queue()
    await queue.put(event)
    tags = set(event.data.get("tags", [])) if event.data else set()
    if tags & BREAKPOINT_TAGS:
        SIM_STATE["paused"] = True
        await queue.put(
            SimulationEvent(
                event_type="breakpoint_hit",
                data={
                    "tags": list(tags & BREAKPOINT_TAGS),
                    "step": event.data.get("step") if event.data else None,
                },
            )
        )


async def emit_map_action_event(
    agent_id: str,
    step: int,
    action: str,
    **details: Any,
) -> None:
    """Convenience helper to enqueue map actions."""
    await emit_event(
        SimulationEvent(
            event_type="map_action",
            data={"agent_id": agent_id, "step": step, "action": action, **details},
        )
    )


__all__ = [
    "WIDGET_REGISTRY",
    "EventSourceResponse",
    "SimulationEvent",
    "app",
    "emit_event",
    "emit_map_action_event",
    "enqueue_message",
    "get_event_queue",
    "list_widgets",
    "message_sse_queue",
    "register_widget",
]<|MERGE_RESOLUTION|>--- conflicted
+++ resolved
@@ -184,16 +184,6 @@
     return JSONResponse({"summaries": summaries})
 
 
-<<<<<<< HEAD
-=======
-@app.get("/api/widgets")
-async def list_widgets() -> Response:
-    """Return all registered widgets with metadata."""
-    return JSONResponse({"widgets": WIDGET_REGISTRY.list()})
-
-
-@app.post("/api/widgets")
->>>>>>> 7319de54
 async def register_widget(widget: dict[str, Any]) -> Response:
     """Register a widget provided by the UI or a plugin."""
     name = widget.get("name")
