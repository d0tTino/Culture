"""
Discord bot interface for the Culture simulation.
Provides real-time updates about the simulation to a Discord channel.
"""

# mypy: ignore-errors
# ruff: noqa: ANN401

import logging
from typing import Any, Optional
<<<<<<< HEAD
=======

try:
    import discord  # type: ignore
    from discord.ext import commands  # type: ignore
    
except Exception:  # pragma: no cover - optional dependency
    import sys
    from unittest.mock import MagicMock

    discord = MagicMock()
    commands = MagicMock()
    discord.ext = MagicMock(commands=commands)  # type: ignore[attr-defined]
    sys.modules.setdefault("discord", discord)
    sys.modules.setdefault("discord.ext", discord.ext)
    sys.modules.setdefault("discord.ext.commands", commands)
    
>>>>>>> 70f33d1d
from typing_extensions import Self

try:
    import discord  # type: ignore
    from discord.ext import commands  # type: ignore
except Exception:  # pragma: no cover - optional dependency
    from types import SimpleNamespace
    from unittest.mock import MagicMock

    class _DummyColor(SimpleNamespace):
        def __getattr__(self, _: str) -> int:  # pragma: no cover - minimal stub
            return 0

    discord = SimpleNamespace(  # type: ignore[var-annotated]
        Client=MagicMock,
        Intents=SimpleNamespace(default=lambda: SimpleNamespace(message_content=False)),
        TextChannel=type("TextChannel", (), {}),
        Thread=type("Thread", (), {}),
        Embed=MagicMock,
        Color=_DummyColor(),
        DiscordException=Exception,
    )

    class _DummyCommand:
        def __init__(self: Self, func: Any) -> None:
            self.callback = func

    class _DummyBot:
        def __init__(self: Self, *_: Any, **__: Any) -> None:
            pass

        def command(self: Self, name: str | None = None) -> Any:
            def decorator(func: Any) -> _DummyCommand:
                return _DummyCommand(func)

            return decorator

    commands = SimpleNamespace(Bot=_DummyBot, Context=object)

logger = logging.getLogger(__name__)


class SimulationDiscordBot:
    """
    A Discord bot that provides real-time updates about the Culture simulation.

    This bot connects to a specified Discord channel and sends read-only updates
    about simulation events, including Knowledge Board updates, agent messages,
    role changes, and other significant state changes.
    """

    def __init__(self: Self, bot_token: str, channel_id: int) -> None:
        """
        Initialize the Discord bot with token and target channel.

        Args:
            bot_token (str): The Discord bot token for authentication
            channel_id (int): The ID of the Discord channel to send updates to
        """
        self.bot_token = bot_token
        self.channel_id = channel_id
        self.is_ready = False

        # Set up intents (permissions)
        intents = discord.Intents.default()
        intents.message_content = True  # Enable if you plan to add commands later

        # Create Discord client
        self.client: Any = discord.Client(intents=intents)

        # Set up event handlers
        @self.client.event
        async def on_ready() -> None:
            """Event handler that fires when the bot connects to Discord."""
            self.is_ready = True
            logger.info(f"Discord bot {self.client.user} connected and ready!")

            # Get the target channel and send a startup message
            channel = self.client.get_channel(self.channel_id)
            if channel:
                embed = discord.Embed(
                    title="🤖 Culture Simulation Bot Online",
                    description="Connected and ready to provide simulation updates!",
                    color=discord.Color.blue(),
                )
                embed.set_footer(text=f"Channel ID: {self.channel_id}")
                if isinstance(channel, (discord.TextChannel, discord.Thread)):
                    await channel.send(embed=embed)
                else:
                    if channel is not None:
                        logger.warning(
                            f"Attempted to send message to channel {channel.id} "
                            f"of type {type(channel).__name__}, which does not support .send()"
                        )
                    else:
                        logger.warning("Attempted to send message to a None channel.")
            else:
                logger.warning(f"Could not find Discord channel with ID: {self.channel_id}")

    async def send_simulation_update(
        self: Self,
        content: Optional[str] = None,
        embed: Optional[Any] = None,
    ) -> Optional[bool]:
        """
        Send a simulation update message to the configured Discord channel.

        Args:
            content (Optional[str]): The text message content to send
            embed (Optional[Any]): The embed object to send

        Returns:
            bool: True if message was sent successfully, False otherwise
        """
        if not self.is_ready:
            logger.warning("Discord bot not ready yet, message not sent")
            return False
        try:
            channel = self.client.get_channel(self.channel_id)
            if not channel:
                logger.warning(f"Could not find Discord channel with ID: {self.channel_id}")
                return False
            if embed:
                if isinstance(channel, (discord.TextChannel, discord.Thread)):
                    await channel.send(embed=embed)
                    logger.debug("Sent Discord embed update")
                    return True
                else:
                    if channel is not None:
                        logger.warning(
                            f"Attempted to send embed to channel {channel.id} "
                            f"of type {type(channel).__name__}, which does not support .send()"
                        )
                    else:
                        logger.warning("Attempted to send embed to a None channel.")
                    return False
            elif content:
                if len(content) > 1990:
                    content = content[:1990] + "..."
                if isinstance(channel, (discord.TextChannel, discord.Thread)):
                    await channel.send(content)
                    logger.debug(f"Sent Discord text update: {content[:50]}...")
                    return True
                else:
                    if channel is not None:
                        logger.warning(
                            f"Attempted to send text to channel {channel.id} "
                            f"of type {type(channel).__name__}, which does not support .send()"
                        )
                    else:
                        logger.warning("Attempted to send text to a None channel.")
                    return False
            else:
                logger.warning("send_simulation_update called with no content or embed")
                return False
        except (discord.DiscordException, OSError) as e:
            logger.error(f"Discord API/network error sending message: {e}", exc_info=True)
            return False
        except Exception as e:
            logger.error(f"Unexpected error sending Discord message: {e}", exc_info=True)
            return False

    def create_step_start_embed(self: Self, step: int) -> Any:
        """Creates an embed for simulation step start"""
        embed = discord.Embed(
            title=f"📊 Simulation Step {step} Started", color=discord.Color.blue()
        )
        return embed

    def create_step_end_embed(self: Self, step: int) -> Any:
        """Creates an embed for simulation step end"""
        embed = discord.Embed(
            title=f"✅ Simulation Step {step} Completed", color=discord.Color.green()
        )
        return embed

    def create_knowledge_board_embed(self: Self, agent_id: str, content: str, step: int) -> Any:
        """Creates an embed for Knowledge Board posts"""
        embed = discord.Embed(
            title=f"📝 New Knowledge Board Entry (Step {step})",
            description=f"```{content}```",
            color=discord.Color.gold(),
        )
        embed.set_author(name=f"Posted by Agent {agent_id[:8]}")
        return embed

    def create_role_change_embed(
        self: Self, agent_id: str, old_role: str, new_role: str, step: int
    ) -> Any:
        """Creates an embed for agent role changes"""
        embed = discord.Embed(
            title=f"🔄 Agent Role Change (Step {step})",
            description=f"Agent {agent_id[:8]} changed from **{old_role}** to **{new_role}**",
            color=discord.Color.purple(),
        )
        return embed

    def create_project_embed(
        self: Self, action: str, project_name: str, project_id: str, agent_id: str, step: int
    ) -> Any:
        """Creates an embed for project creation/joining/leaving"""
        if action == "create":
            title = f"🏗️ New Project Created (Step {step})"
            description = (
                f"Agent {agent_id[:8]} created project **{project_name}** (ID: {project_id})"
            )
            color = discord.Color.teal()
        elif action == "join":
            title = f"+ Agent Joined Project (Step {step})"
            description = (
                f"Agent {agent_id[:8]} joined project **{project_name}** (ID: {project_id})"
            )
            color = discord.Color.dark_green()
        elif action == "leave":
            title = f"- Agent Left Project (Step {step})"
            description = (
                f"Agent {agent_id[:8]} left project **{project_name}** (ID: {project_id})"
            )
            color = discord.Color.dark_orange()
        else:
            title = f"🏢 Project Update (Step {step})"
            description = f"Project **{project_name}** (ID: {project_id}) was updated"
            color = discord.Color.light_grey()

        embed = discord.Embed(title=title, description=description, color=color)
        return embed

    def create_agent_message_embed(
        self: Self,
        agent_id: str,
        message_content: str,
        recipient_id: Optional[str] = None,
        action_intent: str = "continue_collaboration",
        agent_role: str = "Unknown",
        mood: str = "neutral",
        step: int = 0,
    ) -> Any:
        """Creates an embed for agent messages (broadcast or targeted)"""
        target_info = f"to Agent {recipient_id[:8]}" if recipient_id else "to All (Broadcast)"

        # Determine color based on action intent
        color = discord.Color.blue()  # Default color
        if action_intent == "propose_idea":
            color = discord.Color.gold()
        elif action_intent == "ask_clarification":
            color = discord.Color.purple()
        elif action_intent == "perform_deep_analysis":
            color = discord.Color.dark_teal()
        elif action_intent == "create_project":
            color = discord.Color.teal()
        elif action_intent == "join_project":
            color = discord.Color.dark_green()
        elif action_intent == "leave_project":
            color = discord.Color.dark_orange()

        embed = discord.Embed(
            title=f"💬 Agent Message (Step {step})",
            description=f"```{message_content}```",
            color=color,
        )
        embed.set_author(name=f"From Agent {agent_id[:8]} {target_info}")
        embed.add_field(name="Role", value=agent_role, inline=True)
        embed.add_field(name="Mood", value=mood, inline=True)
        embed.add_field(name="Intent", value=action_intent, inline=True)
        return embed

    def create_ip_change_embed(
        self: Self, agent_id: str, old_ip: int, new_ip: int, reason: str, step: int
    ) -> Any:
        """Creates an embed for influence point changes"""
        change = new_ip - old_ip
        change_text = f"+{change}" if change > 0 else f"{change}"
        color = discord.Color.green() if change > 0 else discord.Color.red()

        embed = discord.Embed(
            title=f"💰 Influence Points Change (Step {step})",
            description=f"Agent {agent_id[:8]} IP: {old_ip} → {new_ip} ({change_text})",
            color=color,
        )
        embed.add_field(name="Reason", value=reason, inline=False)
        return embed

    def create_du_change_embed(
        self: Self, agent_id: str, old_du: float, new_du: float, reason: str, step: int
    ) -> Any:
        """Creates an embed for decision unit changes"""
        change = new_du - old_du
        change_text = f"+{change:.2f}" if change > 0 else f"{change:.2f}"
        color = discord.Color.green() if change > 0 else discord.Color.red()

        embed = discord.Embed(
            title=f"💾 Decision Units Change (Step {step})",
            description=f"Agent {agent_id[:8]} DU: {old_du:.2f} → {new_du:.2f} ({change_text})",
            color=color,
        )
        embed.add_field(name="Reason", value=reason, inline=False)
        return embed

    def create_agent_action_embed(
        self: Self,
        agent_id: str,
        action_intent: str,
        agent_role: str = "Unknown",
        mood: str = "neutral",
        step: int = 0,
    ) -> Any:
        """Creates an embed for agent actions that don't involve messages"""

        # Determine action description and color based on intent
        if action_intent == "idle":
            action_desc = "is observing"
            color = discord.Color.light_grey()
        elif action_intent == "perform_deep_analysis":
            action_desc = "is performing deep analysis"
            color = discord.Color.dark_teal()
        elif action_intent == "create_project":
            action_desc = "is creating a new project"
            color = discord.Color.teal()
        elif action_intent == "join_project":
            action_desc = "is joining a project"
            color = discord.Color.dark_green()
        elif action_intent == "leave_project":
            action_desc = "is leaving a project"
            color = discord.Color.dark_orange()
        else:
            action_desc = f"is performing action '{action_intent}'"
            color = discord.Color.blue()

        embed = discord.Embed(
            title=f"🔄 Agent Action (Step {step})",
            description=f"Agent {agent_id[:8]} {action_desc}",
            color=color,
        )
        embed.add_field(name="Role", value=agent_role, inline=True)
        embed.add_field(name="Mood", value=mood, inline=True)
        embed.add_field(name="Intent", value=action_intent, inline=True)
        return embed

    async def run_bot(self: Self) -> None:
        """
        Start the Discord bot and connect to Discord.
        This is a blocking call that should be run in an asyncio task.
        """
        try:
            logger.info(f"Starting Discord bot, connecting to channel ID: {self.channel_id}")
            await self.client.start(self.bot_token)
        except Exception as e:
            logger.error(f"Error starting Discord bot: {e}")

    async def stop_bot(self: Self) -> None:
        """Stop the Discord bot and close the connection."""
        try:
            logger.info("Stopping Discord bot...")
            if self.is_ready:
                channel = self.client.get_channel(self.channel_id)
                if channel:
                    embed = discord.Embed(
                        title="🛑 Simulation Complete",
                        description="The Culture simulation has ended. Bot going offline.",
                        color=discord.Color.red(),
                    )
                    if isinstance(channel, (discord.TextChannel, discord.Thread)):
                        await channel.send(embed=embed)
                    else:
                        if channel is not None:
                            logger.warning(
                                f"Attempted to send message to channel {channel.id} "
                                f"of type {type(channel).__name__}, which does not support .send()"
                            )
                        else:
                            logger.warning("Attempted to send message to a None channel.")
            await self.client.close()
            self.is_ready = False
            logger.info("Discord bot stopped")
        except Exception as e:
            logger.error(f"Error stopping Discord bot: {e}")


# --- Minimal command interface for manual testing ---

intents = discord.Intents.default()
intents.message_content = True

bot = commands.Bot(command_prefix="!", intents=intents)


def get_llm_latency() -> int:
    """Stub metric for LLM latency in milliseconds."""
    return 0


def get_kb_size() -> int:
    """Stub metric for Knowledge Board size."""
    return 0


@bot.command(name="say")
async def say(ctx: commands.Context, *, message: str) -> None:
    """Echo a user-provided message for smoke testing."""
    await ctx.send(f"Simulated message received: {message}")


@bot.command(name="stats")
async def stats(ctx: commands.Context) -> None:
    """Return basic runtime statistics."""
    stats_text = f"LLM latency: {get_llm_latency()} ms; KB size: {get_kb_size()}"
    await ctx.send(stats_text)<|MERGE_RESOLUTION|>--- conflicted
+++ resolved
@@ -8,25 +8,6 @@
 
 import logging
 from typing import Any, Optional
-<<<<<<< HEAD
-=======
-
-try:
-    import discord  # type: ignore
-    from discord.ext import commands  # type: ignore
-    
-except Exception:  # pragma: no cover - optional dependency
-    import sys
-    from unittest.mock import MagicMock
-
-    discord = MagicMock()
-    commands = MagicMock()
-    discord.ext = MagicMock(commands=commands)  # type: ignore[attr-defined]
-    sys.modules.setdefault("discord", discord)
-    sys.modules.setdefault("discord.ext", discord.ext)
-    sys.modules.setdefault("discord.ext.commands", commands)
-    
->>>>>>> 70f33d1d
 from typing_extensions import Self
 
 try:
