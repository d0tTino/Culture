--- conflicted
+++ resolved
@@ -10,30 +10,20 @@
 from typing import Any, Optional
 
 try:
-<<<<<<< HEAD
     import discord  # type: ignore
     from discord.ext import commands  # type: ignore
-=======
-    import discord
-    from discord.ext import commands
->>>>>>> 078c3f0d
+    
 except Exception:  # pragma: no cover - optional dependency
     import sys
     from unittest.mock import MagicMock
 
-<<<<<<< HEAD
     discord = MagicMock()
     commands = MagicMock()
     discord.ext = MagicMock(commands=commands)  # type: ignore[attr-defined]
     sys.modules.setdefault("discord", discord)
     sys.modules.setdefault("discord.ext", discord.ext)
     sys.modules.setdefault("discord.ext.commands", commands)
-=======
-    logging.getLogger(__name__).warning("discord.py not installed; using MagicMock stub")
-    discord = MagicMock()
-    commands = MagicMock()
-    sys.modules.setdefault("discord", discord)
->>>>>>> 078c3f0d
+    
 from typing_extensions import Self
 
 logger = logging.getLogger(__name__)
