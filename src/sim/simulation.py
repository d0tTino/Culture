--- conflicted
+++ resolved
@@ -172,13 +172,9 @@
         self.messages_to_perceive_this_round: list[
             SimulationMessage
         ] = []  # THIS WILL BE THE ACCUMULATOR FOR THE CURRENT ROUND
-<<<<<<< HEAD
         # Lock protecting message buffers when agents run concurrently
         self._msg_lock = asyncio.Lock()
-=======
-        self._msg_lock = asyncio.Lock()
-
->>>>>>> c8fba044
+
 
         self.track_collective_metrics: bool = True
 
@@ -394,10 +390,7 @@
             # and populate it from what was pending for the next round.
             if agent_to_run_index == 0:
                 self.messages_to_perceive_this_round = list(self.pending_messages_for_next_round)
-<<<<<<< HEAD
-                debug_len = len(self.pending_messages_for_next_round)
-=======
->>>>>>> c8fba044
+
                 self.pending_messages_for_next_round = []  # Clear pending for the new round accumulation
 
                 debug_len = len(self.messages_to_perceive_this_round)
