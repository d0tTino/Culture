#!/usr/bin/env python
# ruff: noqa: RUF006
import argparse
import asyncio
import logging
import time
from collections.abc import Awaitable
from typing import TYPE_CHECKING, Any, Callable, Optional, cast

from pydantic import ValidationError
from typing_extensions import Self

from src.agents.core import ResourceManager
from src.agents.core.agent_controller import AgentController
from src.agents.memory.vector_store import ChromaDBException
from src.infra import config  # Import to access MAX_PROJECT_MEMBERS
from src.infra.event_log import log_event
from src.infra.logging_config import setup_logging
from src.infra.snapshot import compute_trace_hash, save_snapshot
from src.interfaces.dashboard_backend import SimulationEvent, emit_event, event_queue
from src.shared.typing import SimulationMessage
from src.sim.event_kernel import EventKernel
from src.sim.graph_knowledge_board import GraphKnowledgeBoard
from src.sim.knowledge_board import KnowledgeBoard
from src.sim.world_map import ResourceToken, StructureType, WorldMap

# Use TYPE_CHECKING to avoid circular import issues if Agent needs Simulation later
if TYPE_CHECKING:
    from src.agents.core.base_agent import Agent
    from src.agents.memory.vector_store import ChromaVectorStoreManager
    from src.interfaces.discord_bot import SimulationDiscordBot

# Configure the logger for this module
logger = logging.getLogger(__name__)


class Simulation:
    """
    Manages the simulation environment, agents, and time steps.

    Attributes:
        steps_to_run (int): Number of steps the simulation should run (set externally).
    """

    def __init__(
        self: Self,
        agents: list["Agent"],
        vector_store_manager: Optional["ChromaVectorStoreManager"] = None,
        scenario: str = "",
        discord_bot: Optional["SimulationDiscordBot"] = None,
    ) -> None:
        """
        Initializes the Simulation instance.

        Args:
            agents (list[Agent]): A list of Agent instances participating
                                  in the simulation.
            vector_store_manager (Optional[ChromaVectorStoreManager]): Manager for
                                  vector-based agent memory storage and retrieval.
            scenario (str): Description of the simulation scenario that provides
                context for agent interactions.
            discord_bot (Optional[SimulationDiscordBot]): Discord bot for sending
                simulation updates to Discord.
        """
        # Reload configuration to pick up any environment overrides set in tests
        config.load_config()

        self.agents: list[Agent] = agents
        self.current_step: int = 0
        self.current_agent_index: int = 0
        self.last_completed_agent_index: int | None = None
        self.steps_to_run: int = 0  # Number of steps to run, set externally
        self.total_turns_executed = 0
        self.resource_manager = ResourceManager(config.MAX_IP_PER_TICK, config.MAX_DU_PER_TICK)
        self.simulation_complete = False
        self.event_kernel = EventKernel()
        # Add other simulation-wide state if needed (e.g., environment properties)
        # self.environment_state = {}

        # --- Store the simulation scenario ---
        self.scenario = scenario
        if scenario:
            logger.info(f"Simulation initialized with scenario: {scenario}")
        else:
            logger.warning("Simulation initialized without a scenario description.")

        # --- NEW: Initialize Knowledge Board ---
        if config.KNOWLEDGE_BOARD_BACKEND == "graph":
            self.knowledge_board = GraphKnowledgeBoard()
            logger.info("Simulation initialized with Graph Knowledge Board.")
        else:
            self.knowledge_board = KnowledgeBoard()
            logger.info("Simulation initialized with Knowledge Board.")

        # Initialize world map and place agents
        self.world_map = WorldMap()
        for idx, ag in enumerate(self.agents):
            self.world_map.add_agent(ag.agent_id, x=idx, y=0)
        logger.info("Simulation initialized with world map.")

        # --- NEW: Initialize Project Tracking ---
<<<<<<< HEAD
        self.projects: dict[
            str, dict[str, Any]
        ] = {}  # Structure: {project_id: {name, creator_id, members}}

=======
        self.projects: dict[str, dict[str, Any]] = (
            {}
        )  # Structure: {project_id: {name, creator_id, members}}
>>>>>>> 89b3e154
        logger.info("Simulation initialized with project tracking system.")

        # --- NEW: Initialize Collective Metrics ---
        self.collective_ip: float = 0.0
        self.collective_du: float = 0.0
        logger.info("Simulation initialized with collective IP/DU tracking.")

        # --- Store the vector store manager ---
        self.vector_store_manager = vector_store_manager
        if vector_store_manager:
            logger.info("Simulation initialized with vector store manager for memory persistence.")
        else:
            logger.warning(
                "Simulation initialized without vector store manager. "
                "Memory will not be persisted."
            )
        self._last_memory_prune_step = 0
        self._last_trace_hash = ""

        # --- Store Discord bot ---
        self.discord_bot = discord_bot
        if discord_bot:
            logger.info("Simulation initialized with Discord bot for sending updates.")
        else:
            logger.info(
                "Simulation initialized without Discord bot. No Discord updates will be sent."
            )

        # --- Store broadcasts from the previous step ---
        self.last_step_messages: list[SimulationMessage] = []
        logger.info("Initialized storage for last step's messages.")
        # --- End NEW ---

        self.pending_messages_for_next_round: list[SimulationMessage] = []
        # Messages available for agents to perceive in the current round.
<<<<<<< HEAD
        self.messages_to_perceive_this_round: list[
            SimulationMessage
        ] = []  # THIS WILL BE THE ACCUMULATOR FOR THE CURRENT ROUND
=======
        self.messages_to_perceive_this_round: list[SimulationMessage] = (
            []
        )  # THIS WILL BE THE ACCUMULATOR FOR THE CURRENT ROUND
>>>>>>> 89b3e154

        self.track_collective_metrics: bool = True

        if not self.agents:
            logger.warning("Simulation initialized with zero agents.")
        else:
            logger.info(f"Simulation initialized with {len(self.agents)} agents:")
            for agent in self.agents:
                logger.info(f"  - {agent.get_id()}")

            # Initialize collective metrics based on starting agent states
            self._update_collective_metrics()
            logger.info(
                f"Initial collective metrics - IP: {self.collective_ip:.1f}, "
                f"DU: {self.collective_du:.1f}"
            )
            # Prime the event scheduler with the first agent turn
            self.event_kernel.schedule_nowait(self._create_agent_event(0))

        # --- Message Handling ---
        # Messages generated by agents in the current round, to be perceived in the next.
        # self.pending_messages_for_next_round: list[dict[str, Any]] = [] # Already initialized above
        # Messages available for agents to perceive in the current round.
        # self.messages_to_perceive_this_round: list[dict[str, Any]] = [] # Already initialized above

    # Add method to update collective metrics
    def _update_collective_metrics(self: Self) -> None:
        """
        Updates the collective IP and DU metrics by summing across all agents.
        """
        total_ip = 0.0
        total_du = 0.0

        for agent in self.agents:
            agent_state = agent.state
            total_ip += agent_state.ip
            total_du += agent_state.du

        self.collective_ip = total_ip
        self.collective_du = total_du

        if self.track_collective_metrics:
            current_collective_ip = sum(agent.state.ip for agent in self.agents)
            current_collective_du = sum(agent.state.du for agent in self.agents)
            for agent_instance in self.agents:
                AgentController(agent_instance.state).update_collective_metrics(
                    current_collective_ip, current_collective_du
                )

        # current_round = (self.current_step -1) // len(self.agents) # Not clearly used, commenting out

    def get_other_agents_public_state(self: Self, current_agent_id: str) -> list[dict[str, Any]]:
        """
        Returns a list of public state information for all agents other than the current one.

        Args:
            current_agent_id (str): The ID of the agent whose perspective this is from.

        Returns:
            list[dict[str, Any]]: A list of dictionaries, each representing another agent's public state.
        """
        other_agents_info = []
        for agent in self.agents:
            if agent.agent_id != current_agent_id:
                # Ensure agent.state is the Pydantic model AgentState
                if hasattr(agent, "state") and hasattr(agent.state, "model_dump"):
                    public_info = {
                        "agent_id": agent.agent_id,
                        "name": agent.state.name,
                        "role": agent.state.current_role,
                        "mood": agent.state.mood_value,
                        "current_project_id": agent.state.current_project_id,
                        # Add other relevant public fields, avoid sensitive internal state
                    }
                    other_agents_info.append(public_info)
                else:
                    # Fallback or log warning if state structure is not as expected
                    logger.warning(
                        f"Agent {agent.agent_id} state is not a Pydantic model or lacks model_dump, skipping public state."
                    )
        return other_agents_info

    async def send_discord_update(
        self: Self,
        message: Optional[str] = None,
        embed: Optional[object] = None,
        agent_id: Optional[str] = None,
    ) -> None:
        """
        Send an update to Discord if the discord_bot is available.

        Args:
            message (Optional[str]): The text message to send to Discord
            embed (Optional[object]): The embed object to send to Discord
        """
        if self.discord_bot:
            # Use asyncio.create_task to avoid blocking the simulation
            _ = asyncio.create_task(
                self.discord_bot.send_simulation_update(
                    content=message, embed=embed, agent_id=agent_id
                )
            )

    async def _run_agent_turn(self: Self, agent_index: int) -> None:
        """Execute a single agent turn and schedule the next."""
        if not self.agents:
            logger.warning("No agents in simulation to run.")
            return

        # Increment step and select agent
        self.current_step += 1
        agent = self.agents[agent_index]
        agent_id = agent.agent_id
        current_agent_state = agent.state

        perception_data: dict[str, Any] = {}
        has_role_change = False
        trace_hash = ""
        turn_counter_this_run_step = 0
        next_agent_index = (agent_index + 1) % len(self.agents)

        if agent_index == 0:
            self.messages_to_perceive_this_round = list(self.pending_messages_for_next_round)
            self.pending_messages_for_next_round = []

<<<<<<< HEAD
            # Increment current_step for this agent's turn. current_step becomes 1-indexed.
            self.current_step += 1

            agent_to_run_index = self.current_agent_index
            agent = self.agents[agent_to_run_index]
            agent_id = agent.agent_id
            current_agent_state = agent.state

            if not getattr(current_agent_state, "is_alive", True):
                self.current_agent_index = (agent_to_run_index + 1) % len(self.agents)
                return

            if hasattr(current_agent_state, "age"):
                current_agent_state.age += 1
                max_age = int(config.get_config("MAX_AGENT_AGE"))
                if current_agent_state.age >= max_age:
                    current_agent_state.is_alive = False
                    current_agent_state.inheritance = (
                        current_agent_state.ip + current_agent_state.du
                    )
                    current_agent_state.ip = 0.0
                    current_agent_state.du = 0.0
                    if self.knowledge_board:
                        self.knowledge_board.add_entry(
                            f"Agent {agent_id} retired", agent_id, self.current_step
                        )
                    self.current_agent_index = (agent_to_run_index + 1) % len(self.agents)
                    return

            # At the start of a new round (first agent), clear messages_to_perceive_this_round
            # and populate it from what was pending for the next round.
            if agent_to_run_index == 0:
                self.messages_to_perceive_this_round = list(self.pending_messages_for_next_round)
                self.pending_messages_for_next_round = []  # Clear pending for the new round accumulation
                logger.debug(
                    f"Turn {self.current_step} (Agent {agent_id}, Index 0): Initialized messages_to_perceive_this_round "
                    f"with {len(self.messages_to_perceive_this_round)} messages from pending_messages_for_next_round."
                )
=======
        messages_for_this_agent_turn: list[SimulationMessage] = list(
            self.messages_to_perceive_this_round
        )
        perception_data = {
            "other_agents_state": self.get_other_agents_public_state(agent_id),
            "perceived_messages": [
                msg
                for msg in messages_for_this_agent_turn
                if not msg.get("recipient_id") or msg.get("recipient_id") == agent_id
            ],
            "knowledge_board_content": self.knowledge_board.get_recent_entries_for_prompt(
                max_entries=config.MAX_KB_ENTRIES_FOR_PERCEPTION
            ),
            "scenario_description": self.scenario,
            "available_projects": self.projects,
            "simulation": self,
            "collective_ip": self.collective_ip,
            "collective_du": self.collective_du,
        }
>>>>>>> 89b3e154

        ip_start = current_agent_state.ip
        du_start = current_agent_state.du

        agent_output = await agent.run_turn(
            simulation_step=self.current_step,
            environment_perception=perception_data,
            vector_store_manager=self.vector_store_manager,
            knowledge_board=self.knowledge_board,
        )

        self.resource_manager.cap_tick(
            ip_start=ip_start, du_start=du_start, obj=current_agent_state
        )

        this_agent_turn_generated_messages: list[SimulationMessage] = []

        message_content = agent_output.get("message_content")
        message_recipient_id = agent_output.get("message_recipient_id")
        action_intent_str = agent_output.get("action_intent", "idle")
        map_action = agent_output.get("map_action")

        if message_content:
            msg_data = cast(
                SimulationMessage,
                {
                    "step": self.current_step,
                    "sender_id": agent_id,
                    "recipient_id": message_recipient_id,
                    "content": message_content,
                    "action_intent": action_intent_str,
                    "sentiment_score": None,
                },
            )
            this_agent_turn_generated_messages.append(msg_data)
            current_agent_state.messages_sent_count += 1
            current_agent_state.last_message_step = self.current_step

<<<<<<< HEAD
        self.agents[agent_index] = agent
        self.agents[agent_index].update_state(current_agent_state)

        # Add messages generated by this agent to:
        # 1. pending_messages_for_next_round (for the *next* full round of all agents)
        # 2. messages_to_perceive_this_round (so subsequent agents in *this current* round can see them)
        self.pending_messages_for_next_round.extend(this_agent_turn_generated_messages)
        self.messages_to_perceive_this_round.extend(this_agent_turn_generated_messages)

        if hasattr(current_agent_state, "short_term_memory"):
            stm = current_agent_state.short_term_memory
            if stm:
                last_mem = stm[-1]
                if (
                    isinstance(last_mem, dict)
                    and last_mem.get("type") == "role_change"
                    and last_mem.get("step") == self.current_step
                ):
                    has_role_change = True

=======
        self.pending_messages_for_next_round.extend(this_agent_turn_generated_messages)
        self.messages_to_perceive_this_round.extend(this_agent_turn_generated_messages)

>>>>>>> 89b3e154
        if isinstance(map_action, dict):
            action_type = map_action.get("action")
            if action_type == "move":
                dx = int(map_action.get("dx", 0))
                dy = int(map_action.get("dy", 0))
                pos = self.world_map.move(agent_id, dx, dy)
                action_details = {"position": pos}
            elif action_type == "gather":
                res = map_action.get("resource")
                success = False
                if isinstance(res, str):
                    success = self.world_map.gather(agent_id, ResourceToken(res))
                action_details = {"resource": res, "success": success}
            elif action_type == "build":
                struct = map_action.get("structure")
                success = False
                if isinstance(struct, str):
                    success = self.world_map.build(agent_id, StructureType(struct))
                action_details = {"structure": struct, "success": success}
            else:
                action_details = {}

            log_event(
                {
                    "type": "map_action",
                    "agent_id": agent_id,
                    "step": self.current_step,
                    "action": action_type,
                    **action_details,
                }
            )
            await emit_event(
                SimulationEvent(
                    event_type="map_action",
                    data={
                        "agent_id": agent_id,
                        "step": self.current_step,
                        "action": action_type,
                        **action_details,
                    },
                )
<<<<<<< HEAD
=======
            )

            logger.debug(
                f"SIM_DEBUG: After Agent {agent_id}'s turn in Global Turn {self.current_step}: "
                f"pending_messages_for_next_round now has {len(self.pending_messages_for_next_round)} messages. "
                f"messages_to_perceive_this_round now has {len(self.messages_to_perceive_this_round)} messages."
            )

        self.agents[agent_index] = agent
        self.agents[agent_index].update_state(current_agent_state)

        next_agent_index = (agent_index + 1) % len(self.agents)
        try:
            has_role_change = any(
                mem.get("type") == "role_change" and mem.get("step") == self.current_step
                for mem in current_agent_state.short_term_memory
            )
            if has_role_change:
                next_agent_index = agent_index
        except (AttributeError, TypeError) as exc:
            logger.error(
                "Error determining next agent after role change for %s at step %s: %s",
                agent_id,
                self.current_step,
                exc,
>>>>>>> 89b3e154
            )

        logger.debug(
            f"SIM_DEBUG: After Agent {agent_id}'s turn in Global Turn {self.current_step}: "
            f"pending_messages_for_next_round now has {len(self.pending_messages_for_next_round)} messages. "
            f"messages_to_perceive_this_round now has {len(self.messages_to_perceive_this_round)} messages."
        )
        if has_role_change:
            next_agent_index = agent_index

        self.current_agent_index = next_agent_index
        self.last_completed_agent_index = agent_index

        self._update_collective_metrics()

        logger.info(f"Agent {agent_id} completed Global Turn {self.current_step}:")
        logger.info(f"  - IP: {current_agent_state.ip:.1f} (from {ip_start})")
        logger.info(f"  - DU: {current_agent_state.du:.1f} (from {du_start})")

        log_event(
            {
                "type": "agent_action",
                "agent_id": agent_id,
                "step": self.current_step,
                "action_intent": action_intent_str,
                "ip": current_agent_state.ip,
                "du": current_agent_state.du,
            }
        )
        await emit_event(
            SimulationEvent(
                event_type="agent_action",
                data={
                    "agent_id": agent_id,
                    "step": self.current_step,
                    "action_intent": action_intent_str,
                    "ip": current_agent_state.ip,
                    "du": current_agent_state.du,
<<<<<<< HEAD
                    "trace_hash": trace_hash,
=======
>>>>>>> 89b3e154
                },
            )
        )

        if self.current_step % 100 == 0:
            snapshot = {
                "step": self.current_step,
                "collective_ip": self.collective_ip,
                "collective_du": self.collective_du,
                "knowledge_board": self.knowledge_board.to_dict(),
                "world_map": self.world_map.to_dict(),
                "agents": [
                    {
                        "agent_id": ag.agent_id,
                        "ip": ag.state.ip,
                        "du": ag.state.du,
                        "mood": ag.state.mood_level,
                    }
                    for ag in self.agents
                ],
                "trace_hash": self._last_trace_hash,
            }
            snapshot["trace_hash"] = compute_trace_hash(snapshot)
            save_snapshot(self.current_step, snapshot)
            log_event({"type": "snapshot", **snapshot})
            await emit_event(SimulationEvent(event_type="snapshot", data=snapshot))

<<<<<<< HEAD
        # Advance to the next agent for the next turn
        self.current_agent_index = next_agent_index
        self.total_turns_executed += 1
        turn_counter_this_run_step += 1
=======
        self.total_turns_executed += 1
>>>>>>> 89b3e154

        if (
            self.vector_store_manager
            and self.current_step - self._last_memory_prune_step
            >= config.MEMORY_STORE_PRUNE_INTERVAL_STEPS
        ):
            try:
                self.vector_store_manager.prune(int(config.MEMORY_STORE_TTL_SECONDS))
            except (ChromaDBException, ValidationError, OSError) as exc:
                logger.error("Failed to prune memory store: %s", exc)
            self._last_memory_prune_step = self.current_step

        await self.event_kernel.schedule(self._create_agent_event(next_agent_index))

    def _create_agent_event(self: Self, agent_index: int) -> Callable[[], Awaitable[None]]:
        return lambda: self._run_agent_turn(agent_index)

    async def run_step(self: Self, max_turns: int = 1) -> int:
        """Dispatch up to ``max_turns`` events via the kernel."""
        if not self.agents:
            logger.warning("No agents in simulation to run.")
            return 0

        if self.event_kernel.empty():
            self.event_kernel.schedule_nowait(self._create_agent_event(self.current_agent_index))

        executed = await self.event_kernel.dispatch(max_turns)
        return executed

    async def async_run(self: Self, num_steps: int) -> None:
        """
        Runs the simulation for a specified number of steps asynchronously.

        Args:
            num_steps (int): Number of steps to run.
        """
        logger.info(f"Starting simulation run for {num_steps} steps (async)")
        total_steps_executed = 0
        import asyncio

        start_time = time.time()
        try:
            for step in range(num_steps):
                await asyncio.sleep(0.1)  # Optional: Add a small delay between steps
                steps = await self.run_step(
                    1
                )  # If run_step needs to be async, refactor it as well
                total_steps_executed += steps
        finally:
            elapsed_time = time.time() - start_time
            logger.info(
                "Simulation completed "
                f"{total_steps_executed} steps in {elapsed_time:.2f} seconds (async)"
            )
            self.close()

    def apply_event(self: Self, event: dict[str, Any]) -> None:
        """Apply an event from the Redpanda log to the simulation."""
        if event.get("type") == "agent_action":
            aid = event.get("agent_id")
            for agent in self.agents:
                if agent.agent_id == aid:
                    if "ip" in event:
                        agent.state.ip = float(event["ip"])
                    if "du" in event:
                        agent.state.du = float(event["du"])
                    break
            step = event.get("step")
            if isinstance(step, int) and step > self.current_step:
                self.current_step = step
        elif event.get("type") == "environment_change":
            env = event.get("env", {})
            if isinstance(env, dict):
                from src.infra.checkpoint import restore_environment

                restore_environment(env)

    async def run_turns_concurrent(self: Self, agents: list["Agent"]) -> list[dict[str, Any]]:
        """Run a batch of agent turns concurrently.

        Each agent executes ``run_turn`` simultaneously using :func:`asyncio.gather`.
        This helper is useful for stress testing large simulations where sequential
        execution would be too slow.

        Args:
            agents: The agents whose turns should be executed.

        Returns:
            A list of dictionaries returned by each agent's ``run_turn``.
        """

        start_step = self.current_step + 1
        tasks = [
            agent.run_turn(
                simulation_step=start_step + idx,
                environment_perception={},
                vector_store_manager=self.vector_store_manager,
                knowledge_board=self.knowledge_board,
            )
            for idx, agent in enumerate(agents)
        ]

        results = await asyncio.gather(*tasks)

        self.current_step += len(agents)
        self.total_turns_executed += len(agents)
        self.current_agent_index = (self.current_agent_index + len(agents)) % len(self.agents)

        return list(results)

    def close(self: Self) -> None:
        """Release resources held by the simulation."""
        if hasattr(self.knowledge_board, "close"):
            try:
                self.knowledge_board.close()  # type: ignore[attr-defined]
            except (OSError, RuntimeError) as exc:  # pragma: no cover - defensive
                logger.exception("Failed to close knowledge board: %s", exc)
        if self.vector_store_manager and hasattr(self.vector_store_manager, "close"):
            try:
                self.vector_store_manager.close()  # type: ignore[attr-defined]
            except (OSError, RuntimeError) as exc:  # pragma: no cover - defensive
                logger.exception("Failed to close vector store manager: %s", exc)
        try:
            event_queue.put_nowait(None)
        except asyncio.QueueFull:  # pragma: no cover - defensive
            logger.exception("Failed to enqueue shutdown event")

    def create_project(
        self: Self,
        project_name: str,
        creator_agent_id: str,
        project_description: Optional[str] = None,
    ) -> Optional[str]:
        """
        Allows an agent to create a new project.

        Args:
            project_name (str): The name of the new project
            creator_agent_id (str): The ID of the agent creating the project
            project_description (str, optional): A description of the project's purpose

        Returns:
            Optional[str]: The ID of the newly created project, or None if creation failed
        """
        if not project_name or not creator_agent_id:
            logger.warning("Cannot create project: missing name or creator ID")
            return None

        # Create a unique project ID
        project_id = f"proj_{len(self.projects) + 1}_{int(time.time())}"

        # Check if a project with this name already exists
        for existing_id, existing_proj in self.projects.items():
            if existing_proj.get("name") == project_name:
                logger.warning(
                    f"Cannot create project: a project named '{project_name}' already exists "
                    f"(ID: {existing_id})"
                )
                return None

        # Find the creator agent
        creator_agent = None
        for agent in self.agents:
            if agent.agent_id == creator_agent_id:
                creator_agent = agent
                break

        if not creator_agent:
            logger.warning(f"Cannot create project: creator agent '{creator_agent_id}' not found")
            return None

        # Create the project
        self.projects[project_id] = {
            "id": project_id,
            "name": project_name,
            "description": project_description or f"Project created by {creator_agent_id}",
            "creator_id": creator_agent_id,
            "created_step": self.current_step,
            "members": [creator_agent_id],  # Creator is automatically a member
            "status": "active",
        }

        logger.info(
            f"Project '{project_name}' (ID: {project_id}) created by Agent {creator_agent_id}"
        )

        # Add to Knowledge Board
        if self.knowledge_board:
            project_info = (
                f"New Project Created: {project_name}\nID: {project_id}\n"
                f"Creator: {creator_agent_id}"
            )
            if project_description:
                project_info += f"\nDescription: {project_description}"
            self.knowledge_board.add_entry(project_info, creator_agent_id, self.current_step)

        # Send Discord notification if bot is available
        if self.discord_bot:
            embed = self.discord_bot.create_project_embed(
                action="create",
                project_name=project_name,
                project_id=project_id,
                agent_id=creator_agent_id,
                step=self.current_step,
            )
            _ = asyncio.create_task(
                self.discord_bot.send_simulation_update(embed=embed, agent_id=creator_agent_id)
            )

        return project_id

    def join_project(self: Self, project_id: str, agent_id: str) -> bool:
        """
        Adds an agent to an existing project as a member.

        Args:
            project_id (str): The ID of the project to join
            agent_id (str): The ID of the agent joining the project

        Returns:
            bool: True if successfully joined, False otherwise
        """

        # Ensure the project exists
        if project_id not in self.projects:
            logger.warning(f"Cannot join project: project ID '{project_id}' does not exist")
            return False

        project = self.projects[project_id]

        # Ensure the project is active
        if project.get("status") != "active":
            logger.warning(
                f"Cannot join project: project '{project['name']}' is not active "
                f"(status: {project.get('status')})"
            )
            return False

        # Check if agent is already a member
        if agent_id in project["members"]:
            logger.info(f"Agent {agent_id} is already a member of project '{project['name']}'")
            return True

        # Check if the project has reached the maximum number of members
        if len(project["members"]) >= config.MAX_PROJECT_MEMBERS:
            logger.warning(
                f"Cannot join project '{project['name']}': maximum member limit "
                f"({config.MAX_PROJECT_MEMBERS}) reached"
            )
            return False

        # Find the agent
        agent_obj = None
        for agent in self.agents:
            if agent.agent_id == agent_id:
                agent_obj = agent
                break

        if not agent_obj:
            logger.warning(f"Cannot join project: agent '{agent_id}' not found")
            return False

        # Add the agent to the project
        project["members"].append(agent_id)

        logger.info(f"Agent {agent_id} joined project '{project['name']}' (ID: {project_id})")

        # Record the event in the Knowledge Board
        if self.knowledge_board:
            join_info = f"Agent {agent_id} joined Project: {project['name']} (ID: {project_id})"
            self.knowledge_board.add_entry(join_info, agent_id, self.current_step)

        # Send Discord notification if bot is available
        if self.discord_bot:
            embed = self.discord_bot.create_project_embed(
                action="join",
                project_name=project["name"],
                project_id=project_id,
                agent_id=agent_id,
                step=self.current_step,
            )
            _ = asyncio.create_task(
                self.discord_bot.send_simulation_update(embed=embed, agent_id=agent_id)
            )

        return True

    def leave_project(self: Self, project_id: str, agent_id: str) -> bool:
        """
        Removes an agent from a project they are currently a member of.

        Args:
            project_id (str): The ID of the project to leave
            agent_id (str): The ID of the agent leaving the project

        Returns:
            bool: True if successfully left, False otherwise
        """
        # Ensure the project exists
        if project_id not in self.projects:
            logger.warning(f"Cannot leave project: project ID '{project_id}' does not exist")
            return False

        project = self.projects[project_id]

        # Check if agent is a member
        if agent_id not in project["members"]:
            logger.warning(f"Agent {agent_id} is not a member of project '{project['name']}'")
            return False

        # Find the agent
        agent_obj = None
        for agent in self.agents:
            if agent.agent_id == agent_id:
                agent_obj = agent
                break

        if not agent_obj:
            logger.warning(f"Cannot leave project: agent '{agent_id}' not found")
            return False

        # Remove the agent from the project
        project["members"].remove(agent_id)

        logger.info(f"Agent {agent_id} left project '{project['name']}' (ID: {project_id})")

        # Record the event in the Knowledge Board
        if self.knowledge_board:
            leave_info = f"Agent {agent_id} left Project: {project['name']} (ID: {project_id})"
            self.knowledge_board.add_entry(leave_info, agent_id, self.current_step)

        # Send Discord notification if bot is available
        if self.discord_bot:
            embed = self.discord_bot.create_project_embed(
                action="leave",
                project_name=project["name"],
                project_id=project_id,
                agent_id=agent_id,
                step=self.current_step,
            )
            _ = asyncio.create_task(
                self.discord_bot.send_simulation_update(embed=embed, agent_id=agent_id)
            )

        return True

    def get_project_details(self: Self) -> dict[str, dict[str, Any]]:
        """
        Returns a dictionary containing details of all projects for agent perception.

        Returns:
            dict: Dictionary mapping project IDs to project details
        """
        return self.projects.copy()

    async def propose_law(self: Self, proposer_id: str, text: str) -> bool:
        """Allow an agent to propose a law and trigger a vote."""
        from src.governance import propose_law as _propose

        proposer = next((a for a in self.agents if a.agent_id == proposer_id), None)
        if proposer is None:
            return False

        approved = await _propose(proposer, text, self.agents)
        if approved and self.knowledge_board:
            self.knowledge_board.add_entry(f"Law approved: {text}", proposer_id, self.current_step)
        return approved

    async def forward_proposal(self: Self, proposer_id: str, text: str) -> bool:
        """Forward a proposal to :func:`propose_law`."""
        return await self.propose_law(proposer_id, text)

    # --- Optional helper methods for future use ---
    # def get_environment_view(self, agent: 'Agent'):
    #     """Provides the agent with its perception of the environment."""
    #     # To be implemented: return relevant state based on agent position, sensors etc.
    #     return {"global_time": self.current_step}

    # def execute_action(self, agent: 'Agent', action: str):
    #     """Handles the execution of an agent's chosen action."""
    #     # To be implemented: update agent state, environment state based on action
    #     logger.info(f"Agent {agent.get_id()} performs action: {action}")

    # def update_environment(self):
    #      """Updates the global environment state after agent actions."""
    #      # To be implemented
    #      pass


def parse_args() -> argparse.Namespace:
    """Parse command line arguments."""
    parser = argparse.ArgumentParser(description="Run the Culture.ai simulation.")
    parser.add_argument(
        "--steps", type=int, default=5, help="Number of steps to run the simulation for."
    )
    parser.add_argument(
        "--agents", type=int, default=3, help="Number of agents to create for the simulation."
    )
    parser.add_argument(
        "--scenario",
        type=str,
        default="Collaborative problem-solving session",
        help="Scenario description for the simulation.",
    )
    parser.add_argument(
        "--verbosity",
        type=str,
        default="INFO",
        choices=["DEBUG", "INFO", "WARNING", "ERROR", "CRITICAL"],
        help="Logging verbosity level.",
    )
    return parser.parse_args()


def main() -> None:
    """
    Main entry point for running the simulation.
    """
    args = parse_args()

    # Configure logging
    setup_logging()
    logging.getLogger().setLevel(getattr(logging, args.verbosity))

    # Test DSPy modules
    logging.info("SIMULATION: Attempting to import DSPy role_thought_generator as a test...")
    try:
        logging.info("SIMULATION: Successfully imported DSPy role_thought_generator!")
    except Exception as e:
        logging.error(f"SIMULATION: Failed to import DSPy role_thought_generator: {e}")

    # Test DSPy action intent selector
    logging.info("SIMULATION: Attempting to import DSPy action_intent_selector as a test...")
    try:
        from src.agents.dspy_programs.action_intent_selector import get_optimized_action_selector

        action_selector = get_optimized_action_selector()
        logging.info(
            "SIMULATION: Successfully imported and initialized DSPy action_intent_selector!"
        )

        # Run a quick test
        test_example = {
            "agent_role": "Facilitator",
            "current_situation": "Starting a new simulation.",
            "agent_goal": "Help the group collaborate effectively.",
            "available_actions": [
                "propose_idea",
                "ask_clarification",
                "continue_collaboration",
                "idle",
            ],
        }

        try:
            prediction = action_selector(**test_example)
            logging.info(
                "SIMULATION: Action selector test successful! Selected action: "
                f"{prediction.chosen_action_intent}"
            )
        except Exception as e:
            logging.error(f"SIMULATION: Action selector test call failed: {e}")
    except Exception as e:
        logging.error(f"SIMULATION: Failed to import/initialize DSPy action_intent_selector: {e}")
        import traceback

        logging.error(f"SIMULATION: {traceback.format_exc()}")

    # Create agents for the simulation
    from src.agents.core.base_agent import Agent

    agents = []
    for i in range(args.agents):
        agent = Agent(agent_id=f"agent_{i + 1}")
        agents.append(agent)

    # Create the simulation with the specified agents
    sim = Simulation(agents=agents, scenario=args.scenario)

    # Run the simulation
    import asyncio

    asyncio.run(sim.async_run(num_steps=args.steps))


# Call the main function when the script is run directly
if __name__ == "__main__":
    main()<|MERGE_RESOLUTION|>--- conflicted
+++ resolved
@@ -99,16 +99,11 @@
         logger.info("Simulation initialized with world map.")
 
         # --- NEW: Initialize Project Tracking ---
-<<<<<<< HEAD
         self.projects: dict[
             str, dict[str, Any]
         ] = {}  # Structure: {project_id: {name, creator_id, members}}
 
-=======
-        self.projects: dict[str, dict[str, Any]] = (
-            {}
-        )  # Structure: {project_id: {name, creator_id, members}}
->>>>>>> 89b3e154
+
         logger.info("Simulation initialized with project tracking system.")
 
         # --- NEW: Initialize Collective Metrics ---
@@ -144,15 +139,10 @@
 
         self.pending_messages_for_next_round: list[SimulationMessage] = []
         # Messages available for agents to perceive in the current round.
-<<<<<<< HEAD
         self.messages_to_perceive_this_round: list[
             SimulationMessage
         ] = []  # THIS WILL BE THE ACCUMULATOR FOR THE CURRENT ROUND
-=======
-        self.messages_to_perceive_this_round: list[SimulationMessage] = (
-            []
-        )  # THIS WILL BE THE ACCUMULATOR FOR THE CURRENT ROUND
->>>>>>> 89b3e154
+
 
         self.track_collective_metrics: bool = True
 
@@ -278,7 +268,6 @@
             self.messages_to_perceive_this_round = list(self.pending_messages_for_next_round)
             self.pending_messages_for_next_round = []
 
-<<<<<<< HEAD
             # Increment current_step for this agent's turn. current_step becomes 1-indexed.
             self.current_step += 1
 
@@ -317,27 +306,7 @@
                     f"Turn {self.current_step} (Agent {agent_id}, Index 0): Initialized messages_to_perceive_this_round "
                     f"with {len(self.messages_to_perceive_this_round)} messages from pending_messages_for_next_round."
                 )
-=======
-        messages_for_this_agent_turn: list[SimulationMessage] = list(
-            self.messages_to_perceive_this_round
-        )
-        perception_data = {
-            "other_agents_state": self.get_other_agents_public_state(agent_id),
-            "perceived_messages": [
-                msg
-                for msg in messages_for_this_agent_turn
-                if not msg.get("recipient_id") or msg.get("recipient_id") == agent_id
-            ],
-            "knowledge_board_content": self.knowledge_board.get_recent_entries_for_prompt(
-                max_entries=config.MAX_KB_ENTRIES_FOR_PERCEPTION
-            ),
-            "scenario_description": self.scenario,
-            "available_projects": self.projects,
-            "simulation": self,
-            "collective_ip": self.collective_ip,
-            "collective_du": self.collective_du,
-        }
->>>>>>> 89b3e154
+
 
         ip_start = current_agent_state.ip
         du_start = current_agent_state.du
@@ -376,7 +345,6 @@
             current_agent_state.messages_sent_count += 1
             current_agent_state.last_message_step = self.current_step
 
-<<<<<<< HEAD
         self.agents[agent_index] = agent
         self.agents[agent_index].update_state(current_agent_state)
 
@@ -397,11 +365,6 @@
                 ):
                     has_role_change = True
 
-=======
-        self.pending_messages_for_next_round.extend(this_agent_turn_generated_messages)
-        self.messages_to_perceive_this_round.extend(this_agent_turn_generated_messages)
-
->>>>>>> 89b3e154
         if isinstance(map_action, dict):
             action_type = map_action.get("action")
             if action_type == "move":
@@ -443,34 +406,7 @@
                         **action_details,
                     },
                 )
-<<<<<<< HEAD
-=======
-            )
-
-            logger.debug(
-                f"SIM_DEBUG: After Agent {agent_id}'s turn in Global Turn {self.current_step}: "
-                f"pending_messages_for_next_round now has {len(self.pending_messages_for_next_round)} messages. "
-                f"messages_to_perceive_this_round now has {len(self.messages_to_perceive_this_round)} messages."
-            )
-
-        self.agents[agent_index] = agent
-        self.agents[agent_index].update_state(current_agent_state)
-
-        next_agent_index = (agent_index + 1) % len(self.agents)
-        try:
-            has_role_change = any(
-                mem.get("type") == "role_change" and mem.get("step") == self.current_step
-                for mem in current_agent_state.short_term_memory
-            )
-            if has_role_change:
-                next_agent_index = agent_index
-        except (AttributeError, TypeError) as exc:
-            logger.error(
-                "Error determining next agent after role change for %s at step %s: %s",
-                agent_id,
-                self.current_step,
-                exc,
->>>>>>> 89b3e154
+
             )
 
         logger.debug(
@@ -509,10 +445,8 @@
                     "action_intent": action_intent_str,
                     "ip": current_agent_state.ip,
                     "du": current_agent_state.du,
-<<<<<<< HEAD
                     "trace_hash": trace_hash,
-=======
->>>>>>> 89b3e154
+
                 },
             )
         )
@@ -540,14 +474,11 @@
             log_event({"type": "snapshot", **snapshot})
             await emit_event(SimulationEvent(event_type="snapshot", data=snapshot))
 
-<<<<<<< HEAD
         # Advance to the next agent for the next turn
         self.current_agent_index = next_agent_index
         self.total_turns_executed += 1
         turn_counter_this_run_step += 1
-=======
-        self.total_turns_executed += 1
->>>>>>> 89b3e154
+
 
         if (
             self.vector_store_manager
