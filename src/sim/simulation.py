#!/usr/bin/env python
# ruff: noqa: RUF006
import argparse
import asyncio
import logging
import random
import time
from collections.abc import Awaitable
from typing import TYPE_CHECKING, Any, Callable, Optional, cast

from pydantic import ValidationError
from typing_extensions import Self

from src.agents.core import ResourceManager
from src.agents.core.agent_controller import AgentController
from src.agents.core.agent_state import AgentActionIntent
from src.agents.memory.semantic_memory_manager import SemanticMemoryManager
from src.agents.memory.vector_store import ChromaDBException
from src.governance import evaluate_policy
from src.infra import config  # Import to access MAX_PROJECT_MEMBERS
from src.infra.event_log import log_event
from src.infra.ledger import ledger
from src.infra.logging_config import setup_logging
from src.infra.snapshot import (
    compute_trace_hash,
    load_snapshot,
    save_snapshot,
    upload_snapshot,
)
from src.interfaces.dashboard_backend import (
    SimulationEvent,
    emit_event,
    emit_map_action_event,
    event_queue,
)
from src.shared.typing import SimulationMessage
from src.sim.event_kernel import EventKernel
from src.sim.graph_knowledge_board import GraphKnowledgeBoard
from src.sim.knowledge_board import KnowledgeBoard
from src.sim.version_vector import VersionVector
from src.sim.world_map import WorldMap

# Use TYPE_CHECKING to avoid circular import issues if Agent needs Simulation later
if TYPE_CHECKING:
    from src.agents.core.base_agent import Agent
    from src.agents.memory.semantic_memory_manager import SemanticMemoryManager
    from src.agents.memory.vector_store import ChromaVectorStoreManager
    from src.interfaces.discord_bot import SimulationDiscordBot

# Configure the logger for this module
logger = logging.getLogger(__name__)


class Simulation:
    """
    Manages the simulation environment, agents, and time steps.

    Attributes:
        steps_to_run (int): Number of steps the simulation should run (set externally).
    """

    def __init__(
        self: Self,
        agents: list["Agent"],
        vector_store_manager: Optional["ChromaVectorStoreManager"] = None,
        semantic_manager: Optional["SemanticMemoryManager"] = None,
        scenario: str = "",
        discord_bot: Optional["SimulationDiscordBot"] = None,
    ) -> None:
        """
        Initializes the Simulation instance.

        Args:
            agents (list[Agent]): A list of Agent instances participating
                                  in the simulation.
            vector_store_manager (Optional[ChromaVectorStoreManager]): Manager for
                                  vector-based agent memory storage and retrieval.
            scenario (str): Description of the simulation scenario that provides
                context for agent interactions.
            discord_bot (Optional[SimulationDiscordBot]): Discord bot for sending
                simulation updates to Discord.
        """
        # Reload configuration to pick up any environment overrides set in tests
        config.load_config(validate_required=False)

        self.agents: list[Agent] = agents
        self.current_step: int = 0
        self.current_agent_index: int = 0
        self.last_completed_agent_index: int | None = None
        self.steps_to_run: int = 0  # Number of steps to run, set externally
        self.total_turns_executed = 0
        self.resource_manager = ResourceManager(config.MAX_IP_PER_TICK, config.MAX_DU_PER_TICK)
        self.simulation_complete = False
        self.event_kernel = EventKernel()
        self.vector = VersionVector()
        self.agent_initial_token_budget = int(config.get_config("AGENT_TOKEN_BUDGET"))
        # Add other simulation-wide state if needed (e.g., environment properties)
        # self.environment_state = {}

        # Lock for concurrent access to message queues
        self._msg_lock = asyncio.Lock()

        # --- Store the simulation scenario ---
        self.scenario = scenario
        if scenario:
            logger.info(f"Simulation initialized with scenario: {scenario}")
        else:
            logger.warning("Simulation initialized without a scenario description.")

        # --- NEW: Initialize Knowledge Board ---
        self.knowledge_board: GraphKnowledgeBoard | KnowledgeBoard
        if config.KNOWLEDGE_BOARD_BACKEND == "graph":
            self.knowledge_board = GraphKnowledgeBoard()
            logger.info("Simulation initialized with Graph Knowledge Board.")
        else:
            self.knowledge_board = KnowledgeBoard()
            logger.info("Simulation initialized with Knowledge Board.")

        # Initialize world map and place agents
        self.world_map = WorldMap()
        for idx, ag in enumerate(self.agents):
            self.world_map.add_agent(ag.agent_id, x=idx, y=0)
        logger.info("Simulation initialized with world map.")

        # --- NEW: Initialize Project Tracking ---
        self.projects: dict[
            str, dict[str, Any]
        ] = {}  # Structure: {project_id: {name, creator_id, members}}

        logger.info("Simulation initialized with project tracking system.")

        # --- NEW: Initialize Collective Metrics ---
        self.collective_ip: float = 0.0
        self.collective_du: float = 0.0
        logger.info("Simulation initialized with collective IP/DU tracking.")

        # --- Store the vector store manager ---
        self.vector_store_manager = vector_store_manager
        if vector_store_manager:
            logger.info("Simulation initialized with vector store manager for memory persistence.")
        else:
            logger.warning(
                "Simulation initialized without vector store manager. "
                "Memory will not be persisted."
            )

        self.semantic_manager = semantic_manager
        self._last_semantic_job_step = 0
        self._last_memory_prune_step = 0
        self._last_consolidation_step = 0
        self._last_trace_hash = ""

        # --- Store Discord bot ---
        self.discord_bot = discord_bot
        if discord_bot:
            logger.info("Simulation initialized with Discord bot for sending updates.")
        else:
            logger.info(
                "Simulation initialized without Discord bot. No Discord updates will be sent."
            )

        # --- Store broadcasts from the previous step ---
        self.last_step_messages: list[SimulationMessage] = []
        logger.info("Initialized storage for last step's messages.")
        # --- End NEW ---

        # Lock to synchronize access to message buffers
        self._msg_lock = asyncio.Lock()

        self.pending_messages_for_next_round: list[SimulationMessage] = []
        # Messages available for agents to perceive in the current round.
        self.messages_to_perceive_this_round: list[
            SimulationMessage
        ] = []  # THIS WILL BE THE ACCUMULATOR FOR THE CURRENT ROUND
        self._msg_lock = asyncio.Lock()
<<<<<<< HEAD
=======

>>>>>>> 33e303d1

        self.track_collective_metrics: bool = True

        if not self.agents:
            logger.warning("Simulation initialized with zero agents.")
        else:
            logger.info(f"Simulation initialized with {len(self.agents)} agents:")
            for agent in self.agents:
                logger.info(f"  - {agent.get_id()}")
                self.event_kernel.set_budget(agent.get_id(), self.agent_initial_token_budget)

            # Initialize collective metrics based on starting agent states
            self._update_collective_metrics()
            logger.info(
                f"Initial collective metrics - IP: {self.collective_ip:.1f}, "
                f"DU: {self.collective_du:.1f}"
            )
            # Prime the event scheduler with the first agent turn
            first_agent = self.agents[0]
            self.event_kernel.schedule_nowait(
                self._create_agent_event(0),
                agent_id=first_agent.get_id(),
            )

        # --- Message Handling ---
        # Messages generated by agents in the current round, to be perceived in the next.
        # self.pending_messages_for_next_round: list[dict[str, Any]] = [] # Already initialized above
        # Messages available for agents to perceive in the current round.
        # self.messages_to_perceive_this_round: list[dict[str, Any]] = [] # Already initialized above

    # Add method to update collective metrics
    def _update_collective_metrics(self: Self) -> None:
        """
        Updates the collective IP and DU metrics by summing across all agents.
        """
        total_ip = 0.0
        total_du = 0.0

        for agent in self.agents:
            agent_state = agent.state
            total_ip += agent_state.ip
            total_du += agent_state.du

        self.collective_ip = total_ip
        self.collective_du = total_du

        if self.track_collective_metrics:
            current_collective_ip = sum(agent.state.ip for agent in self.agents)
            current_collective_du = sum(agent.state.du for agent in self.agents)
            for agent_instance in self.agents:
                AgentController(agent_instance.state).update_collective_metrics(
                    current_collective_ip, current_collective_du
                )

        # current_round = (self.current_step -1) // len(self.agents) # Not clearly used, commenting out

    async def spawn_agent(
        self: Self,
        agent: "Agent",
        *,
        inheritance: float = 0.0,
        parent: "Agent | None" = None,
        mutation_rate: float | None = None,
    ) -> None:
        """Add a new agent to the simulation, inheriting genes with mutation."""
        if mutation_rate is None:
            mutation_rate = float(config.get_config("GENE_MUTATION_RATE"))

        agent.state.ip += inheritance

        if parent is not None:
            agent.state.parent_id = parent.agent_id
            genes = parent.state.genes.copy()
            for k, v in genes.items():
                if random.random() < mutation_rate:
                    genes[k] = min(max(v + random.uniform(-0.1, 0.1), 0.0), 1.0)
            genes.update(agent.state.genes)
            agent.state.genes = genes
            try:
                ledger.record_genealogy(parent.agent_id, agent.agent_id)
            except Exception:
                pass
            if self.knowledge_board:
                async with self.knowledge_board.lock:
                    self.knowledge_board.add_entry(
                        f"Agent {parent.agent_id} spawned child {agent.agent_id}",
                        parent.agent_id,
                        self.current_step,
                        self.vector.to_dict(),
                    )
        else:
            agent.state.mutate_genes(mutation_rate)

        self.agents.append(agent)
        self.world_map.add_agent(agent.agent_id, x=len(self.agents) - 1, y=0)
        self._update_collective_metrics()

    async def retire_agent(self: Self, agent: "Agent") -> None:
        """Retire an agent and compute inheritance."""
        state = agent.state
        state.is_alive = False
        state.inheritance = state.ip + state.du
        state.ip = 0.0
        state.du = 0.0
        if self.knowledge_board:
            async with self.knowledge_board.lock:
                self.knowledge_board.add_entry(
                    f"Agent {agent.agent_id} retired",
                    agent.agent_id,
                    self.current_step,
                    self.vector.to_dict(),
                )
        agent.update_state(state)

    def get_other_agents_public_state(self: Self, current_agent_id: str) -> list[dict[str, Any]]:
        """
        Returns a list of public state information for all agents other than the current one.

        Args:
            current_agent_id (str): The ID of the agent whose perspective this is from.

        Returns:
            list[dict[str, Any]]: A list of dictionaries, each representing another agent's public state.
        """
        other_agents_info = []
        for agent in self.agents:
            if agent.agent_id != current_agent_id:
                # Ensure agent.state is the Pydantic model AgentState
                if hasattr(agent, "state") and hasattr(agent.state, "model_dump"):
                    public_info = {
                        "agent_id": agent.agent_id,
                        "name": agent.state.name,
                        "role": agent.state.current_role,
                        "mood": agent.state.mood_value,
                        "current_project_id": agent.state.current_project_id,
                        # Add other relevant public fields, avoid sensitive internal state
                    }
                    other_agents_info.append(public_info)
                else:
                    # Fallback or log warning if state structure is not as expected
                    logger.warning(
                        f"Agent {agent.agent_id} state is not a Pydantic model or lacks model_dump, skipping public state."
                    )
        return other_agents_info

    async def send_discord_update(
        self: Self,
        message: Optional[str] = None,
        embed: Optional[object] = None,
        agent_id: Optional[str] = None,
    ) -> None:
        """
        Send an update to Discord if the discord_bot is available.

        Args:
            message (Optional[str]): The text message to send to Discord
            embed (Optional[object]): The embed object to send to Discord
        """
        if self.discord_bot:
            # Use asyncio.create_task to avoid blocking the simulation
            task = asyncio.create_task(
                self.discord_bot.send_simulation_update(
                    content=message, embed=embed, agent_id=agent_id
                )
            )
            _ = task

    async def _run_agent_turn(self: Self, agent_index: int) -> None:
        """Execute a single agent turn and schedule the next."""
        if not self.agents:
            logger.warning("No agents in simulation to run.")
            return

        # Increment step and select agent
        self.current_step += 1
        agent = self.agents[agent_index]
        agent_id = agent.agent_id
        self.vector.increment(agent_id)
        current_agent_state = agent.state

        if hasattr(current_agent_state, "age"):
            current_agent_state.age += 1
            max_age = int(config.get_config("MAX_AGENT_AGE"))
            if current_agent_state.age >= max_age:
                await self.retire_agent(agent)
                self.current_agent_index = (agent_index + 1) % len(self.agents)
                return

        if not getattr(current_agent_state, "is_alive", True):
            self.current_agent_index = (agent_index + 1) % len(self.agents)
            return

        perception_data: dict[str, Any] = {}
        has_role_change = False
        turn_counter_this_run_step = 0
        next_agent_index = (agent_index + 1) % len(self.agents)

        if agent_index == 0:
            async with self._msg_lock:
                self.messages_to_perceive_this_round = list(self.pending_messages_for_next_round)
                self.pending_messages_for_next_round = []

            agent_to_run_index = self.current_agent_index
            agent = self.agents[agent_to_run_index]
            agent_id = agent.agent_id
            current_agent_state = agent.state

            if not getattr(current_agent_state, "is_alive", True):
                self.current_agent_index = (agent_to_run_index + 1) % len(self.agents)
                return

            # At the start of a new round (first agent), clear messages_to_perceive_this_round
            # and populate it from what was pending for the next round.
            if agent_to_run_index == 0:
                self.messages_to_perceive_this_round = list(self.pending_messages_for_next_round)
                self.pending_messages_for_next_round = []  # Clear pending for the new round accumulation
<<<<<<< HEAD
=======

>>>>>>> 33e303d1
                debug_len = len(self.messages_to_perceive_this_round)
                logger.debug(
                    f"Turn {self.current_step} (Agent {agent_id}, Index 0): Initialized messages_to_perceive_this_round "
                    f"with {debug_len} messages from pending_messages_for_next_round."
                )

        ip_start = current_agent_state.ip
        du_start = current_agent_state.du

        agent_output = await agent.run_turn(
            simulation_step=self.current_step,
            environment_perception=perception_data,
            vector_store_manager=self.vector_store_manager,
            knowledge_board=self.knowledge_board,
        )

        self.resource_manager.cap_tick(
            ip_start=ip_start, du_start=du_start, obj=current_agent_state
        )

        this_agent_turn_generated_messages: list[SimulationMessage] = []

        message_content = agent_output.get("message_content")
        message_recipient_id = agent_output.get("message_recipient_id")
        action_intent_str = agent_output.get("action_intent", "idle")
        map_action = agent_output.get("map_action")

        allowed = await evaluate_policy(action_intent_str)
        if not allowed:
            action_intent_str = AgentActionIntent.IDLE.value
            message_content = None
            message_recipient_id = None
            map_action = None

        if message_content:
            msg_data = cast(
                SimulationMessage,
                {
                    "step": self.current_step,
                    "sender_id": agent_id,
                    "recipient_id": message_recipient_id,
                    "content": message_content,
                    "action_intent": action_intent_str,
                    "sentiment_score": None,
                },
            )
            this_agent_turn_generated_messages.append(msg_data)
            current_agent_state.messages_sent_count += 1
            current_agent_state.last_message_step = self.current_step

            # If the message is a proposal to the Knowledge Board, record it
            if (
                self.knowledge_board
                and action_intent_str == AgentActionIntent.PROPOSE_IDEA.value
                and message_recipient_id is None
            ):
                async with self.knowledge_board.lock:
                    self.knowledge_board.add_entry(
                        message_content,
                        agent_id,
                        self.current_step,
                        self.vector.to_dict(),
                    )

        self.agents[agent_index] = agent
        self.agents[agent_index].update_state(current_agent_state)

        # Add messages generated by this agent to:
        # 1. pending_messages_for_next_round (for the *next* full round of all agents)
        # 2. messages_to_perceive_this_round (so subsequent agents in *this current* round can see them)
        async with self._msg_lock:
            self.pending_messages_for_next_round.extend(this_agent_turn_generated_messages)
            self.messages_to_perceive_this_round.extend(this_agent_turn_generated_messages)

        if hasattr(current_agent_state, "short_term_memory"):
            stm = current_agent_state.short_term_memory
            if stm:
                last_mem = stm[-1]
                if (
                    isinstance(last_mem, dict)
                    and last_mem.get("type") == "role_change"
                    and last_mem.get("step") == self.current_step
                ):
                    has_role_change = True

        if isinstance(map_action, dict):
            from .world_map_actions import process_map_action

            await process_map_action(
                self,
                agent_index,
                agent_id,
                current_agent_state,
                map_action,
            )

        async with self._msg_lock:
            pending_len = len(self.pending_messages_for_next_round)
            perceive_len = len(self.messages_to_perceive_this_round)
        logger.debug(
            f"SIM_DEBUG: After Agent {agent_id}'s turn in Global Turn {self.current_step}: "
            f"pending_messages_for_next_round now has {pending_len} messages. "
            f"messages_to_perceive_this_round now has {perceive_len} messages."
        )
        if has_role_change:
            next_agent_index = agent_index

        self.current_agent_index = next_agent_index
        self.last_completed_agent_index = agent_index

        self._update_collective_metrics()

        logger.info(f"Agent {agent_id} completed Global Turn {self.current_step}:")
        logger.info(f"  - IP: {current_agent_state.ip:.1f} (from {ip_start})")
        logger.info(f"  - DU: {current_agent_state.du:.1f} (from {du_start})")

        event = log_event(
            {
                "type": "agent_action",
                "agent_id": agent_id,
                "step": self.current_step,
                "action_intent": action_intent_str,
                "ip": current_agent_state.ip,
                "du": current_agent_state.du,
            }
        )
        if event is None:
            event = {
                "type": "agent_action",
                "agent_id": agent_id,
                "step": self.current_step,
                "action_intent": action_intent_str,
                "ip": current_agent_state.ip,
                "du": current_agent_state.du,
            }
            event["trace_hash"] = compute_trace_hash(event)
        trace_hash = event["trace_hash"]
        await emit_event(SimulationEvent(event_type="agent_action", data=event))

        if self.current_step % int(config.SNAPSHOT_INTERVAL_STEPS) == 0:
            snapshot = {
                "step": self.current_step,
                "collective_ip": self.collective_ip,
                "collective_du": self.collective_du,
                "knowledge_board": self.knowledge_board.to_dict(),
                "world_map": self.world_map.to_dict(),
                "agents": [
                    {
                        "agent_id": ag.agent_id,
                        "ip": ag.state.ip,
                        "du": ag.state.du,
                        "mood": ag.state.mood_level,
                    }
                    for ag in self.agents
                ],
                "trace_hash": self._last_trace_hash,
            }
            snapshot_no_vector = {
                **{k: v for k, v in snapshot.items() if k != "trace_hash"},
                "knowledge_board": {
                    k: v for k, v in snapshot["knowledge_board"].items() if k != "vector"
                },
                "world_map": {k: v for k, v in snapshot["world_map"].items() if k != "vector"},
            }
            snapshot["trace_hash"] = compute_trace_hash(snapshot_no_vector)
            self._last_trace_hash = snapshot["trace_hash"]
            save_snapshot(self.current_step, snapshot)
            upload_snapshot(self.current_step)
            snapshot_event = log_event({"type": "snapshot", **snapshot})
            await emit_event(SimulationEvent(event_type="snapshot", data=snapshot_event))

        # Advance to the next agent for the next turn
        self.current_agent_index = next_agent_index
        self.total_turns_executed += 1
        turn_counter_this_run_step += 1

        if (
            self.vector_store_manager
            and self.current_step - self._last_memory_prune_step
            >= config.MEMORY_STORE_PRUNE_INTERVAL_STEPS
        ):
            await self.event_kernel.schedule(
                self._prune_memory_event,
                vector=self.vector,
            )
            self._last_memory_prune_step = self.current_step

        if (
            self.vector_store_manager
            and self.current_step % len(self.agents) == 0
            and self.current_step > self._last_consolidation_step
        ):
            start_step = self.current_step - len(self.agents) + 1
            await self.event_kernel.schedule(
                lambda start=start_step: self._consolidate_memory_event(start),
                vector=self.vector,
            )
        self._last_consolidation_step = self.current_step

        semantic_interval = int(
            config.get_config_value_with_override(
                "SEMANTIC_MEMORY_CONSOLIDATION_INTERVAL_STEPS",
                config.SEMANTIC_MEMORY_CONSOLIDATION_INTERVAL_STEPS,
            )
        )
        if (
            self.semantic_manager
            and semantic_interval > 0
            and self.current_step - self._last_semantic_job_step >= semantic_interval
        ):
            for ag in self.agents:
                try:
                    await self.semantic_manager.run_nightly_job(ag.agent_id)
                except Exception as exc:  # pragma: no cover - defensive
                    logger.error("Failed semantic nightly job: %s", exc)
            self._last_semantic_job_step = self.current_step

        self.vector.increment(self.agents[next_agent_index].get_id())
        await self.event_kernel.schedule(
            self._create_agent_event(next_agent_index),
            agent_id=self.agents[next_agent_index].get_id(),
            vector=self.vector,
        )

    def _create_agent_event(self: Self, agent_index: int) -> Callable[[], Awaitable[None]]:
        return lambda: self._run_agent_turn(agent_index)

    async def _emit_environment_event(self: Self, event: dict[str, Any]) -> None:
        event_with_hash = log_event(event)
        if event_with_hash is None:
            event_with_hash = {
                **event,
                "trace_hash": compute_trace_hash(event),
            }
        if event.get("type") == "map_action":
            await emit_map_action_event(
                event.get("agent_id", ""),
                event.get("step", 0),
                event.get("action", ""),
                **{
                    k: v
                    for k, v in event.items()
                    if k not in {"type", "agent_id", "step", "action", "trace_hash"}
                },
            )
        else:
            await emit_event(SimulationEvent(event_type=event["type"], data=event_with_hash))

    async def _prune_memory_event(self: Self) -> None:
        if not self.vector_store_manager:
            return
        try:
            self.vector_store_manager.prune(int(config.MEMORY_STORE_TTL_SECONDS))
            event = {
                "type": "memory_prune",
                "step": self.current_step,
            }
            await self._emit_environment_event(event)
        except (ChromaDBException, ValidationError, OSError) as exc:
            logger.error("Failed to prune memory store: %s", exc)

    async def _consolidate_memory_event(self: Self, start_step: int) -> None:
        if not self.vector_store_manager:
            return
        for ag in self.agents:
            try:
                await self.vector_store_manager.aconsolidate_daily_memories(
                    ag.agent_id,
                    start_step,
                    self.current_step,
                )
            except Exception as exc:  # pragma: no cover - defensive
                logger.error("Failed nightly consolidation: %s", exc)
        event = {
            "type": "memory_consolidation",
            "step": self.current_step,
            "start": start_step,
        }
        await self._emit_environment_event(event)

    async def run_step(self: Self, max_turns: int = 1) -> int:
        """Dispatch up to ``max_turns`` events via the kernel."""
        if not self.agents:
            logger.warning("No agents in simulation to run.")
            return 0

        if self.event_kernel.empty():
            self.vector.increment(self.agents[self.current_agent_index].get_id())
            self.event_kernel.schedule_nowait(
                self._create_agent_event(self.current_agent_index),
                agent_id=self.agents[self.current_agent_index].get_id(),
                vector=self.vector,
            )

        events = await self.event_kernel.dispatch(max_turns)
        self.vector = self.event_kernel.vector
        return len(events)

    async def async_run(self: Self, num_steps: int) -> None:
        """
        Runs the simulation for a specified number of steps asynchronously.

        Args:
            num_steps (int): Number of steps to run.
        """
        logger.info(f"Starting simulation run for {num_steps} steps (async)")
        start_time = time.time()
        total_steps_executed = 0
        try:
            total_steps_executed = await self.run_step(num_steps)
        finally:
            elapsed_time = time.time() - start_time
            logger.info(
                "Simulation completed "
                f"{total_steps_executed} steps in {elapsed_time:.2f} seconds (async)"
            )
            self.close()

    def apply_event(self: Self, event: dict[str, Any]) -> None:
        """Apply an event from the Redpanda log to the simulation."""
        expected_hash = event.get("trace_hash")
        if expected_hash is not None:
            actual_hash = compute_trace_hash({k: v for k, v in event.items() if k != "trace_hash"})
            if actual_hash != expected_hash:
                raise ValueError(
                    f"Trace hash mismatch for event at step {event.get('step')}:"
                    f" expected {expected_hash}, computed {actual_hash}"
                )
        if event.get("type") == "agent_action":
            aid = event.get("agent_id")
            for agent in self.agents:
                if agent.agent_id == aid:
                    if "ip" in event:
                        agent.state.ip = float(event["ip"])
                    if "du" in event:
                        agent.state.du = float(event["du"])
                    break
            step = event.get("step")
            if isinstance(step, int) and step > self.current_step:
                self.current_step = step
        elif event.get("type") == "environment_change":
            env = event.get("env", {})
            if isinstance(env, dict):
                from src.infra.checkpoint import restore_environment

                restore_environment(env)
        elif event.get("type") == "snapshot":
            step = event.get("step")
            if isinstance(step, int):
                snapshot = load_snapshot(step)
                if snapshot.get("trace_hash") != expected_hash:
                    raise ValueError(
                        f"Snapshot hash mismatch at step {step}:"
                        f" event {expected_hash} != file {snapshot.get('trace_hash')}"
                    )
                self._last_trace_hash = snapshot.get("trace_hash", "")

    async def run_turns_concurrent(self: Self, agents: list["Agent"]) -> list[dict[str, Any]]:
        """Run a batch of agent turns concurrently.

        Each agent executes ``run_turn`` simultaneously using :func:`asyncio.gather`.
        This helper is useful for stress testing large simulations where sequential
        execution would be too slow.

        Args:
            agents: The agents whose turns should be executed.

        Returns:
            A list of dictionaries returned by each agent's ``run_turn``.
        """

        start_step = self.current_step + 1
        tasks = [
            agent.run_turn(
                simulation_step=start_step + idx,
                environment_perception={},
                vector_store_manager=self.vector_store_manager,
                knowledge_board=self.knowledge_board,
            )
            for idx, agent in enumerate(agents)
        ]

        results = await asyncio.gather(*tasks)

        self.current_step += len(agents)
        self.total_turns_executed += len(agents)
        self.current_agent_index = (self.current_agent_index + len(agents)) % len(self.agents)

        return list(results)

    def close(self: Self) -> None:
        """Release resources held by the simulation."""
        if hasattr(self.knowledge_board, "close"):
            try:
                close_fn = getattr(self.knowledge_board, "close")
                if callable(close_fn):
                    close_fn()
            except (OSError, RuntimeError) as exc:  # pragma: no cover - defensive
                logger.exception("Failed to close knowledge board: %s", exc)
        if self.vector_store_manager and hasattr(self.vector_store_manager, "close"):
            try:
                close_fn = getattr(self.vector_store_manager, "close")
                if callable(close_fn):
                    close_fn()
            except (OSError, RuntimeError) as exc:  # pragma: no cover - defensive
                logger.exception("Failed to close vector store manager: %s", exc)
        try:
            event_queue.put_nowait(None)
        except asyncio.QueueFull:  # pragma: no cover - defensive
            logger.exception("Failed to enqueue shutdown event")

    def create_project(
        self: Self,
        project_name: str,
        creator_agent_id: str,
        project_description: Optional[str] = None,
    ) -> Optional[str]:
        from .simulation_projects import create_project as _create_project

        return _create_project(self, project_name, creator_agent_id, project_description)

    def join_project(self: Self, project_id: str, agent_id: str) -> bool:
        from .simulation_projects import join_project as _join_project

        return _join_project(self, project_id, agent_id)

    def leave_project(self: Self, project_id: str, agent_id: str) -> bool:
        from .simulation_projects import leave_project as _leave_project

        return _leave_project(self, project_id, agent_id)

    def get_project_details(self: Self) -> dict[str, dict[str, Any]]:
        from .simulation_projects import get_project_details as _get_project_details

        return _get_project_details(self)

    async def propose_law(self: Self, proposer_id: str, text: str) -> bool:
        """Allow an agent to propose a law and trigger a vote."""
        from src.governance import propose_law as _propose

        proposer = next((a for a in self.agents if a.agent_id == proposer_id), None)
        if proposer is None:
            return False

        if self.knowledge_board:
            async with self.knowledge_board.lock:
                self.knowledge_board.add_law_proposal(
                    text,
                    proposer_id,
                    self.current_step,
                    self.vector.to_dict(),
                )

        approved = await _propose(proposer, text, self.agents)
        if approved and self.knowledge_board:
            async with self.knowledge_board.lock:
                self.knowledge_board.add_entry(
                    f"Law approved: {text}",
                    proposer_id,
                    self.current_step,
                    self.vector.to_dict(),
                )

        return approved

    async def forward_proposal(self: Self, proposer_id: str, text: str) -> bool:
        """Forward a proposal to :func:`propose_law`."""
        return await self.propose_law(proposer_id, text)

    # --- Optional helper methods for future use ---
    # def get_environment_view(self, agent: 'Agent'):
    #     """Provides the agent with its perception of the environment."""
    #     # To be implemented: return relevant state based on agent position, sensors etc.
    #     return {"global_time": self.current_step}

    # def execute_action(self, agent: 'Agent', action: str):
    #     """Handles the execution of an agent's chosen action."""
    #     # To be implemented: update agent state, environment state based on action
    #     logger.info(f"Agent {agent.get_id()} performs action: {action}")

    # def update_environment(self):
    #      """Updates the global environment state after agent actions."""
    #      # To be implemented
    #      pass


def parse_args() -> argparse.Namespace:
    """Parse command line arguments."""
    parser = argparse.ArgumentParser(description="Run the Culture.ai simulation.")
    parser.add_argument(
        "--steps", type=int, default=5, help="Number of steps to run the simulation for."
    )
    parser.add_argument(
        "--agents", type=int, default=3, help="Number of agents to create for the simulation."
    )
    parser.add_argument(
        "--scenario",
        type=str,
        default="Collaborative problem-solving session",
        help="Scenario description for the simulation.",
    )
    parser.add_argument(
        "--verbosity",
        type=str,
        default="INFO",
        choices=["DEBUG", "INFO", "WARNING", "ERROR", "CRITICAL"],
        help="Logging verbosity level.",
    )
    return parser.parse_args()


def main() -> None:
    """
    Main entry point for running the simulation.
    """
    args = parse_args()

    # Configure logging
    setup_logging()
    logging.getLogger().setLevel(getattr(logging, args.verbosity))

    # Test DSPy modules
    logging.info("SIMULATION: Attempting to import DSPy role_thought_generator as a test...")
    try:
        logging.info("SIMULATION: Successfully imported DSPy role_thought_generator!")
    except Exception as e:
        logging.error(f"SIMULATION: Failed to import DSPy role_thought_generator: {e}")

    # Test DSPy action intent selector
    logging.info("SIMULATION: Attempting to import DSPy action_intent_selector as a test...")
    try:
        from src.agents.dspy_programs.action_intent_selector import get_optimized_action_selector

        action_selector = get_optimized_action_selector()
        logging.info(
            "SIMULATION: Successfully imported and initialized DSPy action_intent_selector!"
        )

        # Run a quick test
        test_example = {
            "agent_role": "Facilitator",
            "current_situation": "Starting a new simulation.",
            "agent_goal": "Help the group collaborate effectively.",
            "available_actions": [
                "propose_idea",
                "ask_clarification",
                "continue_collaboration",
                "idle",
            ],
        }

        try:
            prediction = action_selector(**test_example)
            logging.info(
                "SIMULATION: Action selector test successful! Selected action: "
                f"{prediction.chosen_action_intent}"
            )
        except Exception as e:
            logging.error(f"SIMULATION: Action selector test call failed: {e}")
    except Exception as e:
        logging.error(f"SIMULATION: Failed to import/initialize DSPy action_intent_selector: {e}")
        import traceback

        logging.error(f"SIMULATION: {traceback.format_exc()}")

    # Create agents for the simulation
    from src.agents.core.base_agent import Agent

    agents = []
    for i in range(args.agents):
        agent = Agent(agent_id=f"agent_{i + 1}")
        agents.append(agent)

    # Create the simulation with the specified agents
    sim = Simulation(agents=agents, scenario=args.scenario)

    # Run the simulation
    import asyncio

    asyncio.run(sim.async_run(num_steps=args.steps))


# Call the main function when the script is run directly
if __name__ == "__main__":
    main()<|MERGE_RESOLUTION|>--- conflicted
+++ resolved
@@ -173,10 +173,7 @@
             SimulationMessage
         ] = []  # THIS WILL BE THE ACCUMULATOR FOR THE CURRENT ROUND
         self._msg_lock = asyncio.Lock()
-<<<<<<< HEAD
-=======
-
->>>>>>> 33e303d1
+
 
         self.track_collective_metrics: bool = True
 
@@ -393,10 +390,7 @@
             if agent_to_run_index == 0:
                 self.messages_to_perceive_this_round = list(self.pending_messages_for_next_round)
                 self.pending_messages_for_next_round = []  # Clear pending for the new round accumulation
-<<<<<<< HEAD
-=======
-
->>>>>>> 33e303d1
+
                 debug_len = len(self.messages_to_perceive_this_round)
                 logger.debug(
                     f"Turn {self.current_step} (Agent {agent_id}, Index 0): Initialized messages_to_perceive_this_round "
