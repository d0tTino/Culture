#!/usr/bin/env python
# ruff: noqa: RUF006
import argparse
import asyncio
import logging
import time
from collections.abc import Awaitable
from typing import TYPE_CHECKING, Any, Callable, Optional, cast

from pydantic import ValidationError
from typing_extensions import Self

from src.agents.core import ResourceManager
from src.agents.core.agent_controller import AgentController
from src.agents.memory.vector_store import ChromaDBException
from src.infra import config  # Import to access MAX_PROJECT_MEMBERS
from src.infra.event_log import log_event
from src.infra.logging_config import setup_logging
from src.infra.snapshot import save_snapshot
from src.interfaces.dashboard_backend import SimulationEvent, emit_event, event_queue
from src.shared.typing import SimulationMessage
from src.sim.event_kernel import EventKernel
from src.sim.graph_knowledge_board import GraphKnowledgeBoard
from src.sim.knowledge_board import KnowledgeBoard

# Use TYPE_CHECKING to avoid circular import issues if Agent needs Simulation later
if TYPE_CHECKING:
    from src.agents.core.base_agent import Agent
    from src.agents.memory.vector_store import ChromaVectorStoreManager
    from src.interfaces.discord_bot import SimulationDiscordBot

# Configure the logger for this module
logger = logging.getLogger(__name__)


class Simulation:
    """
    Manages the simulation environment, agents, and time steps.

    Attributes:
        steps_to_run (int): Number of steps the simulation should run (set externally).
    """

    def __init__(
        self: Self,
        agents: list["Agent"],
        vector_store_manager: Optional["ChromaVectorStoreManager"] = None,
        scenario: str = "",
        discord_bot: Optional["SimulationDiscordBot"] = None,
    ) -> None:
        """
        Initializes the Simulation instance.

        Args:
            agents (list[Agent]): A list of Agent instances participating
                                  in the simulation.
            vector_store_manager (Optional[ChromaVectorStoreManager]): Manager for
                                  vector-based agent memory storage and retrieval.
            scenario (str): Description of the simulation scenario that provides
                context for agent interactions.
            discord_bot (Optional[SimulationDiscordBot]): Discord bot for sending
                simulation updates to Discord.
        """
        # Reload configuration to pick up any environment overrides set in tests
        config.load_config()

        self.agents: list[Agent] = agents
        self.current_step: int = 0
        self.current_agent_index: int = 0
        self.last_completed_agent_index: int | None = None
        self.steps_to_run: int = 0  # Number of steps to run, set externally
        self.total_turns_executed = 0
        self.resource_manager = ResourceManager(config.MAX_IP_PER_TICK, config.MAX_DU_PER_TICK)
        self.simulation_complete = False
        self.event_kernel = EventKernel()
        # Add other simulation-wide state if needed (e.g., environment properties)
        # self.environment_state = {}

        # --- Store the simulation scenario ---
        self.scenario = scenario
        if scenario:
            logger.info(f"Simulation initialized with scenario: {scenario}")
        else:
            logger.warning("Simulation initialized without a scenario description.")

        # --- NEW: Initialize Knowledge Board ---
        if config.KNOWLEDGE_BOARD_BACKEND == "graph":
            self.knowledge_board = GraphKnowledgeBoard()
            logger.info("Simulation initialized with Graph Knowledge Board.")
        else:
            self.knowledge_board = KnowledgeBoard()
            logger.info("Simulation initialized with Knowledge Board.")

        # --- NEW: Initialize Project Tracking ---
        self.projects: dict[str, dict[str, Any]] = {}
        # Structure: {project_id: {name, creator_id, members}}
        logger.info("Simulation initialized with project tracking system.")

        # --- NEW: Initialize Collective Metrics ---
        self.collective_ip: float = 0.0
        self.collective_du: float = 0.0
        logger.info("Simulation initialized with collective IP/DU tracking.")

        # --- Store the vector store manager ---
        self.vector_store_manager = vector_store_manager
        if vector_store_manager:
            logger.info("Simulation initialized with vector store manager for memory persistence.")
        else:
            logger.warning(
                "Simulation initialized without vector store manager. "
                "Memory will not be persisted."
            )
        self._last_memory_prune_step = 0
        self._last_trace_hash = ""

        # --- Store Discord bot ---
        self.discord_bot = discord_bot
        if discord_bot:
            logger.info("Simulation initialized with Discord bot for sending updates.")
        else:
            logger.info(
                "Simulation initialized without Discord bot. No Discord updates will be sent."
            )

        # --- Store broadcasts from the previous step ---
        self.last_step_messages: list[SimulationMessage] = []
        logger.info("Initialized storage for last step's messages.")
        # --- End NEW ---

        self.pending_messages_for_next_round: list[SimulationMessage] = []
        # Messages available for agents to perceive in the current round.
        self.messages_to_perceive_this_round: list[SimulationMessage] = []
        # THIS WILL BE THE ACCUMULATOR FOR THE CURRENT ROUND

        self.track_collective_metrics: bool = True

        if not self.agents:
            logger.warning("Simulation initialized with zero agents.")
        else:
            logger.info(f"Simulation initialized with {len(self.agents)} agents:")
            for agent in self.agents:
                logger.info(f"  - {agent.get_id()}")

            # Initialize collective metrics based on starting agent states
            self._update_collective_metrics()
            logger.info(
                f"Initial collective metrics - IP: {self.collective_ip:.1f}, "
                f"DU: {self.collective_du:.1f}"
            )
            # Prime the event scheduler with the first agent turn
            self.event_kernel.schedule_nowait(self._create_agent_event(0))

        # --- Message Handling ---
        # Messages generated by agents in the current round, to be perceived in the next.
        # self.pending_messages_for_next_round: list[dict[str, Any]] = [] # Already initialized above
        # Messages available for agents to perceive in the current round.
        # self.messages_to_perceive_this_round: list[dict[str, Any]] = [] # Already initialized above

    # Add method to update collective metrics
    def _update_collective_metrics(self: Self) -> None:
        """
        Updates the collective IP and DU metrics by summing across all agents.
        """
        total_ip = 0.0
        total_du = 0.0

        for agent in self.agents:
            agent_state = agent.state
            total_ip += agent_state.ip
            total_du += agent_state.du

        self.collective_ip = total_ip
        self.collective_du = total_du

        if self.track_collective_metrics:
            current_collective_ip = sum(agent.state.ip for agent in self.agents)
            current_collective_du = sum(agent.state.du for agent in self.agents)
            for agent_instance in self.agents:
                AgentController(agent_instance.state).update_collective_metrics(
                    current_collective_ip, current_collective_du
                )

        # current_round = (self.current_step -1) // len(self.agents) # Not clearly used, commenting out

    def get_other_agents_public_state(self: Self, current_agent_id: str) -> list[dict[str, Any]]:
        """
        Returns a list of public state information for all agents other than the current one.

        Args:
            current_agent_id (str): The ID of the agent whose perspective this is from.

        Returns:
            list[dict[str, Any]]: A list of dictionaries, each representing another agent's public state.
        """
        other_agents_info = []
        for agent in self.agents:
            if agent.agent_id != current_agent_id:
                # Ensure agent.state is the Pydantic model AgentState
                if hasattr(agent, "state") and hasattr(agent.state, "model_dump"):
                    public_info = {
                        "agent_id": agent.agent_id,
                        "name": agent.state.name,
                        "role": agent.state.current_role,
                        "mood": agent.state.mood_value,
                        "current_project_id": agent.state.current_project_id,
                        # Add other relevant public fields, avoid sensitive internal state
                    }
                    other_agents_info.append(public_info)
                else:
                    # Fallback or log warning if state structure is not as expected
                    logger.warning(
                        f"Agent {agent.agent_id} state is not a Pydantic model or lacks model_dump, skipping public state."
                    )
        return other_agents_info

    async def send_discord_update(
        self: Self,
        message: Optional[str] = None,
        embed: Optional[object] = None,
        agent_id: Optional[str] = None,
    ) -> None:
        """
        Send an update to Discord if the discord_bot is available.

        Args:
            message (Optional[str]): The text message to send to Discord
            embed (Optional[object]): The embed object to send to Discord
        """
        if self.discord_bot:
            # Use asyncio.create_task to avoid blocking the simulation
            _ = asyncio.create_task(
                self.discord_bot.send_simulation_update(
                    content=message, embed=embed, agent_id=agent_id
                )
            )

    async def _run_agent_turn(self: Self, agent_index: int) -> None:
        """Execute a single agent turn and schedule the next."""
        if not self.agents:
            logger.warning("No agents in simulation to run.")
            return

        # Increment step and select agent
        self.current_step += 1
        agent = self.agents[agent_index]
        agent_id = agent.agent_id
        current_agent_state = agent.state

        if agent_index == 0:
            self.messages_to_perceive_this_round = list(self.pending_messages_for_next_round)
            self.pending_messages_for_next_round = []

<<<<<<< HEAD
            # Increment current_step for this agent's turn. current_step becomes 1-indexed.
            self.current_step += 1

            agent_to_run_index = self.current_agent_index
            agent = self.agents[agent_to_run_index]
            agent_id = agent.agent_id
            current_agent_state = agent.state

            # At the start of a new round (first agent), clear messages_to_perceive_this_round
            # and populate it from what was pending for the next round.
            if agent_to_run_index == 0:
                self.messages_to_perceive_this_round = list(self.pending_messages_for_next_round)
                self.pending_messages_for_next_round = []
                # Clear pending for the new round accumulation
                logger.debug(
                    f"Turn {self.current_step} (Agent {agent_id}, Index 0): Initialized messages_to_perceive_this_round "
                    f"with {len(self.messages_to_perceive_this_round)} messages from pending_messages_for_next_round."
                )
=======
        messages_for_this_agent_turn: list[SimulationMessage] = list(
            self.messages_to_perceive_this_round
        )
        perception_data = {
            "other_agents_state": self.get_other_agents_public_state(agent_id),
            "perceived_messages": [
                msg
                for msg in messages_for_this_agent_turn
                if not msg.get("recipient_id") or msg.get("recipient_id") == agent_id
            ],
            "knowledge_board_content": self.knowledge_board.get_recent_entries_for_prompt(
                max_entries=config.MAX_KB_ENTRIES_FOR_PERCEPTION
            ),
            "scenario_description": self.scenario,
            "available_projects": self.projects,
            "simulation": self,
            "collective_ip": self.collective_ip,
            "collective_du": self.collective_du,
        }
>>>>>>> 227c5eda

        ip_start = current_agent_state.ip
        du_start = current_agent_state.du

        agent_output = await agent.run_turn(
            simulation_step=self.current_step,
            environment_perception=perception_data,
            vector_store_manager=self.vector_store_manager,
            knowledge_board=self.knowledge_board,
        )

        self.resource_manager.cap_tick(
            ip_start=ip_start, du_start=du_start, obj=current_agent_state
        )

        this_agent_turn_generated_messages: list[SimulationMessage] = []

        message_content = agent_output.get("message_content")
        message_recipient_id = agent_output.get("message_recipient_id")
        action_intent_str = agent_output.get("action_intent", "idle")

        if message_content:
            msg_data = cast(
                SimulationMessage,
                {
                    "step": self.current_step,
                    "sender_id": agent_id,
                    "recipient_id": message_recipient_id,
                    "content": message_content,
                    "action_intent": action_intent_str,
                    "sentiment_score": None,
                },
            )
            this_agent_turn_generated_messages.append(msg_data)
            current_agent_state.messages_sent_count += 1
            current_agent_state.last_message_step = self.current_step

<<<<<<< HEAD
            # --- Process Agent Output ---
            this_agent_turn_generated_messages = []  # Local list for this agent's output this turn

            message_content = agent_output.get("message_content")
            message_recipient_id = agent_output.get("message_recipient_id")
            action_intent_str = agent_output.get("action_intent", "idle")
            trace_hash = agent_output.get("trace_hash")
            self._last_trace_hash = trace_hash
=======
        self.pending_messages_for_next_round.extend(this_agent_turn_generated_messages)
        self.messages_to_perceive_this_round.extend(this_agent_turn_generated_messages)
>>>>>>> 227c5eda

        self.agents[agent_index] = agent
        self.agents[agent_index].update_state(current_agent_state)

<<<<<<< HEAD
                msg_data = cast(
                    SimulationMessage,
                    {
                        "step": self.current_step,
                        "sender_id": agent_id,
                        "recipient_id": message_recipient_id,
                        "content": message_content,
                        "action_intent": action_intent_str,
                        "sentiment_score": None,
                    },
                )
                this_agent_turn_generated_messages.append(msg_data)
                current_agent_state.messages_sent_count += 1
                current_agent_state.last_message_step = self.current_step

            # Add messages generated by this agent to:
            # 1. pending_messages_for_next_round (for the *next* full round of all agents)
            # 2. messages_to_perceive_this_round (so subsequent agents in *this current* round can see them)
            self.pending_messages_for_next_round.extend(this_agent_turn_generated_messages)
            self.messages_to_perceive_this_round.extend(this_agent_turn_generated_messages)

            logger.debug(
                f"SIM_DEBUG: After Agent {agent_id}'s turn in Global Turn {self.current_step}: "
                f"pending_messages_for_next_round now has {len(self.pending_messages_for_next_round)} messages. "
                f"messages_to_perceive_this_round now has {len(self.messages_to_perceive_this_round)} messages."
=======
        next_agent_index = (agent_index + 1) % len(self.agents)
        try:
            has_role_change = any(
                mem.get("type") == "role_change" and mem.get("step") == self.current_step
                for mem in current_agent_state.short_term_memory
>>>>>>> 227c5eda
            )
            if has_role_change:
                next_agent_index = agent_index
        except (AttributeError, TypeError) as exc:
            logger.error(
                "Error determining next agent after role change for %s at step %s: %s",
                agent_id,
                self.current_step,
                exc,
            )
            next_agent_index = (agent_index + 1) % len(self.agents)

        self.current_agent_index = next_agent_index
        self.last_completed_agent_index = agent_index

        self._update_collective_metrics()

        logger.info(f"Agent {agent_id} completed Global Turn {self.current_step}:")
        logger.info(f"  - IP: {current_agent_state.ip:.1f} (from {ip_start})")
        logger.info(f"  - DU: {current_agent_state.du:.1f} (from {du_start})")

        log_event(
            {
                "type": "agent_action",
                "agent_id": agent_id,
                "step": self.current_step,
                "action_intent": action_intent_str,
                "ip": current_agent_state.ip,
                "du": current_agent_state.du,
            }
        )
        await emit_event(
            SimulationEvent(
                event_type="agent_action",
                data={
                    "agent_id": agent_id,
                    "step": self.current_step,
                    "action_intent": action_intent_str,
                    "ip": current_agent_state.ip,
                    "du": current_agent_state.du,
<<<<<<< HEAD
                    "trace_hash": trace_hash,
                }
            )
            await emit_event(
                SimulationEvent(
                    event_type="agent_action",
                    data={
                        "agent_id": agent_id,
                        "step": self.current_step,
                        "action_intent": action_intent_str,
                        "ip": current_agent_state.ip,
                        "du": current_agent_state.du,
                    },
                )
=======
                },
>>>>>>> 227c5eda
            )
        )

<<<<<<< HEAD
            if self.current_step % 100 == 0:
                snapshot = {
                    "step": self.current_step,
                    "collective_ip": self.collective_ip,
                    "collective_du": self.collective_du,
                    "knowledge_board": self.knowledge_board.to_dict(),
                    "agents": [
                        {
                            "agent_id": ag.agent_id,
                            "ip": ag.state.ip,
                            "du": ag.state.du,
                            "mood": ag.state.mood_level,
                        }
                        for ag in self.agents
                    ],
                    "trace_hash": self._last_trace_hash,
                }
                save_snapshot(self.current_step, snapshot)
                log_event({"type": "snapshot", **snapshot})
                await emit_event(SimulationEvent(event_type="snapshot", data=snapshot))

            # Advance to the next agent for the next turn
            self.current_agent_index = next_agent_index
            self.total_turns_executed += 1
            turn_counter_this_run_step += 1
=======
        if self.current_step % 100 == 0:
            snapshot = {
                "step": self.current_step,
                "collective_ip": self.collective_ip,
                "collective_du": self.collective_du,
                "knowledge_board": self.knowledge_board.to_dict(),
                "agents": [
                    {
                        "agent_id": ag.agent_id,
                        "ip": ag.state.ip,
                        "du": ag.state.du,
                        "mood": ag.state.mood_level,
                    }
                    for ag in self.agents
                ],
            }
            save_snapshot(self.current_step, snapshot)
            log_event({"type": "snapshot", **snapshot})
            await emit_event(SimulationEvent(event_type="snapshot", data=snapshot))

        self.total_turns_executed += 1
>>>>>>> 227c5eda

        if (
            self.vector_store_manager
            and self.current_step - self._last_memory_prune_step
            >= config.MEMORY_STORE_PRUNE_INTERVAL_STEPS
        ):
            try:
                self.vector_store_manager.prune(int(config.MEMORY_STORE_TTL_SECONDS))
            except (ChromaDBException, ValidationError, OSError) as exc:
                logger.error("Failed to prune memory store: %s", exc)
            self._last_memory_prune_step = self.current_step

        await self.event_kernel.schedule(self._create_agent_event(next_agent_index))

    def _create_agent_event(self: Self, agent_index: int) -> Callable[[], Awaitable[None]]:
        return lambda: self._run_agent_turn(agent_index)

    async def run_step(self: Self, max_turns: int = 1) -> int:
        """Dispatch up to ``max_turns`` events via the kernel."""
        if not self.agents:
            logger.warning("No agents in simulation to run.")
            return 0

        if self.event_kernel.empty():
            self.event_kernel.schedule_nowait(self._create_agent_event(self.current_agent_index))

        executed = await self.event_kernel.dispatch(max_turns)
        return executed

    async def async_run(self: Self, num_steps: int) -> None:
        """
        Runs the simulation for a specified number of steps asynchronously.

        Args:
            num_steps (int): Number of steps to run.
        """
        logger.info(f"Starting simulation run for {num_steps} steps (async)")
        total_steps_executed = 0
        import asyncio

        start_time = time.time()
        try:
            for step in range(num_steps):
                await asyncio.sleep(0.1)  # Optional: Add a small delay between steps
                steps = await self.run_step(
                    1
                )  # If run_step needs to be async, refactor it as well
                total_steps_executed += steps
        finally:
            elapsed_time = time.time() - start_time
            logger.info(
                "Simulation completed "
                f"{total_steps_executed} steps in {elapsed_time:.2f} seconds (async)"
            )
            self.close()

    def apply_event(self: Self, event: dict[str, Any]) -> None:
        """Apply an event from the Redpanda log to the simulation."""
        if event.get("type") == "agent_action":
            aid = event.get("agent_id")
            for agent in self.agents:
                if agent.agent_id == aid:
                    if "ip" in event:
                        agent.state.ip = float(event["ip"])
                    if "du" in event:
                        agent.state.du = float(event["du"])
                    break
            step = event.get("step")
            if isinstance(step, int) and step > self.current_step:
                self.current_step = step
        elif event.get("type") == "environment_change":
            env = event.get("env", {})
            if isinstance(env, dict):
                from src.infra.checkpoint import restore_environment

                restore_environment(env)

    async def run_turns_concurrent(self: Self, agents: list["Agent"]) -> list[dict[str, Any]]:
        """Run a batch of agent turns concurrently.

        Each agent executes ``run_turn`` simultaneously using :func:`asyncio.gather`.
        This helper is useful for stress testing large simulations where sequential
        execution would be too slow.

        Args:
            agents: The agents whose turns should be executed.

        Returns:
            A list of dictionaries returned by each agent's ``run_turn``.
        """

        start_step = self.current_step + 1
        tasks = [
            agent.run_turn(
                simulation_step=start_step + idx,
                environment_perception={},
                vector_store_manager=self.vector_store_manager,
                knowledge_board=self.knowledge_board,
            )
            for idx, agent in enumerate(agents)
        ]

        results = await asyncio.gather(*tasks)

        self.current_step += len(agents)
        self.total_turns_executed += len(agents)
        self.current_agent_index = (self.current_agent_index + len(agents)) % len(self.agents)

        return list(results)

    def close(self: Self) -> None:
        """Release resources held by the simulation."""
        if hasattr(self.knowledge_board, "close"):
            try:
                self.knowledge_board.close()  # type: ignore[attr-defined]
            except (OSError, RuntimeError) as exc:  # pragma: no cover - defensive
                logger.exception("Failed to close knowledge board: %s", exc)
        if self.vector_store_manager and hasattr(self.vector_store_manager, "close"):
            try:
                self.vector_store_manager.close()  # type: ignore[attr-defined]
            except (OSError, RuntimeError) as exc:  # pragma: no cover - defensive
                logger.exception("Failed to close vector store manager: %s", exc)
        try:
            event_queue.put_nowait(None)
        except asyncio.QueueFull:  # pragma: no cover - defensive
            logger.exception("Failed to enqueue shutdown event")

    def create_project(
        self: Self,
        project_name: str,
        creator_agent_id: str,
        project_description: Optional[str] = None,
    ) -> Optional[str]:
        """
        Allows an agent to create a new project.

        Args:
            project_name (str): The name of the new project
            creator_agent_id (str): The ID of the agent creating the project
            project_description (str, optional): A description of the project's purpose

        Returns:
            Optional[str]: The ID of the newly created project, or None if creation failed
        """
        if not project_name or not creator_agent_id:
            logger.warning("Cannot create project: missing name or creator ID")
            return None

        # Create a unique project ID
        project_id = f"proj_{len(self.projects) + 1}_{int(time.time())}"

        # Check if a project with this name already exists
        for existing_id, existing_proj in self.projects.items():
            if existing_proj.get("name") == project_name:
                logger.warning(
                    f"Cannot create project: a project named '{project_name}' already exists "
                    f"(ID: {existing_id})"
                )
                return None

        # Find the creator agent
        creator_agent = None
        for agent in self.agents:
            if agent.agent_id == creator_agent_id:
                creator_agent = agent
                break

        if not creator_agent:
            logger.warning(f"Cannot create project: creator agent '{creator_agent_id}' not found")
            return None

        # Create the project
        self.projects[project_id] = {
            "id": project_id,
            "name": project_name,
            "description": project_description or f"Project created by {creator_agent_id}",
            "creator_id": creator_agent_id,
            "created_step": self.current_step,
            "members": [creator_agent_id],  # Creator is automatically a member
            "status": "active",
        }

        logger.info(
            f"Project '{project_name}' (ID: {project_id}) created by Agent {creator_agent_id}"
        )

        # Add to Knowledge Board
        if self.knowledge_board:
            project_info = (
                f"New Project Created: {project_name}\nID: {project_id}\n"
                f"Creator: {creator_agent_id}"
            )
            if project_description:
                project_info += f"\nDescription: {project_description}"
            self.knowledge_board.add_entry(project_info, creator_agent_id, self.current_step)

        # Send Discord notification if bot is available
        if self.discord_bot:
            embed = self.discord_bot.create_project_embed(
                action="create",
                project_name=project_name,
                project_id=project_id,
                agent_id=creator_agent_id,
                step=self.current_step,
            )
            _ = asyncio.create_task(
                self.discord_bot.send_simulation_update(embed=embed, agent_id=creator_agent_id)
            )

        return project_id

    def join_project(self: Self, project_id: str, agent_id: str) -> bool:
        """
        Adds an agent to an existing project as a member.

        Args:
            project_id (str): The ID of the project to join
            agent_id (str): The ID of the agent joining the project

        Returns:
            bool: True if successfully joined, False otherwise
        """

        # Ensure the project exists
        if project_id not in self.projects:
            logger.warning(f"Cannot join project: project ID '{project_id}' does not exist")
            return False

        project = self.projects[project_id]

        # Ensure the project is active
        if project.get("status") != "active":
            logger.warning(
                f"Cannot join project: project '{project['name']}' is not active "
                f"(status: {project.get('status')})"
            )
            return False

        # Check if agent is already a member
        if agent_id in project["members"]:
            logger.info(f"Agent {agent_id} is already a member of project '{project['name']}'")
            return True

        # Check if the project has reached the maximum number of members
        if len(project["members"]) >= config.MAX_PROJECT_MEMBERS:
            logger.warning(
                f"Cannot join project '{project['name']}': maximum member limit "
                f"({config.MAX_PROJECT_MEMBERS}) reached"
            )
            return False

        # Find the agent
        agent_obj = None
        for agent in self.agents:
            if agent.agent_id == agent_id:
                agent_obj = agent
                break

        if not agent_obj:
            logger.warning(f"Cannot join project: agent '{agent_id}' not found")
            return False

        # Add the agent to the project
        project["members"].append(agent_id)

        logger.info(f"Agent {agent_id} joined project '{project['name']}' (ID: {project_id})")

        # Record the event in the Knowledge Board
        if self.knowledge_board:
            join_info = f"Agent {agent_id} joined Project: {project['name']} (ID: {project_id})"
            self.knowledge_board.add_entry(join_info, agent_id, self.current_step)

        # Send Discord notification if bot is available
        if self.discord_bot:
            embed = self.discord_bot.create_project_embed(
                action="join",
                project_name=project["name"],
                project_id=project_id,
                agent_id=agent_id,
                step=self.current_step,
            )
            _ = asyncio.create_task(
                self.discord_bot.send_simulation_update(embed=embed, agent_id=agent_id)
            )

        return True

    def leave_project(self: Self, project_id: str, agent_id: str) -> bool:
        """
        Removes an agent from a project they are currently a member of.

        Args:
            project_id (str): The ID of the project to leave
            agent_id (str): The ID of the agent leaving the project

        Returns:
            bool: True if successfully left, False otherwise
        """
        # Ensure the project exists
        if project_id not in self.projects:
            logger.warning(f"Cannot leave project: project ID '{project_id}' does not exist")
            return False

        project = self.projects[project_id]

        # Check if agent is a member
        if agent_id not in project["members"]:
            logger.warning(f"Agent {agent_id} is not a member of project '{project['name']}'")
            return False

        # Find the agent
        agent_obj = None
        for agent in self.agents:
            if agent.agent_id == agent_id:
                agent_obj = agent
                break

        if not agent_obj:
            logger.warning(f"Cannot leave project: agent '{agent_id}' not found")
            return False

        # Remove the agent from the project
        project["members"].remove(agent_id)

        logger.info(f"Agent {agent_id} left project '{project['name']}' (ID: {project_id})")

        # Record the event in the Knowledge Board
        if self.knowledge_board:
            leave_info = f"Agent {agent_id} left Project: {project['name']} (ID: {project_id})"
            self.knowledge_board.add_entry(leave_info, agent_id, self.current_step)

        # Send Discord notification if bot is available
        if self.discord_bot:
            embed = self.discord_bot.create_project_embed(
                action="leave",
                project_name=project["name"],
                project_id=project_id,
                agent_id=agent_id,
                step=self.current_step,
            )
            _ = asyncio.create_task(
                self.discord_bot.send_simulation_update(embed=embed, agent_id=agent_id)
            )

        return True

    def get_project_details(self: Self) -> dict[str, dict[str, Any]]:
        """
        Returns a dictionary containing details of all projects for agent perception.

        Returns:
            dict: Dictionary mapping project IDs to project details
        """
        return self.projects.copy()

    # --- Optional helper methods for future use ---
    # def get_environment_view(self, agent: 'Agent'):
    #     """Provides the agent with its perception of the environment."""
    #     # To be implemented: return relevant state based on agent position, sensors etc.
    #     return {"global_time": self.current_step}

    # def execute_action(self, agent: 'Agent', action: str):
    #     """Handles the execution of an agent's chosen action."""
    #     # To be implemented: update agent state, environment state based on action
    #     logger.info(f"Agent {agent.get_id()} performs action: {action}")

    # def update_environment(self):
    #      """Updates the global environment state after agent actions."""
    #      # To be implemented
    #      pass


def parse_args() -> argparse.Namespace:
    """Parse command line arguments."""
    parser = argparse.ArgumentParser(description="Run the Culture.ai simulation.")
    parser.add_argument(
        "--steps", type=int, default=5, help="Number of steps to run the simulation for."
    )
    parser.add_argument(
        "--agents", type=int, default=3, help="Number of agents to create for the simulation."
    )
    parser.add_argument(
        "--scenario",
        type=str,
        default="Collaborative problem-solving session",
        help="Scenario description for the simulation.",
    )
    parser.add_argument(
        "--verbosity",
        type=str,
        default="INFO",
        choices=["DEBUG", "INFO", "WARNING", "ERROR", "CRITICAL"],
        help="Logging verbosity level.",
    )
    return parser.parse_args()


def main() -> None:
    """
    Main entry point for running the simulation.
    """
    args = parse_args()

    # Configure logging
    setup_logging()
    logging.getLogger().setLevel(getattr(logging, args.verbosity))

    # Test DSPy modules
    logging.info("SIMULATION: Attempting to import DSPy role_thought_generator as a test...")
    try:
        logging.info("SIMULATION: Successfully imported DSPy role_thought_generator!")
    except Exception as e:
        logging.error(f"SIMULATION: Failed to import DSPy role_thought_generator: {e}")

    # Test DSPy action intent selector
    logging.info("SIMULATION: Attempting to import DSPy action_intent_selector as a test...")
    try:
        from src.agents.dspy_programs.action_intent_selector import get_optimized_action_selector

        action_selector = get_optimized_action_selector()
        logging.info(
            "SIMULATION: Successfully imported and initialized DSPy action_intent_selector!"
        )

        # Run a quick test
        test_example = {
            "agent_role": "Facilitator",
            "current_situation": "Starting a new simulation.",
            "agent_goal": "Help the group collaborate effectively.",
            "available_actions": [
                "propose_idea",
                "ask_clarification",
                "continue_collaboration",
                "idle",
            ],
        }

        try:
            prediction = action_selector(**test_example)
            logging.info(
                "SIMULATION: Action selector test successful! Selected action: "
                f"{prediction.chosen_action_intent}"
            )
        except Exception as e:
            logging.error(f"SIMULATION: Action selector test call failed: {e}")
    except Exception as e:
        logging.error(f"SIMULATION: Failed to import/initialize DSPy action_intent_selector: {e}")
        import traceback

        logging.error(f"SIMULATION: {traceback.format_exc()}")

    # Create agents for the simulation
    from src.agents.core.base_agent import Agent

    agents = []
    for i in range(args.agents):
        agent = Agent(agent_id=f"agent_{i + 1}")
        agents.append(agent)

    # Create the simulation with the specified agents
    sim = Simulation(agents=agents, scenario=args.scenario)

    # Run the simulation
    import asyncio

    asyncio.run(sim.async_run(num_steps=args.steps))


# Call the main function when the script is run directly
if __name__ == "__main__":
    main()<|MERGE_RESOLUTION|>--- conflicted
+++ resolved
@@ -250,7 +250,6 @@
             self.messages_to_perceive_this_round = list(self.pending_messages_for_next_round)
             self.pending_messages_for_next_round = []
 
-<<<<<<< HEAD
             # Increment current_step for this agent's turn. current_step becomes 1-indexed.
             self.current_step += 1
 
@@ -269,27 +268,7 @@
                     f"Turn {self.current_step} (Agent {agent_id}, Index 0): Initialized messages_to_perceive_this_round "
                     f"with {len(self.messages_to_perceive_this_round)} messages from pending_messages_for_next_round."
                 )
-=======
-        messages_for_this_agent_turn: list[SimulationMessage] = list(
-            self.messages_to_perceive_this_round
-        )
-        perception_data = {
-            "other_agents_state": self.get_other_agents_public_state(agent_id),
-            "perceived_messages": [
-                msg
-                for msg in messages_for_this_agent_turn
-                if not msg.get("recipient_id") or msg.get("recipient_id") == agent_id
-            ],
-            "knowledge_board_content": self.knowledge_board.get_recent_entries_for_prompt(
-                max_entries=config.MAX_KB_ENTRIES_FOR_PERCEPTION
-            ),
-            "scenario_description": self.scenario,
-            "available_projects": self.projects,
-            "simulation": self,
-            "collective_ip": self.collective_ip,
-            "collective_du": self.collective_du,
-        }
->>>>>>> 227c5eda
+
 
         ip_start = current_agent_state.ip
         du_start = current_agent_state.du
@@ -327,7 +306,6 @@
             current_agent_state.messages_sent_count += 1
             current_agent_state.last_message_step = self.current_step
 
-<<<<<<< HEAD
             # --- Process Agent Output ---
             this_agent_turn_generated_messages = []  # Local list for this agent's output this turn
 
@@ -336,15 +314,11 @@
             action_intent_str = agent_output.get("action_intent", "idle")
             trace_hash = agent_output.get("trace_hash")
             self._last_trace_hash = trace_hash
-=======
-        self.pending_messages_for_next_round.extend(this_agent_turn_generated_messages)
-        self.messages_to_perceive_this_round.extend(this_agent_turn_generated_messages)
->>>>>>> 227c5eda
+
 
         self.agents[agent_index] = agent
         self.agents[agent_index].update_state(current_agent_state)
 
-<<<<<<< HEAD
                 msg_data = cast(
                     SimulationMessage,
                     {
@@ -370,13 +344,7 @@
                 f"SIM_DEBUG: After Agent {agent_id}'s turn in Global Turn {self.current_step}: "
                 f"pending_messages_for_next_round now has {len(self.pending_messages_for_next_round)} messages. "
                 f"messages_to_perceive_this_round now has {len(self.messages_to_perceive_this_round)} messages."
-=======
-        next_agent_index = (agent_index + 1) % len(self.agents)
-        try:
-            has_role_change = any(
-                mem.get("type") == "role_change" and mem.get("step") == self.current_step
-                for mem in current_agent_state.short_term_memory
->>>>>>> 227c5eda
+
             )
             if has_role_change:
                 next_agent_index = agent_index
@@ -417,7 +385,6 @@
                     "action_intent": action_intent_str,
                     "ip": current_agent_state.ip,
                     "du": current_agent_state.du,
-<<<<<<< HEAD
                     "trace_hash": trace_hash,
                 }
             )
@@ -432,13 +399,10 @@
                         "du": current_agent_state.du,
                     },
                 )
-=======
-                },
->>>>>>> 227c5eda
+
             )
         )
 
-<<<<<<< HEAD
             if self.current_step % 100 == 0:
                 snapshot = {
                     "step": self.current_step,
@@ -464,29 +428,7 @@
             self.current_agent_index = next_agent_index
             self.total_turns_executed += 1
             turn_counter_this_run_step += 1
-=======
-        if self.current_step % 100 == 0:
-            snapshot = {
-                "step": self.current_step,
-                "collective_ip": self.collective_ip,
-                "collective_du": self.collective_du,
-                "knowledge_board": self.knowledge_board.to_dict(),
-                "agents": [
-                    {
-                        "agent_id": ag.agent_id,
-                        "ip": ag.state.ip,
-                        "du": ag.state.du,
-                        "mood": ag.state.mood_level,
-                    }
-                    for ag in self.agents
-                ],
-            }
-            save_snapshot(self.current_step, snapshot)
-            log_event({"type": "snapshot", **snapshot})
-            await emit_event(SimulationEvent(event_type="snapshot", data=snapshot))
-
-        self.total_turns_executed += 1
->>>>>>> 227c5eda
+
 
         if (
             self.vector_store_manager
