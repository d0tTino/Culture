--- conflicted
+++ resolved
@@ -102,10 +102,7 @@
         self.projects: dict[str, dict[str, Any]] = (
             {}
         )  # Structure: {project_id: {name, creator_id, members}}
-<<<<<<< HEAD
-=======
-
->>>>>>> d8a41a8b
+
         logger.info("Simulation initialized with project tracking system.")
 
         # --- NEW: Initialize Collective Metrics ---
@@ -144,10 +141,7 @@
         self.messages_to_perceive_this_round: list[SimulationMessage] = (
             []
         )  # THIS WILL BE THE ACCUMULATOR FOR THE CURRENT ROUND
-<<<<<<< HEAD
-=======
-
->>>>>>> d8a41a8b
+
 
         self.track_collective_metrics: bool = True
 
@@ -300,11 +294,7 @@
                 self.pending_messages_for_next_round = (
                     []
                 )  # Clear pending for the new round accumulation
-<<<<<<< HEAD
-=======
-
->>>>>>> d8a41a8b
-                logger.debug(
+    logger.debug(
                     f"Turn {self.current_step} (Agent {agent_id}, Index 0): Initialized messages_to_perceive_this_round "
                     f"with {len(self.messages_to_perceive_this_round)} messages from pending_messages_for_next_round."
                 )
