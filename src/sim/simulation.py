#!/usr/bin/env python
# ruff: noqa: RUF006
import argparse
import asyncio
import logging
import time
from collections.abc import Awaitable
from typing import TYPE_CHECKING, Any, Callable, Optional, cast

from pydantic import ValidationError
from typing_extensions import Self

from src.agents.core import ResourceManager
from src.agents.core.agent_controller import AgentController
from src.agents.core.agent_state import AgentActionIntent
from src.agents.memory.vector_store import ChromaDBException
from src.infra import config  # Import to access MAX_PROJECT_MEMBERS
from src.infra.event_log import log_event
from src.infra.logging_config import setup_logging
from src.infra.snapshot import compute_trace_hash, load_snapshot, save_snapshot
from src.interfaces.dashboard_backend import SimulationEvent, emit_event, event_queue
from src.shared.typing import SimulationMessage
from src.sim.event_kernel import EventKernel
from src.sim.graph_knowledge_board import GraphKnowledgeBoard
from src.sim.knowledge_board import KnowledgeBoard
from src.sim.version_vector import VersionVector
from src.sim.world_map import ResourceToken, StructureType, WorldMap

# Use TYPE_CHECKING to avoid circular import issues if Agent needs Simulation later
if TYPE_CHECKING:
    from src.agents.core.base_agent import Agent
    from src.agents.memory.vector_store import ChromaVectorStoreManager
    from src.interfaces.discord_bot import SimulationDiscordBot

# Configure the logger for this module
logger = logging.getLogger(__name__)


class Simulation:
    """
    Manages the simulation environment, agents, and time steps.

    Attributes:
        steps_to_run (int): Number of steps the simulation should run (set externally).
    """

    def __init__(
        self: Self,
        agents: list["Agent"],
        vector_store_manager: Optional["ChromaVectorStoreManager"] = None,
        scenario: str = "",
        discord_bot: Optional["SimulationDiscordBot"] = None,
    ) -> None:
        """
        Initializes the Simulation instance.

        Args:
            agents (list[Agent]): A list of Agent instances participating
                                  in the simulation.
            vector_store_manager (Optional[ChromaVectorStoreManager]): Manager for
                                  vector-based agent memory storage and retrieval.
            scenario (str): Description of the simulation scenario that provides
                context for agent interactions.
            discord_bot (Optional[SimulationDiscordBot]): Discord bot for sending
                simulation updates to Discord.
        """
        # Reload configuration to pick up any environment overrides set in tests
        config.load_config()

        self.agents: list[Agent] = agents
        self.current_step: int = 0
        self.current_agent_index: int = 0
        self.last_completed_agent_index: int | None = None
        self.steps_to_run: int = 0  # Number of steps to run, set externally
        self.total_turns_executed = 0
        self.resource_manager = ResourceManager(config.MAX_IP_PER_TICK, config.MAX_DU_PER_TICK)
        self.simulation_complete = False
        self.event_kernel = EventKernel()
        self.vector = VersionVector()
        self.agent_initial_token_budget = int(config.get_config("AGENT_TOKEN_BUDGET"))
        # Add other simulation-wide state if needed (e.g., environment properties)
        # self.environment_state = {}

        # --- Store the simulation scenario ---
        self.scenario = scenario
        if scenario:
            logger.info(f"Simulation initialized with scenario: {scenario}")
        else:
            logger.warning("Simulation initialized without a scenario description.")

        # --- NEW: Initialize Knowledge Board ---
        if config.KNOWLEDGE_BOARD_BACKEND == "graph":
            self.knowledge_board = GraphKnowledgeBoard()
            logger.info("Simulation initialized with Graph Knowledge Board.")
        else:
            self.knowledge_board = KnowledgeBoard()
            logger.info("Simulation initialized with Knowledge Board.")

        # Initialize world map and place agents
        self.world_map = WorldMap()
        for idx, ag in enumerate(self.agents):
            self.world_map.add_agent(ag.agent_id, x=idx, y=0)
        logger.info("Simulation initialized with world map.")

        # --- NEW: Initialize Project Tracking ---
        self.projects: dict[
            str, dict[str, Any]
        ] = {}  # Structure: {project_id: {name, creator_id, members}}

        logger.info("Simulation initialized with project tracking system.")

        # --- NEW: Initialize Collective Metrics ---
        self.collective_ip: float = 0.0
        self.collective_du: float = 0.0
        logger.info("Simulation initialized with collective IP/DU tracking.")

        # --- Store the vector store manager ---
        self.vector_store_manager = vector_store_manager
        if vector_store_manager:
            logger.info("Simulation initialized with vector store manager for memory persistence.")
        else:
            logger.warning(
                "Simulation initialized without vector store manager. "
                "Memory will not be persisted."
            )
        self._last_memory_prune_step = 0
        self._last_consolidation_step = 0
        self._last_trace_hash = ""

        # --- Store Discord bot ---
        self.discord_bot = discord_bot
        if discord_bot:
            logger.info("Simulation initialized with Discord bot for sending updates.")
        else:
            logger.info(
                "Simulation initialized without Discord bot. No Discord updates will be sent."
            )

        # --- Store broadcasts from the previous step ---
        self.last_step_messages: list[SimulationMessage] = []
        logger.info("Initialized storage for last step's messages.")
        # --- End NEW ---

        self.pending_messages_for_next_round: list[SimulationMessage] = []
        # Messages available for agents to perceive in the current round.
        self.messages_to_perceive_this_round: list[
            SimulationMessage
        ] = []  # THIS WILL BE THE ACCUMULATOR FOR THE CURRENT ROUND

        self.track_collective_metrics: bool = True

        if not self.agents:
            logger.warning("Simulation initialized with zero agents.")
        else:
            logger.info(f"Simulation initialized with {len(self.agents)} agents:")
            for agent in self.agents:
                logger.info(f"  - {agent.get_id()}")
                self.event_kernel.set_budget(agent.get_id(), self.agent_initial_token_budget)

            # Initialize collective metrics based on starting agent states
            self._update_collective_metrics()
            logger.info(
                f"Initial collective metrics - IP: {self.collective_ip:.1f}, "
                f"DU: {self.collective_du:.1f}"
            )
            # Prime the event scheduler with the first agent turn
            first_agent = self.agents[0]
            self.event_kernel.schedule_at_nowait(
                self.current_step,
                self._create_agent_event(0),
                agent_id=first_agent.get_id(),
            )

        # --- Message Handling ---
        # Messages generated by agents in the current round, to be perceived in the next.
        # self.pending_messages_for_next_round: list[dict[str, Any]] = [] # Already initialized above
        # Messages available for agents to perceive in the current round.
        # self.messages_to_perceive_this_round: list[dict[str, Any]] = [] # Already initialized above

    # Add method to update collective metrics
    def _update_collective_metrics(self: Self) -> None:
        """
        Updates the collective IP and DU metrics by summing across all agents.
        """
        total_ip = 0.0
        total_du = 0.0

        for agent in self.agents:
            agent_state = agent.state
            total_ip += agent_state.ip
            total_du += agent_state.du

        self.collective_ip = total_ip
        self.collective_du = total_du

        if self.track_collective_metrics:
            current_collective_ip = sum(agent.state.ip for agent in self.agents)
            current_collective_du = sum(agent.state.du for agent in self.agents)
            for agent_instance in self.agents:
                AgentController(agent_instance.state).update_collective_metrics(
                    current_collective_ip, current_collective_du
                )

        # current_round = (self.current_step -1) // len(self.agents) # Not clearly used, commenting out

    def spawn_agent(self: Self, agent: "Agent", *, inheritance: float = 0.0) -> None:
        """Add a new agent to the simulation."""
        agent.state.ip += inheritance
        self.agents.append(agent)
        self.world_map.add_agent(agent.agent_id, x=len(self.agents) - 1, y=0)
        self._update_collective_metrics()

    def retire_agent(self: Self, agent: "Agent") -> None:
        """Retire an agent and compute inheritance."""
        state = agent.state
        state.is_alive = False
        state.inheritance = state.ip + state.du
        state.ip = 0.0
        state.du = 0.0
        if self.knowledge_board:
            self.knowledge_board.add_entry(
                f"Agent {agent.agent_id} retired",
                agent.agent_id,
                self.current_step,
                self.vector.to_dict(),
            )
        agent.update_state(state)

    def get_other_agents_public_state(self: Self, current_agent_id: str) -> list[dict[str, Any]]:
        """
        Returns a list of public state information for all agents other than the current one.

        Args:
            current_agent_id (str): The ID of the agent whose perspective this is from.

        Returns:
            list[dict[str, Any]]: A list of dictionaries, each representing another agent's public state.
        """
        other_agents_info = []
        for agent in self.agents:
            if agent.agent_id != current_agent_id:
                # Ensure agent.state is the Pydantic model AgentState
                if hasattr(agent, "state") and hasattr(agent.state, "model_dump"):
                    public_info = {
                        "agent_id": agent.agent_id,
                        "name": agent.state.name,
                        "role": agent.state.current_role,
                        "mood": agent.state.mood_value,
                        "current_project_id": agent.state.current_project_id,
                        # Add other relevant public fields, avoid sensitive internal state
                    }
                    other_agents_info.append(public_info)
                else:
                    # Fallback or log warning if state structure is not as expected
                    logger.warning(
                        f"Agent {agent.agent_id} state is not a Pydantic model or lacks model_dump, skipping public state."
                    )
        return other_agents_info

    async def send_discord_update(
        self: Self,
        message: Optional[str] = None,
        embed: Optional[object] = None,
        agent_id: Optional[str] = None,
    ) -> None:
        """
        Send an update to Discord if the discord_bot is available.

        Args:
            message (Optional[str]): The text message to send to Discord
            embed (Optional[object]): The embed object to send to Discord
        """
        if self.discord_bot:
            # Use asyncio.create_task to avoid blocking the simulation
            _ = asyncio.create_task(
                self.discord_bot.send_simulation_update(
                    content=message, embed=embed, agent_id=agent_id
                )
            )

    async def _run_agent_turn(self: Self, agent_index: int) -> None:
        """Execute a single agent turn and schedule the next."""
        if not self.agents:
            logger.warning("No agents in simulation to run.")
            return

        # Increment step and select agent
        self.current_step += 1
        agent = self.agents[agent_index]
        agent_id = agent.agent_id
        self.vector.increment(agent_id)
        current_agent_state = agent.state

        if hasattr(current_agent_state, "age"):
            current_agent_state.age += 1
            max_age = int(config.get_config("MAX_AGENT_AGE"))
            if current_agent_state.age >= max_age:
                self.retire_agent(agent)
                self.current_agent_index = (agent_index + 1) % len(self.agents)
                return

        if not getattr(current_agent_state, "is_alive", True):
            self.current_agent_index = (agent_index + 1) % len(self.agents)
            return

        perception_data: dict[str, Any] = {}
        has_role_change = False
        turn_counter_this_run_step = 0
        next_agent_index = (agent_index + 1) % len(self.agents)

        if agent_index == 0:
            self.messages_to_perceive_this_round = list(self.pending_messages_for_next_round)
            self.pending_messages_for_next_round = []

            # Increment current_step for this agent's turn. current_step becomes 1-indexed.
            self.current_step += 1

            agent_to_run_index = self.current_agent_index
            agent = self.agents[agent_to_run_index]
            agent_id = agent.agent_id
            current_agent_state = agent.state

            if not getattr(current_agent_state, "is_alive", True):
                self.current_agent_index = (agent_to_run_index + 1) % len(self.agents)
                return

            # At the start of a new round (first agent), clear messages_to_perceive_this_round
            # and populate it from what was pending for the next round.
            if agent_to_run_index == 0:
                self.messages_to_perceive_this_round = list(self.pending_messages_for_next_round)
                self.pending_messages_for_next_round = []  # Clear pending for the new round accumulation
                logger.debug(
                    f"Turn {self.current_step} (Agent {agent_id}, Index 0): Initialized messages_to_perceive_this_round "
                    f"with {len(self.messages_to_perceive_this_round)} messages from pending_messages_for_next_round."
                )

        ip_start = current_agent_state.ip
        du_start = current_agent_state.du

        agent_output = await agent.run_turn(
            simulation_step=self.current_step,
            environment_perception=perception_data,
            vector_store_manager=self.vector_store_manager,
            knowledge_board=self.knowledge_board,
        )

        self.resource_manager.cap_tick(
            ip_start=ip_start, du_start=du_start, obj=current_agent_state
        )

        this_agent_turn_generated_messages: list[SimulationMessage] = []

        message_content = agent_output.get("message_content")
        message_recipient_id = agent_output.get("message_recipient_id")
        action_intent_str = agent_output.get("action_intent", "idle")
        map_action = agent_output.get("map_action")

        if message_content:
            msg_data = cast(
                SimulationMessage,
                {
                    "step": self.current_step,
                    "sender_id": agent_id,
                    "recipient_id": message_recipient_id,
                    "content": message_content,
                    "action_intent": action_intent_str,
                    "sentiment_score": None,
                },
            )
            this_agent_turn_generated_messages.append(msg_data)
            current_agent_state.messages_sent_count += 1
            current_agent_state.last_message_step = self.current_step

            # If the message is a proposal to the Knowledge Board, record it
            if (
                self.knowledge_board
                and action_intent_str == AgentActionIntent.PROPOSE_IDEA.value
                and message_recipient_id is None
            ):
                self.knowledge_board.add_entry(
                    message_content,
                    agent_id,
                    self.current_step,
                    self.vector.to_dict(),
                )

        self.agents[agent_index] = agent
        self.agents[agent_index].update_state(current_agent_state)

        # Add messages generated by this agent to:
        # 1. pending_messages_for_next_round (for the *next* full round of all agents)
        # 2. messages_to_perceive_this_round (so subsequent agents in *this current* round can see them)
        self.pending_messages_for_next_round.extend(this_agent_turn_generated_messages)
        self.messages_to_perceive_this_round.extend(this_agent_turn_generated_messages)

        if hasattr(current_agent_state, "short_term_memory"):
            stm = current_agent_state.short_term_memory
            if stm:
                last_mem = stm[-1]
                if (
                    isinstance(last_mem, dict)
                    and last_mem.get("type") == "role_change"
                    and last_mem.get("step") == self.current_step
                ):
                    has_role_change = True

        if isinstance(map_action, dict):
            action_type = map_action.get("action")
            if action_type == "move":
                if "x" in map_action and "y" in map_action:
                    tx = int(map_action.get("x", 0))
                    ty = int(map_action.get("y", 0))
                    pos = self.world_map.move_to(agent_id, tx, ty, vector=self.vector.to_dict())
                else:
                    dx = int(map_action.get("dx", 0))
                    dy = int(map_action.get("dy", 0))
                    pos = self.world_map.move(agent_id, dx, dy, vector=self.vector.to_dict())
                action_details = {"position": pos}
                start_ip = current_agent_state.ip
                if config.MAP_MOVE_DU_COST > 0:
                    try:
                        from src.infra.ledger import ledger

                        aid = ledger.open_auction("move")
                        ledger.place_bid(aid, agent_id, config.MAP_MOVE_DU_COST)
                        ledger.resolve_auction(aid)
                    except Exception:  # pragma: no cover - optional
                        logger.debug("Ledger auction failed", exc_info=True)
                    current_agent_state.du -= config.MAP_MOVE_DU_COST
                start_du = current_agent_state.du
                current_agent_state.ip -= config.MAP_MOVE_IP_COST
                current_agent_state.ip += config.MAP_MOVE_IP_REWARD
                current_agent_state.du += config.MAP_MOVE_DU_REWARD
                try:
                    from src.infra.ledger import ledger

                    ledger.log_change(
                        agent_id,
                        current_agent_state.ip - start_ip,
                        current_agent_state.du - start_du,
                        "move",
                    )
                except Exception:  # pragma: no cover - optional
                    logger.debug("Ledger logging failed", exc_info=True)
            elif action_type == "gather":
                res = map_action.get("resource")
                success = False
                if isinstance(res, str):
                    success = self.world_map.gather(
                        agent_id,
                        ResourceToken(res),
                        vector=self.vector.to_dict(),
                    )
                action_details = {"resource": res, "success": success}
                if success:
                    start_ip = current_agent_state.ip
                    if config.MAP_GATHER_DU_COST > 0:
                        try:
                            from src.infra.ledger import ledger

                            aid = ledger.open_auction("gather")
                            ledger.place_bid(aid, agent_id, config.MAP_GATHER_DU_COST)
                            ledger.resolve_auction(aid)
                        except Exception:  # pragma: no cover - optional
                            logger.debug("Ledger auction failed", exc_info=True)
                        current_agent_state.du -= config.MAP_GATHER_DU_COST
                    start_du = current_agent_state.du
                    current_agent_state.ip -= config.MAP_GATHER_IP_COST
                    current_agent_state.ip += config.MAP_GATHER_IP_REWARD
                    current_agent_state.du += config.MAP_GATHER_DU_REWARD
                    try:
                        from src.infra.ledger import ledger

                        ledger.log_change(
                            agent_id,
                            current_agent_state.ip - start_ip,
                            current_agent_state.du - start_du,
                            "gather",
                        )
                    except Exception:  # pragma: no cover - optional
                        logger.debug("Ledger logging failed", exc_info=True)
            elif action_type == "build":
                struct = map_action.get("structure")
                success = False
                if isinstance(struct, str):
                    success = self.world_map.build(
                        agent_id,
                        StructureType(struct),
                        vector=self.vector.to_dict(),
                    )
                action_details = {"structure": struct, "success": success}
                if success:
                    start_ip = current_agent_state.ip
                    if config.MAP_BUILD_DU_COST > 0:
                        try:
                            from src.infra.ledger import ledger

                            aid = ledger.open_auction("build")
                            ledger.place_bid(aid, agent_id, config.MAP_BUILD_DU_COST)
                            ledger.resolve_auction(aid)
                        except Exception:  # pragma: no cover - optional
                            logger.debug("Ledger auction failed", exc_info=True)
                        current_agent_state.du -= config.MAP_BUILD_DU_COST
                    start_du = current_agent_state.du
                    current_agent_state.ip -= config.MAP_BUILD_IP_COST
                    current_agent_state.ip += config.MAP_BUILD_IP_REWARD
                    current_agent_state.du += config.MAP_BUILD_DU_REWARD
                    try:
                        from src.infra.ledger import ledger

                        ledger.log_change(
                            agent_id,
                            current_agent_state.ip - start_ip,
                            current_agent_state.du - start_du,
                            "build",
                        )
                    except Exception:  # pragma: no cover - optional
                        logger.debug("Ledger logging failed", exc_info=True)
            else:
                action_details = {}

            map_event = log_event(
                {
                    "type": "map_action",
                    "agent_id": agent_id,
                    "step": self.current_step,
                    "action": action_type,
                    **action_details,
                }
            )
            await emit_event(SimulationEvent(event_type="map_action", data=map_event))

            self.agents[agent_index].update_state(current_agent_state)

        logger.debug(
            f"SIM_DEBUG: After Agent {agent_id}'s turn in Global Turn {self.current_step}: "
            f"pending_messages_for_next_round now has {len(self.pending_messages_for_next_round)} messages. "
            f"messages_to_perceive_this_round now has {len(self.messages_to_perceive_this_round)} messages."
        )
        if has_role_change:
            next_agent_index = agent_index

        self.current_agent_index = next_agent_index
        self.last_completed_agent_index = agent_index

        self._update_collective_metrics()

        logger.info(f"Agent {agent_id} completed Global Turn {self.current_step}:")
        logger.info(f"  - IP: {current_agent_state.ip:.1f} (from {ip_start})")
        logger.info(f"  - DU: {current_agent_state.du:.1f} (from {du_start})")

        event = log_event(
            {
                "type": "agent_action",
                "agent_id": agent_id,
                "step": self.current_step,
                "action_intent": action_intent_str,
                "ip": current_agent_state.ip,
                "du": current_agent_state.du,
            }
        )
        if event is None:
            event = {
                "type": "agent_action",
                "agent_id": agent_id,
                "step": self.current_step,
                "action_intent": action_intent_str,
                "ip": current_agent_state.ip,
                "du": current_agent_state.du,
            }
            event["trace_hash"] = compute_trace_hash(event)
        trace_hash = event["trace_hash"]
        await emit_event(SimulationEvent(event_type="agent_action", data=event))

        if self.current_step % int(config.SNAPSHOT_INTERVAL_STEPS) == 0:
            snapshot = {
                "step": self.current_step,
                "collective_ip": self.collective_ip,
                "collective_du": self.collective_du,
                "knowledge_board": self.knowledge_board.to_dict(),
                "world_map": self.world_map.to_dict(),
                "agents": [
                    {
                        "agent_id": ag.agent_id,
                        "ip": ag.state.ip,
                        "du": ag.state.du,
                        "mood": ag.state.mood_level,
                    }
                    for ag in self.agents
                ],
                "trace_hash": self._last_trace_hash,
            }
            snapshot_no_vector = {
                **{k: v for k, v in snapshot.items() if k != "trace_hash"},
                "knowledge_board": {
                    k: v for k, v in snapshot["knowledge_board"].items() if k != "vector"
                },
                "world_map": {k: v for k, v in snapshot["world_map"].items() if k != "vector"},
            }
            snapshot["trace_hash"] = compute_trace_hash(snapshot_no_vector)
            self._last_trace_hash = snapshot["trace_hash"]
            save_snapshot(self.current_step, snapshot)
            snapshot_event = log_event({"type": "snapshot", **snapshot})
            await emit_event(SimulationEvent(event_type="snapshot", data=snapshot_event))

        # Advance to the next agent for the next turn
        self.current_agent_index = next_agent_index
        self.total_turns_executed += 1
        turn_counter_this_run_step += 1

        if (
            self.vector_store_manager
            and self.current_step - self._last_memory_prune_step
            >= config.MEMORY_STORE_PRUNE_INTERVAL_STEPS
        ):
            try:
                self.vector_store_manager.prune(int(config.MEMORY_STORE_TTL_SECONDS))
            except (ChromaDBException, ValidationError, OSError) as exc:
                logger.error("Failed to prune memory store: %s", exc)
            self._last_memory_prune_step = self.current_step

        if (
            self.vector_store_manager
            and self.current_step % len(self.agents) == 0
            and self.current_step > self._last_consolidation_step
        ):
            start_step = self.current_step - len(self.agents) + 1
            for ag in self.agents:
                try:
                    await self.vector_store_manager.aconsolidate_daily_memories(
                        ag.agent_id,
                        start_step,
                        self.current_step,
                    )
                except Exception as exc:  # pragma: no cover - defensive
                    logger.error("Failed nightly consolidation: %s", exc)
        self._last_consolidation_step = self.current_step

        self.vector.increment(self.agents[next_agent_index].get_id())
        await self.event_kernel.schedule_at(
            self.current_step,
            self._create_agent_event(next_agent_index),
            agent_id=self.agents[next_agent_index].get_id(),
            vector=self.vector,
        )

    def _create_agent_event(self: Self, agent_index: int) -> Callable[[], Awaitable[None]]:
        return lambda: self._run_agent_turn(agent_index)

    async def run_step(self: Self, max_turns: int = 1) -> int:
        """Dispatch up to ``max_turns`` events via the kernel."""
        if not self.agents:
            logger.warning("No agents in simulation to run.")
            return 0

        if self.event_kernel.empty():
            self.vector.increment(self.agents[self.current_agent_index].get_id())
            self.event_kernel.schedule_at_nowait(
                self.current_step,
                self._create_agent_event(self.current_agent_index),
                agent_id=self.agents[self.current_agent_index].get_id(),
                vector=self.vector,
            )

        executed = await self.event_kernel.dispatch(max_turns)
        self.vector = self.event_kernel.vector
        return executed

    async def async_run(self: Self, num_steps: int) -> None:
        """
        Runs the simulation for a specified number of steps asynchronously.

        Args:
            num_steps (int): Number of steps to run.
        """
        logger.info(f"Starting simulation run for {num_steps} steps (async)")
        total_steps_executed = 0
        import asyncio

        start_time = time.time()
        try:
            for step in range(num_steps):
                await asyncio.sleep(0.1)  # Optional: Add a small delay between steps
                steps = await self.run_step(
                    1
                )  # If run_step needs to be async, refactor it as well
                total_steps_executed += steps
        finally:
            elapsed_time = time.time() - start_time
            logger.info(
                "Simulation completed "
                f"{total_steps_executed} steps in {elapsed_time:.2f} seconds (async)"
            )
            self.close()

    def apply_event(self: Self, event: dict[str, Any]) -> None:
        """Apply an event from the Redpanda log to the simulation."""
        expected_hash = event.get("trace_hash")
        if expected_hash is not None:
            actual_hash = compute_trace_hash({k: v for k, v in event.items() if k != "trace_hash"})
            if actual_hash != expected_hash:
                raise ValueError(
                    f"Trace hash mismatch for event at step {event.get('step')}:"
                    f" expected {expected_hash}, computed {actual_hash}"
                )
        if event.get("type") == "agent_action":
            aid = event.get("agent_id")
            for agent in self.agents:
                if agent.agent_id == aid:
                    if "ip" in event:
                        agent.state.ip = float(event["ip"])
                    if "du" in event:
                        agent.state.du = float(event["du"])
                    break
            step = event.get("step")
            if isinstance(step, int) and step > self.current_step:
                self.current_step = step
        elif event.get("type") == "environment_change":
            env = event.get("env", {})
            if isinstance(env, dict):
                from src.infra.checkpoint import restore_environment

                restore_environment(env)
        elif event.get("type") == "snapshot":
            step = event.get("step")
            if isinstance(step, int):
                snapshot = load_snapshot(step)
                if snapshot.get("trace_hash") != expected_hash:
                    raise ValueError(
                        f"Snapshot hash mismatch at step {step}:"
                        f" event {expected_hash} != file {snapshot.get('trace_hash')}"
                    )
                self._last_trace_hash = snapshot.get("trace_hash", "")

    async def run_turns_concurrent(self: Self, agents: list["Agent"]) -> list[dict[str, Any]]:
        """Run a batch of agent turns concurrently.

        Each agent executes ``run_turn`` simultaneously using :func:`asyncio.gather`.
        This helper is useful for stress testing large simulations where sequential
        execution would be too slow.

        Args:
            agents: The agents whose turns should be executed.

        Returns:
            A list of dictionaries returned by each agent's ``run_turn``.
        """

        start_step = self.current_step + 1
        tasks = [
            agent.run_turn(
                simulation_step=start_step + idx,
                environment_perception={},
                vector_store_manager=self.vector_store_manager,
                knowledge_board=self.knowledge_board,
            )
            for idx, agent in enumerate(agents)
        ]

        results = await asyncio.gather(*tasks)

        self.current_step += len(agents)
        self.total_turns_executed += len(agents)
        self.current_agent_index = (self.current_agent_index + len(agents)) % len(self.agents)

        return list(results)

    def close(self: Self) -> None:
        """Release resources held by the simulation."""
        if hasattr(self.knowledge_board, "close"):
            try:
                self.knowledge_board.close()  # type: ignore[attr-defined]
            except (OSError, RuntimeError) as exc:  # pragma: no cover - defensive
                logger.exception("Failed to close knowledge board: %s", exc)
        if self.vector_store_manager and hasattr(self.vector_store_manager, "close"):
            try:
                self.vector_store_manager.close()  # type: ignore[attr-defined]
            except (OSError, RuntimeError) as exc:  # pragma: no cover - defensive
                logger.exception("Failed to close vector store manager: %s", exc)
        try:
            event_queue.put_nowait(None)
        except asyncio.QueueFull:  # pragma: no cover - defensive
            logger.exception("Failed to enqueue shutdown event")

    def create_project(
        self: Self,
        project_name: str,
        creator_agent_id: str,
        project_description: Optional[str] = None,
    ) -> Optional[str]:
        """
        Allows an agent to create a new project.

        Args:
            project_name (str): The name of the new project
            creator_agent_id (str): The ID of the agent creating the project
            project_description (str, optional): A description of the project's purpose

        Returns:
            Optional[str]: The ID of the newly created project, or None if creation failed
        """
        if not project_name or not creator_agent_id:
            logger.warning("Cannot create project: missing name or creator ID")
            return None

        # Create a unique project ID
        project_id = f"proj_{len(self.projects) + 1}_{int(time.time())}"

        # Check if a project with this name already exists
        for existing_id, existing_proj in self.projects.items():
            if existing_proj.get("name") == project_name:
                logger.warning(
                    f"Cannot create project: a project named '{project_name}' already exists "
                    f"(ID: {existing_id})"
                )
                return None

        # Find the creator agent
        creator_agent = None
        for agent in self.agents:
            if agent.agent_id == creator_agent_id:
                creator_agent = agent
                break

        if not creator_agent:
            logger.warning(f"Cannot create project: creator agent '{creator_agent_id}' not found")
            return None

        # Create the project
        self.projects[project_id] = {
            "id": project_id,
            "name": project_name,
            "description": project_description or f"Project created by {creator_agent_id}",
            "creator_id": creator_agent_id,
            "created_step": self.current_step,
            "members": [creator_agent_id],  # Creator is automatically a member
            "status": "active",
        }

        logger.info(
            f"Project '{project_name}' (ID: {project_id}) created by Agent {creator_agent_id}"
        )

        # Add to Knowledge Board
        if self.knowledge_board:
            project_info = (
                f"New Project Created: {project_name}\nID: {project_id}\n"
                f"Creator: {creator_agent_id}"
            )
            if project_description:
                project_info += f"\nDescription: {project_description}"
            self.knowledge_board.add_entry(
                project_info,
                creator_agent_id,
                self.current_step,
                self.vector.to_dict(),
            )

        # Send Discord notification if bot is available
        if self.discord_bot:
            embed = self.discord_bot.create_project_embed(
                action="create",
                project_name=project_name,
                project_id=project_id,
                agent_id=creator_agent_id,
                step=self.current_step,
            )
            _ = asyncio.create_task(
                self.discord_bot.send_simulation_update(embed=embed, agent_id=creator_agent_id)
            )

        return project_id

    def join_project(self: Self, project_id: str, agent_id: str) -> bool:
        """
        Adds an agent to an existing project as a member.

        Args:
            project_id (str): The ID of the project to join
            agent_id (str): The ID of the agent joining the project

        Returns:
            bool: True if successfully joined, False otherwise
        """

        # Ensure the project exists
        if project_id not in self.projects:
            logger.warning(f"Cannot join project: project ID '{project_id}' does not exist")
            return False

        project = self.projects[project_id]

        # Ensure the project is active
        if project.get("status") != "active":
            logger.warning(
                f"Cannot join project: project '{project['name']}' is not active "
                f"(status: {project.get('status')})"
            )
            return False

        # Check if agent is already a member
        if agent_id in project["members"]:
            logger.info(f"Agent {agent_id} is already a member of project '{project['name']}'")
            return True

        # Check if the project has reached the maximum number of members
        if len(project["members"]) >= config.MAX_PROJECT_MEMBERS:
            logger.warning(
                f"Cannot join project '{project['name']}': maximum member limit "
                f"({config.MAX_PROJECT_MEMBERS}) reached"
            )
            return False

        # Find the agent
        agent_obj = None
        for agent in self.agents:
            if agent.agent_id == agent_id:
                agent_obj = agent
                break

        if not agent_obj:
            logger.warning(f"Cannot join project: agent '{agent_id}' not found")
            return False

        # Add the agent to the project
        project["members"].append(agent_id)

        logger.info(f"Agent {agent_id} joined project '{project['name']}' (ID: {project_id})")

        # Record the event in the Knowledge Board
        if self.knowledge_board:
            join_info = f"Agent {agent_id} joined Project: {project['name']} (ID: {project_id})"
            self.knowledge_board.add_entry(
                join_info,
                agent_id,
                self.current_step,
                self.vector.to_dict(),
            )

        # Send Discord notification if bot is available
        if self.discord_bot:
            embed = self.discord_bot.create_project_embed(
                action="join",
                project_name=project["name"],
                project_id=project_id,
                agent_id=agent_id,
                step=self.current_step,
            )
            _ = asyncio.create_task(
                self.discord_bot.send_simulation_update(embed=embed, agent_id=agent_id)
            )

        return True

    def leave_project(self: Self, project_id: str, agent_id: str) -> bool:
        """
        Removes an agent from a project they are currently a member of.

        Args:
            project_id (str): The ID of the project to leave
            agent_id (str): The ID of the agent leaving the project

        Returns:
            bool: True if successfully left, False otherwise
        """
        # Ensure the project exists
        if project_id not in self.projects:
            logger.warning(f"Cannot leave project: project ID '{project_id}' does not exist")
            return False

        project = self.projects[project_id]

        # Check if agent is a member
        if agent_id not in project["members"]:
            logger.warning(f"Agent {agent_id} is not a member of project '{project['name']}'")
            return False

        # Find the agent
        agent_obj = None
        for agent in self.agents:
            if agent.agent_id == agent_id:
                agent_obj = agent
                break

        if not agent_obj:
            logger.warning(f"Cannot leave project: agent '{agent_id}' not found")
            return False

        # Remove the agent from the project
        project["members"].remove(agent_id)

        logger.info(f"Agent {agent_id} left project '{project['name']}' (ID: {project_id})")

        # Record the event in the Knowledge Board
        if self.knowledge_board:
            leave_info = f"Agent {agent_id} left Project: {project['name']} (ID: {project_id})"
            self.knowledge_board.add_entry(
                leave_info,
                agent_id,
                self.current_step,
                self.vector.to_dict(),
            )

        # Send Discord notification if bot is available
        if self.discord_bot:
            embed = self.discord_bot.create_project_embed(
                action="leave",
                project_name=project["name"],
                project_id=project_id,
                agent_id=agent_id,
                step=self.current_step,
            )
            _ = asyncio.create_task(
                self.discord_bot.send_simulation_update(embed=embed, agent_id=agent_id)
            )

        return True

    def get_project_details(self: Self) -> dict[str, dict[str, Any]]:
        """
        Returns a dictionary containing details of all projects for agent perception.

        Returns:
            dict: Dictionary mapping project IDs to project details
        """
        return self.projects.copy()

    async def propose_law(self: Self, proposer_id: str, text: str) -> bool:
        """Allow an agent to propose a law and trigger a vote."""
        from src.governance import propose_law as _propose

        proposer = next((a for a in self.agents if a.agent_id == proposer_id), None)
        if proposer is None:
            return False

        if self.knowledge_board:
            self.knowledge_board.add_law_proposal(
                text,
                proposer_id,
                self.current_step,
                self.vector.to_dict(),
            )

        approved = await _propose(proposer, text, self.agents)
<<<<<<< HEAD
        if approved and self.knowledge_board:
            self.knowledge_board.add_entry(
                f"Law approved: {text}",
                proposer_id,
                self.current_step,
                self.vector.to_dict(),
            )
=======
        if approved:
            if self.knowledge_board:
                self.knowledge_board.add_entry(
                    f"Law approved: {text}", proposer_id, self.current_step
                )
            try:
                from src.infra.ledger import ledger

                ledger.log_change(
                    proposer_id,
                    config.LAW_PASS_IP_REWARD,
                    config.LAW_PASS_DU_REWARD,
                    "law_passed",
                )
            except Exception:  # pragma: no cover - optional
                logger.debug("Ledger logging failed", exc_info=True)
>>>>>>> 5bb3339e
        return approved

    async def forward_proposal(self: Self, proposer_id: str, text: str) -> bool:
        """Forward a proposal to :func:`propose_law`."""
        return await self.propose_law(proposer_id, text)

    # --- Optional helper methods for future use ---
    # def get_environment_view(self, agent: 'Agent'):
    #     """Provides the agent with its perception of the environment."""
    #     # To be implemented: return relevant state based on agent position, sensors etc.
    #     return {"global_time": self.current_step}

    # def execute_action(self, agent: 'Agent', action: str):
    #     """Handles the execution of an agent's chosen action."""
    #     # To be implemented: update agent state, environment state based on action
    #     logger.info(f"Agent {agent.get_id()} performs action: {action}")

    # def update_environment(self):
    #      """Updates the global environment state after agent actions."""
    #      # To be implemented
    #      pass


def parse_args() -> argparse.Namespace:
    """Parse command line arguments."""
    parser = argparse.ArgumentParser(description="Run the Culture.ai simulation.")
    parser.add_argument(
        "--steps", type=int, default=5, help="Number of steps to run the simulation for."
    )
    parser.add_argument(
        "--agents", type=int, default=3, help="Number of agents to create for the simulation."
    )
    parser.add_argument(
        "--scenario",
        type=str,
        default="Collaborative problem-solving session",
        help="Scenario description for the simulation.",
    )
    parser.add_argument(
        "--verbosity",
        type=str,
        default="INFO",
        choices=["DEBUG", "INFO", "WARNING", "ERROR", "CRITICAL"],
        help="Logging verbosity level.",
    )
    return parser.parse_args()


def main() -> None:
    """
    Main entry point for running the simulation.
    """
    args = parse_args()

    # Configure logging
    setup_logging()
    logging.getLogger().setLevel(getattr(logging, args.verbosity))

    # Test DSPy modules
    logging.info("SIMULATION: Attempting to import DSPy role_thought_generator as a test...")
    try:
        logging.info("SIMULATION: Successfully imported DSPy role_thought_generator!")
    except Exception as e:
        logging.error(f"SIMULATION: Failed to import DSPy role_thought_generator: {e}")

    # Test DSPy action intent selector
    logging.info("SIMULATION: Attempting to import DSPy action_intent_selector as a test...")
    try:
        from src.agents.dspy_programs.action_intent_selector import get_optimized_action_selector

        action_selector = get_optimized_action_selector()
        logging.info(
            "SIMULATION: Successfully imported and initialized DSPy action_intent_selector!"
        )

        # Run a quick test
        test_example = {
            "agent_role": "Facilitator",
            "current_situation": "Starting a new simulation.",
            "agent_goal": "Help the group collaborate effectively.",
            "available_actions": [
                "propose_idea",
                "ask_clarification",
                "continue_collaboration",
                "idle",
            ],
        }

        try:
            prediction = action_selector(**test_example)
            logging.info(
                "SIMULATION: Action selector test successful! Selected action: "
                f"{prediction.chosen_action_intent}"
            )
        except Exception as e:
            logging.error(f"SIMULATION: Action selector test call failed: {e}")
    except Exception as e:
        logging.error(f"SIMULATION: Failed to import/initialize DSPy action_intent_selector: {e}")
        import traceback

        logging.error(f"SIMULATION: {traceback.format_exc()}")

    # Create agents for the simulation
    from src.agents.core.base_agent import Agent

    agents = []
    for i in range(args.agents):
        agent = Agent(agent_id=f"agent_{i + 1}")
        agents.append(agent)

    # Create the simulation with the specified agents
    sim = Simulation(agents=agents, scenario=args.scenario)

    # Run the simulation
    import asyncio

    asyncio.run(sim.async_run(num_steps=args.steps))


# Call the main function when the script is run directly
if __name__ == "__main__":
    main()<|MERGE_RESOLUTION|>--- conflicted
+++ resolved
@@ -1042,7 +1042,6 @@
             )
 
         approved = await _propose(proposer, text, self.agents)
-<<<<<<< HEAD
         if approved and self.knowledge_board:
             self.knowledge_board.add_entry(
                 f"Law approved: {text}",
@@ -1050,24 +1049,7 @@
                 self.current_step,
                 self.vector.to_dict(),
             )
-=======
-        if approved:
-            if self.knowledge_board:
-                self.knowledge_board.add_entry(
-                    f"Law approved: {text}", proposer_id, self.current_step
-                )
-            try:
-                from src.infra.ledger import ledger
-
-                ledger.log_change(
-                    proposer_id,
-                    config.LAW_PASS_IP_REWARD,
-                    config.LAW_PASS_DU_REWARD,
-                    "law_passed",
-                )
-            except Exception:  # pragma: no cover - optional
-                logger.debug("Ledger logging failed", exc_info=True)
->>>>>>> 5bb3339e
+
         return approved
 
     async def forward_proposal(self: Self, proposer_id: str, text: str) -> bool:
