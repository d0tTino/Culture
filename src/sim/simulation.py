#!/usr/bin/env python
# ruff: noqa: RUF006
import argparse
import asyncio
import logging
import time
from typing import TYPE_CHECKING, Any, Optional, cast

from pydantic import ValidationError
from typing_extensions import Self

from src.agents.core import ResourceManager
from src.agents.core.agent_controller import AgentController
from src.agents.memory.vector_store import ChromaDBException
from src.infra import config  # Import to access MAX_PROJECT_MEMBERS
from src.infra.event_log import log_event
from src.infra.logging_config import setup_logging
from src.infra.snapshot import save_snapshot
from src.shared.typing import SimulationMessage
from src.sim.graph_knowledge_board import GraphKnowledgeBoard
from src.sim.knowledge_board import KnowledgeBoard

# Use TYPE_CHECKING to avoid circular import issues if Agent needs Simulation later
if TYPE_CHECKING:
    from src.agents.core.base_agent import Agent
    from src.agents.memory.vector_store import ChromaVectorStoreManager
    from src.interfaces.discord_bot import SimulationDiscordBot

# Configure the logger for this module
logger = logging.getLogger(__name__)


class Simulation:
    """
    Manages the simulation environment, agents, and time steps.

    Attributes:
        steps_to_run (int): Number of steps the simulation should run (set externally).
    """

    def __init__(
        self: Self,
        agents: list["Agent"],
        vector_store_manager: Optional["ChromaVectorStoreManager"] = None,
        scenario: str = "",
        discord_bot: Optional["SimulationDiscordBot"] = None,
    ) -> None:
        """
        Initializes the Simulation instance.

        Args:
            agents (list[Agent]): A list of Agent instances participating
                                  in the simulation.
            vector_store_manager (Optional[ChromaVectorStoreManager]): Manager for
                                  vector-based agent memory storage and retrieval.
            scenario (str): Description of the simulation scenario that provides
                context for agent interactions.
            discord_bot (Optional[SimulationDiscordBot]): Discord bot for sending
                simulation updates to Discord.
        """
        # Reload configuration to pick up any environment overrides set in tests
        config.load_config()

        self.agents: list[Agent] = agents
        self.current_step: int = 0
        self.current_agent_index: int = 0
        self.last_completed_agent_index: int | None = None
        self.steps_to_run: int = 0  # Number of steps to run, set externally
        self.total_turns_executed = 0
        self.resource_manager = ResourceManager(config.MAX_IP_PER_TICK, config.MAX_DU_PER_TICK)
        self.simulation_complete = False
        # Add other simulation-wide state if needed (e.g., environment properties)
        # self.environment_state = {}

        # --- Store the simulation scenario ---
        self.scenario = scenario
        if scenario:
            logger.info(f"Simulation initialized with scenario: {scenario}")
        else:
            logger.warning("Simulation initialized without a scenario description.")

        # --- NEW: Initialize Knowledge Board ---
        if config.KNOWLEDGE_BOARD_BACKEND == "graph":
            self.knowledge_board = GraphKnowledgeBoard()
            logger.info("Simulation initialized with Graph Knowledge Board.")
        else:
            self.knowledge_board = KnowledgeBoard()
            logger.info("Simulation initialized with Knowledge Board.")

        # --- NEW: Initialize Project Tracking ---
        self.projects: dict[
            str, dict[str, Any]
        ] = {}  # Structure: {project_id: {name, creator_id, members}}
        logger.info("Simulation initialized with project tracking system.")

        # --- NEW: Initialize Collective Metrics ---
        self.collective_ip: float = 0.0
        self.collective_du: float = 0.0
        logger.info("Simulation initialized with collective IP/DU tracking.")

        # --- Store the vector store manager ---
        self.vector_store_manager = vector_store_manager
        if vector_store_manager:
            logger.info("Simulation initialized with vector store manager for memory persistence.")
        else:
            logger.warning(
                "Simulation initialized without vector store manager. "
                "Memory will not be persisted."
            )
        self._last_memory_prune_step = 0

        # --- Store Discord bot ---
        self.discord_bot = discord_bot
        if discord_bot:
            logger.info("Simulation initialized with Discord bot for sending updates.")
        else:
            logger.info(
                "Simulation initialized without Discord bot. No Discord updates will be sent."
            )

        # --- Store broadcasts from the previous step ---
        self.last_step_messages: list[SimulationMessage] = []
        logger.info("Initialized storage for last step's messages.")
        # --- End NEW ---

        self.pending_messages_for_next_round: list[SimulationMessage] = []
        # Messages available for agents to perceive in the current round.
        self.messages_to_perceive_this_round: list[
            SimulationMessage
        ] = []  # THIS WILL BE THE ACCUMULATOR FOR THE CURRENT ROUND

        self.track_collective_metrics: bool = True

        if not self.agents:
            logger.warning("Simulation initialized with zero agents.")
        else:
            logger.info(f"Simulation initialized with {len(self.agents)} agents:")
            for agent in self.agents:
                logger.info(f"  - {agent.get_id()}")

            # Initialize collective metrics based on starting agent states
            self._update_collective_metrics()
            logger.info(
                f"Initial collective metrics - IP: {self.collective_ip:.1f}, "
                f"DU: {self.collective_du:.1f}"
            )

        # --- Message Handling ---
        # Messages generated by agents in the current round, to be perceived in the next.
        # self.pending_messages_for_next_round: list[dict[str, Any]] = [] # Already initialized above
        # Messages available for agents to perceive in the current round.
        # self.messages_to_perceive_this_round: list[dict[str, Any]] = [] # Already initialized above

    # Add method to update collective metrics
    def _update_collective_metrics(self: Self) -> None:
        """
        Updates the collective IP and DU metrics by summing across all agents.
        """
        total_ip = 0.0
        total_du = 0.0

        for agent in self.agents:
            agent_state = agent.state
            total_ip += agent_state.ip
            total_du += agent_state.du

        self.collective_ip = total_ip
        self.collective_du = total_du

        if self.track_collective_metrics:
            current_collective_ip = sum(agent.state.ip for agent in self.agents)
            current_collective_du = sum(agent.state.du for agent in self.agents)
            for agent_instance in self.agents:
                AgentController(agent_instance.state).update_collective_metrics(
                    current_collective_ip, current_collective_du
                )

        # current_round = (self.current_step -1) // len(self.agents) # Not clearly used, commenting out

    def get_other_agents_public_state(self: Self, current_agent_id: str) -> list[dict[str, Any]]:
        """
        Returns a list of public state information for all agents other than the current one.

        Args:
            current_agent_id (str): The ID of the agent whose perspective this is from.

        Returns:
            list[dict[str, Any]]: A list of dictionaries, each representing another agent's public state.
        """
        other_agents_info = []
        for agent in self.agents:
            if agent.agent_id != current_agent_id:
                # Ensure agent.state is the Pydantic model AgentState
                if hasattr(agent, "state") and hasattr(agent.state, "model_dump"):
                    public_info = {
                        "agent_id": agent.agent_id,
                        "name": agent.state.name,
                        "role": agent.state.current_role,
                        "mood": agent.state.mood_value,
                        "current_project_id": agent.state.current_project_id,
                        # Add other relevant public fields, avoid sensitive internal state
                    }
                    other_agents_info.append(public_info)
                else:
                    # Fallback or log warning if state structure is not as expected
                    logger.warning(
                        f"Agent {agent.agent_id} state is not a Pydantic model or lacks model_dump, skipping public state."
                    )
        return other_agents_info

    async def send_discord_update(
        self: Self,
        message: Optional[str] = None,
        embed: Optional[object] = None,
        agent_id: Optional[str] = None,
    ) -> None:
        """
        Send an update to Discord if the discord_bot is available.

        Args:
            message (Optional[str]): The text message to send to Discord
            embed (Optional[object]): The embed object to send to Discord
        """
        if self.discord_bot:
            # Use asyncio.create_task to avoid blocking the simulation
            _ = asyncio.create_task(
                self.discord_bot.send_simulation_update(
                    content=message, embed=embed, agent_id=agent_id
                )
            )

    async def run_step(self: Self, max_turns: int = 1) -> int:
        """
        Runs the simulation for a specified number of agent turns.
        Each turn increments the global simulation step.

        Args:
            max_turns (int): Maximum number of agent turns to run.

        Returns:
            int: The actual number of agent turns executed.
        """
        turn_counter_this_run_step = 0

        for _ in range(max_turns):
            if not self.agents:
                logger.warning("No agents in simulation to run.")
                break

            # Increment current_step for this agent's turn. current_step becomes 1-indexed.
            self.current_step += 1

            agent_to_run_index = self.current_agent_index
            agent = self.agents[agent_to_run_index]
            agent_id = agent.agent_id
            current_agent_state = agent.state

            # At the start of a new round (first agent), clear messages_to_perceive_this_round
            # and populate it from what was pending for the next round.
            if agent_to_run_index == 0:
                self.messages_to_perceive_this_round = list(self.pending_messages_for_next_round)
                self.pending_messages_for_next_round = []  # Clear pending for the new round accumulation
                logger.debug(
                    f"Turn {self.current_step} (Agent {agent_id}, Index 0): Initialized messages_to_perceive_this_round "
                    f"with {len(self.messages_to_perceive_this_round)} messages from pending_messages_for_next_round."
                )

            logger.info(
                f"--- Processing for Global Turn {self.current_step} (Agent: {agent_id}) ---"
            )
            logger.debug(
                f"Turn {self.current_step} (Agent {agent_id}): "
                f"Messages available for perception at start of this agent's turn (from messages_to_perceive_this_round): "
                f"{len(self.messages_to_perceive_this_round)} messages."
            )
            # messages_for_this_agent_turn will be used by the agent.run_turn via perception_data
            # It draws from self.messages_to_perceive_this_round

            # Log start of agent's turn more clearly with ROUND (self.current_step)
            logger.info(
                f"Running turn for Agent {agent_id} in Global Turn {self.current_step} (Turn {turn_counter_this_run_step + 1}/{max_turns} of this run_step call)"
            )

            # --- Prepare Perception Data ---
            # Use messages from the current round's perception pool
            messages_for_this_agent_turn: list[SimulationMessage] = list(
                self.messages_to_perceive_this_round
            )  # Make a copy for this agent
            perception_data = {
                "other_agents_state": self.get_other_agents_public_state(agent_id),
                "perceived_messages": [
                    msg
                    for msg in messages_for_this_agent_turn
                    if not msg.get("recipient_id") or msg.get("recipient_id") == agent_id
                ],
                "knowledge_board_content": self.knowledge_board.get_recent_entries_for_prompt(
                    max_entries=config.MAX_KB_ENTRIES_FOR_PERCEPTION
                ),
                "scenario_description": self.scenario,
                "available_projects": self.projects,  # Assuming self.projects is updated
                "simulation": self,
                "collective_ip": self.collective_ip,
                "collective_du": self.collective_du,
            }
            logger.debug(
                f"Agent {agent_id} (Round {self.current_step}): perceived_messages = {perception_data['perceived_messages']}"
            )

            ip_start = current_agent_state.ip
            du_start = current_agent_state.du

            # Run the agent's turn with perception data
            agent_output = await agent.run_turn(
                simulation_step=self.current_step,
                environment_perception=perception_data,
                vector_store_manager=self.vector_store_manager,
                knowledge_board=self.knowledge_board,
            )

            self.resource_manager.cap_tick(
                ip_start=ip_start, du_start=du_start, obj=current_agent_state
            )

            # --- Process Agent Output ---
            this_agent_turn_generated_messages = []  # Local list for this agent's output this turn

            message_content = agent_output.get("message_content")
            message_recipient_id = agent_output.get("message_recipient_id")
            action_intent_str = agent_output.get("action_intent", "idle")

            if message_content:
                message_type = (
                    "broadcast"
                    if message_recipient_id is None
                    else f"targeted to {message_recipient_id}"
                )
                logger.info(
                    f"Agent {agent_id} sent a message ({message_type}) at Global Turn {self.current_step}: "
                    f"\\'{message_content}\\'"
                )

                msg_data = cast(
                    SimulationMessage,
                    {
                        "step": self.current_step,
                        "sender_id": agent_id,
                        "recipient_id": message_recipient_id,
                        "content": message_content,
                        "action_intent": action_intent_str,
                        "sentiment_score": None,
                    },
                )
                this_agent_turn_generated_messages.append(msg_data)
                current_agent_state.messages_sent_count += 1
                current_agent_state.last_message_step = self.current_step

            # Add messages generated by this agent to:
            # 1. pending_messages_for_next_round (for the *next* full round of all agents)
            # 2. messages_to_perceive_this_round (so subsequent agents in *this current* round can see them)
            self.pending_messages_for_next_round.extend(this_agent_turn_generated_messages)
            self.messages_to_perceive_this_round.extend(
                this_agent_turn_generated_messages
            )  # ADDED

            logger.debug(
                f"SIM_DEBUG: After Agent {agent_id}'s turn in Global Turn {self.current_step}: "
                f"pending_messages_for_next_round now has {len(self.pending_messages_for_next_round)} messages. "
                f"messages_to_perceive_this_round now has {len(self.messages_to_perceive_this_round)} messages."
            )

            # Update agent counters and report
            logger.info(f"Agent {agent_id} completed Global Turn {self.current_step}:")
            logger.info(f"  - IP: {current_agent_state.ip:.1f} (from {current_agent_state.ip})")
            logger.info(f"  - DU: {current_agent_state.du:.1f} (from {current_agent_state.du})")

            # Update the agent state in the simulation's list of agents
            self.agents[agent_to_run_index] = (
                agent  # Ensure the agent object itself is updated if it was replaced
            )
            self.agents[agent_to_run_index].update_state(current_agent_state)

            # Determine next agent index based on role change event this turn
            # If agent changed role this turn, retain the same index for immediate extra turn
            next_agent_index = (agent_to_run_index + 1) % len(self.agents)
            try:
                # Check for a 'role_change' memory entry at this simulation step
                has_role_change = any(
                    mem.get("type") == "role_change" and mem.get("step") == self.current_step
                    for mem in current_agent_state.short_term_memory
                )
                if has_role_change:
                    logger.debug(
                        f"Agent {agent_id} changed role at step {self.current_step}, retaining turn for index {agent_to_run_index}"
                    )
<<<<<<< HEAD
                    self.current_agent_index = agent_to_run_index
                else:
                    # Normal rotation to next agent
                    self.current_agent_index = (agent_to_run_index + 1) % len(self.agents)
            except (AttributeError, TypeError) as exc:
                # Fallback to normal rotation on attribute or type errors
                logger.error(
                    "Error determining next agent after role change for %s at step %s: %s",
                    agent_id,
                    self.current_step,
                    exc,
                )
                self.current_agent_index = (agent_to_run_index + 1) % len(self.agents)
=======
                    next_agent_index = agent_to_run_index
            except Exception:
                # Fallback to normal rotation on any error
                next_agent_index = (agent_to_run_index + 1) % len(self.agents)
>>>>>>> 309fed57

            # --- Log Agent A's relationship to B if they exist (USER REQUEST) ---
            for ag_check in self.agents:
                if ag_check.agent_id == "agent_a_innovator_conflict":
                    rel_score_a_to_b = ag_check.state.relationships.get(
                        "agent_b_analyzer_conflict", "N/A_IN_SIM_LOG"
                    )
                    logger.debug(
                        f"SIM_DEBUG (End of run_step for {agent.agent_id}, current_step: {self.current_step}): Agent A's ({ag_check.agent_id}) relationship to B is {rel_score_a_to_b} (id(state): {id(ag_check.state)}, id(rels): {id(ag_check.state.relationships)})"
                    )
                    break
            # --- End USER REQUEST ---

            # --- End of Turn Processing ---
            self.agents[agent_to_run_index] = agent  # Update the agent in the list
            self.last_completed_agent_index = agent_to_run_index  # Set this before advancing

            # Update collective metrics based on agent's final state for the turn
            self._update_collective_metrics()
            logger.info(
                f"Collective metrics after Global Turn {self.current_step} - IP: {self.collective_ip:.1f}, "
                f"DU: {self.collective_du:.1f}"
            )
            log_event(
                {
                    "type": "agent_action",
                    "agent_id": agent_id,
                    "step": self.current_step,
                    "action_intent": action_intent_str,
                    "ip": current_agent_state.ip,
                    "du": current_agent_state.du,
                }
            )

            if self.current_step % 100 == 0:
                snapshot = {
                    "step": self.current_step,
                    "collective_ip": self.collective_ip,
                    "collective_du": self.collective_du,
                    "knowledge_board": self.knowledge_board.to_dict(),
                    "agents": [
                        {
                            "agent_id": ag.agent_id,
                            "ip": ag.state.ip,
                            "du": ag.state.du,
                            "mood": ag.state.mood_level,
                        }
                        for ag in self.agents
                    ],
                }
                save_snapshot(self.current_step, snapshot)
                log_event({"type": "snapshot", **snapshot})

            # Advance to the next agent for the next turn
            self.current_agent_index = next_agent_index
            self.total_turns_executed += 1
            turn_counter_this_run_step += 1

        if (
            self.vector_store_manager
            and self.current_step - self._last_memory_prune_step
            >= config.MEMORY_STORE_PRUNE_INTERVAL_STEPS
        ):
            try:
<<<<<<< HEAD
                self.vector_store_manager.prune(int(config.MEMORY_STORE_TTL_SECONDS))
            except (
                ChromaDBException,
                ValidationError,
                OSError,
            ) as exc:  # pragma: no cover - defensive
                logger.error("Failed to prune memory store: %s", exc)
=======
                pruned = self.vector_store_manager.prune(
                    int(config.MEMORY_STORE_TTL_SECONDS)
                )
                logger.info("Pruned %s memory entries", pruned)
            except Exception as exc:  # pragma: no cover - defensive
                logger.warning("Memory store prune failed: %s", exc)
>>>>>>> 309fed57
            self._last_memory_prune_step = self.current_step

        return turn_counter_this_run_step  # Return number of agent turns actually processed

    async def async_run(self: Self, num_steps: int) -> None:
        """
        Runs the simulation for a specified number of steps asynchronously.

        Args:
            num_steps (int): Number of steps to run.
        """
        logger.info(f"Starting simulation run for {num_steps} steps (async)")
        total_steps_executed = 0
        import asyncio

        start_time = time.time()
        try:
            for step in range(num_steps):
                await asyncio.sleep(0.1)  # Optional: Add a small delay between steps
                steps = await self.run_step(
                    1
                )  # If run_step needs to be async, refactor it as well
                total_steps_executed += steps
        finally:
            elapsed_time = time.time() - start_time
            logger.info(
                "Simulation completed "
                f"{total_steps_executed} steps in {elapsed_time:.2f} seconds (async)"
            )
            self.close()

    def apply_event(self: Self, event: dict[str, Any]) -> None:
        """Apply an event from the Redpanda log to the simulation."""
        if event.get("type") == "agent_action":
            aid = event.get("agent_id")
            for agent in self.agents:
                if agent.agent_id == aid:
                    if "ip" in event:
                        agent.state.ip = float(event["ip"])
                    if "du" in event:
                        agent.state.du = float(event["du"])
                    break
            step = event.get("step")
            if isinstance(step, int) and step > self.current_step:
                self.current_step = step
        elif event.get("type") == "environment_change":
            env = event.get("env", {})
            if isinstance(env, dict):
                from src.infra.checkpoint import restore_environment

                restore_environment(env)

    async def run_turns_concurrent(self: Self, agents: list["Agent"]) -> list[dict[str, Any]]:
        """Run a batch of agent turns concurrently.

        Each agent executes ``run_turn`` simultaneously using :func:`asyncio.gather`.
        This helper is useful for stress testing large simulations where sequential
        execution would be too slow.

        Args:
            agents: The agents whose turns should be executed.

        Returns:
            A list of dictionaries returned by each agent's ``run_turn``.
        """

        start_step = self.current_step + 1
        tasks = [
            agent.run_turn(
                simulation_step=start_step + idx,
                environment_perception={},
                vector_store_manager=self.vector_store_manager,
                knowledge_board=self.knowledge_board,
            )
            for idx, agent in enumerate(agents)
        ]

        results = await asyncio.gather(*tasks)

        self.current_step += len(agents)
        self.total_turns_executed += len(agents)
        self.current_agent_index = (self.current_agent_index + len(agents)) % len(self.agents)

        return list(results)

    def close(self: Self) -> None:
        """Release resources held by the simulation."""
        if hasattr(self.knowledge_board, "close"):
            try:
                self.knowledge_board.close()  # type: ignore[attr-defined]
            except (OSError, RuntimeError) as exc:  # pragma: no cover - defensive
                logger.exception("Failed to close knowledge board: %s", exc)
        if self.vector_store_manager and hasattr(self.vector_store_manager, "close"):
            try:
                self.vector_store_manager.close()  # type: ignore[attr-defined]
            except (OSError, RuntimeError) as exc:  # pragma: no cover - defensive
                logger.exception("Failed to close vector store manager: %s", exc)

    def create_project(
        self: Self,
        project_name: str,
        creator_agent_id: str,
        project_description: Optional[str] = None,
    ) -> Optional[str]:
        """
        Allows an agent to create a new project.

        Args:
            project_name (str): The name of the new project
            creator_agent_id (str): The ID of the agent creating the project
            project_description (str, optional): A description of the project's purpose

        Returns:
            Optional[str]: The ID of the newly created project, or None if creation failed
        """
        if not project_name or not creator_agent_id:
            logger.warning("Cannot create project: missing name or creator ID")
            return None

        # Create a unique project ID
        project_id = f"proj_{len(self.projects) + 1}_{int(time.time())}"

        # Check if a project with this name already exists
        for existing_id, existing_proj in self.projects.items():
            if existing_proj.get("name") == project_name:
                logger.warning(
                    f"Cannot create project: a project named '{project_name}' already exists "
                    f"(ID: {existing_id})"
                )
                return None

        # Find the creator agent
        creator_agent = None
        for agent in self.agents:
            if agent.agent_id == creator_agent_id:
                creator_agent = agent
                break

        if not creator_agent:
            logger.warning(f"Cannot create project: creator agent '{creator_agent_id}' not found")
            return None

        # Create the project
        self.projects[project_id] = {
            "id": project_id,
            "name": project_name,
            "description": project_description or f"Project created by {creator_agent_id}",
            "creator_id": creator_agent_id,
            "created_step": self.current_step,
            "members": [creator_agent_id],  # Creator is automatically a member
            "status": "active",
        }

        logger.info(
            f"Project '{project_name}' (ID: {project_id}) created by Agent {creator_agent_id}"
        )

        # Add to Knowledge Board
        if self.knowledge_board:
            project_info = (
                f"New Project Created: {project_name}\nID: {project_id}\n"
                f"Creator: {creator_agent_id}"
            )
            if project_description:
                project_info += f"\nDescription: {project_description}"
            self.knowledge_board.add_entry(project_info, creator_agent_id, self.current_step)

        # Send Discord notification if bot is available
        if self.discord_bot:
            embed = self.discord_bot.create_project_embed(
                action="create",
                project_name=project_name,
                project_id=project_id,
                agent_id=creator_agent_id,
                step=self.current_step,
            )
            _ = asyncio.create_task(
                self.discord_bot.send_simulation_update(embed=embed, agent_id=creator_agent_id)
            )

        return project_id

    def join_project(self: Self, project_id: str, agent_id: str) -> bool:
        """
        Adds an agent to an existing project as a member.

        Args:
            project_id (str): The ID of the project to join
            agent_id (str): The ID of the agent joining the project

        Returns:
            bool: True if successfully joined, False otherwise
        """

        # Ensure the project exists
        if project_id not in self.projects:
            logger.warning(f"Cannot join project: project ID '{project_id}' does not exist")
            return False

        project = self.projects[project_id]

        # Ensure the project is active
        if project.get("status") != "active":
            logger.warning(
                f"Cannot join project: project '{project['name']}' is not active "
                f"(status: {project.get('status')})"
            )
            return False

        # Check if agent is already a member
        if agent_id in project["members"]:
            logger.info(f"Agent {agent_id} is already a member of project '{project['name']}'")
            return True

        # Check if the project has reached the maximum number of members
        if len(project["members"]) >= config.MAX_PROJECT_MEMBERS:
            logger.warning(
                f"Cannot join project '{project['name']}': maximum member limit "
                f"({config.MAX_PROJECT_MEMBERS}) reached"
            )
            return False

        # Find the agent
        agent_obj = None
        for agent in self.agents:
            if agent.agent_id == agent_id:
                agent_obj = agent
                break

        if not agent_obj:
            logger.warning(f"Cannot join project: agent '{agent_id}' not found")
            return False

        # Add the agent to the project
        project["members"].append(agent_id)

        logger.info(f"Agent {agent_id} joined project '{project['name']}' (ID: {project_id})")

        # Record the event in the Knowledge Board
        if self.knowledge_board:
            join_info = f"Agent {agent_id} joined Project: {project['name']} (ID: {project_id})"
            self.knowledge_board.add_entry(join_info, agent_id, self.current_step)

        # Send Discord notification if bot is available
        if self.discord_bot:
            embed = self.discord_bot.create_project_embed(
                action="join",
                project_name=project["name"],
                project_id=project_id,
                agent_id=agent_id,
                step=self.current_step,
            )
            _ = asyncio.create_task(
                self.discord_bot.send_simulation_update(embed=embed, agent_id=agent_id)
            )

        return True

    def leave_project(self: Self, project_id: str, agent_id: str) -> bool:
        """
        Removes an agent from a project they are currently a member of.

        Args:
            project_id (str): The ID of the project to leave
            agent_id (str): The ID of the agent leaving the project

        Returns:
            bool: True if successfully left, False otherwise
        """
        # Ensure the project exists
        if project_id not in self.projects:
            logger.warning(f"Cannot leave project: project ID '{project_id}' does not exist")
            return False

        project = self.projects[project_id]

        # Check if agent is a member
        if agent_id not in project["members"]:
            logger.warning(f"Agent {agent_id} is not a member of project '{project['name']}'")
            return False

        # Find the agent
        agent_obj = None
        for agent in self.agents:
            if agent.agent_id == agent_id:
                agent_obj = agent
                break

        if not agent_obj:
            logger.warning(f"Cannot leave project: agent '{agent_id}' not found")
            return False

        # Remove the agent from the project
        project["members"].remove(agent_id)

        logger.info(f"Agent {agent_id} left project '{project['name']}' (ID: {project_id})")

        # Record the event in the Knowledge Board
        if self.knowledge_board:
            leave_info = f"Agent {agent_id} left Project: {project['name']} (ID: {project_id})"
            self.knowledge_board.add_entry(leave_info, agent_id, self.current_step)

        # Send Discord notification if bot is available
        if self.discord_bot:
            embed = self.discord_bot.create_project_embed(
                action="leave",
                project_name=project["name"],
                project_id=project_id,
                agent_id=agent_id,
                step=self.current_step,
            )
            _ = asyncio.create_task(
                self.discord_bot.send_simulation_update(embed=embed, agent_id=agent_id)
            )

        return True

    def get_project_details(self: Self) -> dict[str, dict[str, Any]]:
        """
        Returns a dictionary containing details of all projects for agent perception.

        Returns:
            dict: Dictionary mapping project IDs to project details
        """
        return self.projects.copy()

    # --- Optional helper methods for future use ---
    # def get_environment_view(self, agent: 'Agent'):
    #     """Provides the agent with its perception of the environment."""
    #     # To be implemented: return relevant state based on agent position, sensors etc.
    #     return {"global_time": self.current_step}

    # def execute_action(self, agent: 'Agent', action: str):
    #     """Handles the execution of an agent's chosen action."""
    #     # To be implemented: update agent state, environment state based on action
    #     logger.info(f"Agent {agent.get_id()} performs action: {action}")

    # def update_environment(self):
    #      """Updates the global environment state after agent actions."""
    #      # To be implemented
    #      pass


def parse_args() -> argparse.Namespace:
    """Parse command line arguments."""
    parser = argparse.ArgumentParser(description="Run the Culture.ai simulation.")
    parser.add_argument(
        "--steps", type=int, default=5, help="Number of steps to run the simulation for."
    )
    parser.add_argument(
        "--agents", type=int, default=3, help="Number of agents to create for the simulation."
    )
    parser.add_argument(
        "--scenario",
        type=str,
        default="Collaborative problem-solving session",
        help="Scenario description for the simulation.",
    )
    parser.add_argument(
        "--verbosity",
        type=str,
        default="INFO",
        choices=["DEBUG", "INFO", "WARNING", "ERROR", "CRITICAL"],
        help="Logging verbosity level.",
    )
    return parser.parse_args()


def main() -> None:
    """
    Main entry point for running the simulation.
    """
    args = parse_args()

    # Configure logging
    setup_logging()
    logging.getLogger().setLevel(getattr(logging, args.verbosity))

    # Test DSPy modules
    logging.info("SIMULATION: Attempting to import DSPy role_thought_generator as a test...")
    try:
        logging.info("SIMULATION: Successfully imported DSPy role_thought_generator!")
    except Exception as e:
        logging.error(f"SIMULATION: Failed to import DSPy role_thought_generator: {e}")

    # Test DSPy action intent selector
    logging.info("SIMULATION: Attempting to import DSPy action_intent_selector as a test...")
    try:
        from src.agents.dspy_programs.action_intent_selector import get_optimized_action_selector

        action_selector = get_optimized_action_selector()
        logging.info(
            "SIMULATION: Successfully imported and initialized DSPy action_intent_selector!"
        )

        # Run a quick test
        test_example = {
            "agent_role": "Facilitator",
            "current_situation": "Starting a new simulation.",
            "agent_goal": "Help the group collaborate effectively.",
            "available_actions": [
                "propose_idea",
                "ask_clarification",
                "continue_collaboration",
                "idle",
            ],
        }

        try:
            prediction = action_selector(**test_example)
            logging.info(
                "SIMULATION: Action selector test successful! Selected action: "
                f"{prediction.chosen_action_intent}"
            )
        except Exception as e:
            logging.error(f"SIMULATION: Action selector test call failed: {e}")
    except Exception as e:
        logging.error(f"SIMULATION: Failed to import/initialize DSPy action_intent_selector: {e}")
        import traceback

        logging.error(f"SIMULATION: {traceback.format_exc()}")

    # Create agents for the simulation
    from src.agents.core.base_agent import Agent

    agents = []
    for i in range(args.agents):
        agent = Agent(agent_id=f"agent_{i + 1}")
        agents.append(agent)

    # Create the simulation with the specified agents
    sim = Simulation(agents=agents, scenario=args.scenario)

    # Run the simulation
    import asyncio

    asyncio.run(sim.async_run(num_steps=args.steps))


# Call the main function when the script is run directly
if __name__ == "__main__":
    main()<|MERGE_RESOLUTION|>--- conflicted
+++ resolved
@@ -392,7 +392,6 @@
                     logger.debug(
                         f"Agent {agent_id} changed role at step {self.current_step}, retaining turn for index {agent_to_run_index}"
                     )
-<<<<<<< HEAD
                     self.current_agent_index = agent_to_run_index
                 else:
                     # Normal rotation to next agent
@@ -406,12 +405,7 @@
                     exc,
                 )
                 self.current_agent_index = (agent_to_run_index + 1) % len(self.agents)
-=======
-                    next_agent_index = agent_to_run_index
-            except Exception:
-                # Fallback to normal rotation on any error
-                next_agent_index = (agent_to_run_index + 1) % len(self.agents)
->>>>>>> 309fed57
+
 
             # --- Log Agent A's relationship to B if they exist (USER REQUEST) ---
             for ag_check in self.agents:
@@ -476,7 +470,6 @@
             >= config.MEMORY_STORE_PRUNE_INTERVAL_STEPS
         ):
             try:
-<<<<<<< HEAD
                 self.vector_store_manager.prune(int(config.MEMORY_STORE_TTL_SECONDS))
             except (
                 ChromaDBException,
@@ -484,14 +477,7 @@
                 OSError,
             ) as exc:  # pragma: no cover - defensive
                 logger.error("Failed to prune memory store: %s", exc)
-=======
-                pruned = self.vector_store_manager.prune(
-                    int(config.MEMORY_STORE_TTL_SECONDS)
-                )
-                logger.info("Pruned %s memory entries", pruned)
-            except Exception as exc:  # pragma: no cover - defensive
-                logger.warning("Memory store prune failed: %s", exc)
->>>>>>> 309fed57
+
             self._last_memory_prune_step = self.current_step
 
         return turn_counter_this_run_step  # Return number of agent turns actually processed
