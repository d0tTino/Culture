--- conflicted
+++ resolved
@@ -165,10 +165,6 @@
         self.messages_to_perceive_this_round: list[SimulationMessage] = (
             []
         )  # THIS WILL BE THE ACCUMULATOR FOR THE CURRENT ROUND
-<<<<<<< HEAD
-=======
-
->>>>>>> 9fa9183d
 
         self.track_collective_metrics: bool = True
 
@@ -385,10 +381,7 @@
                 self.pending_messages_for_next_round = (
                     []
                 )  # Clear pending for the new round accumulation
-<<<<<<< HEAD
-=======
-
->>>>>>> 9fa9183d
+
                 logger.debug(
                     f"Turn {self.current_step} (Agent {agent_id}, Index 0): Initialized messages_to_perceive_this_round "
                     f"with {debug_len} messages from pending_messages_for_next_round."
