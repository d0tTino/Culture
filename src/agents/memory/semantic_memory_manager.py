--- conflicted
+++ resolved
@@ -83,11 +83,8 @@
             self.topic_centroids[agent_id] = np.zeros((len(groups), 1))
             return groups
 
-<<<<<<< HEAD
         topic_groups: dict[int, list[dict[str, Any]]] = defaultdict(list)
-=======
-        groups = defaultdict(list)
->>>>>>> 9c381bba
+
         centroids: list[np.ndarray] = []
         for mem, emb in zip(memories, embeddings):
             if not centroids:
