--- conflicted
+++ resolved
@@ -4,7 +4,6 @@
 from collections import deque
 from enum import Enum
 from typing import Any, Optional, cast
-<<<<<<< HEAD
 
 from pydantic import BaseModel, Field, PrivateAttr
 
@@ -13,15 +12,7 @@
 except Exception:  # pragma: no cover - fallback for pydantic<2
     from pydantic import root_validator as model_validator
     from pydantic import validator as field_validator
-=======
-
-from pydantic import (
-    BaseModel,
-    Extra,
-    Field,
-    PrivateAttr,
-)
->>>>>>> fcad2bcd
+
 from typing_extensions import Self
 
 try:  # Support pydantic >= 2 if installed
@@ -384,7 +375,6 @@
         llm_client_config = model.llm_client_config
         llm_client = model.llm_client
         mock_llm_client = model.mock_llm_client
-<<<<<<< HEAD
 
         if not llm_client:
             if mock_llm_client:
@@ -400,20 +390,7 @@
                     )
             else:
                 model.llm_client = get_default_llm_client()
-=======
-        if llm_client_config and not llm_client:
-            if mock_llm_client:
-                model.llm_client = mock_llm_client
-            else:
-                config_data = llm_client_config
-                if hasattr(config_data, "model_dump"):
-                    config_data = cast(dict[str, Any], config_data.model_dump())
-                elif not isinstance(config_data, dict):
-                    raise ValueError("llm_client_config must be a Pydantic model or a dict")
-
-                if isinstance(llm_client_config, BaseModel):
-                    model.llm_client = LLMClient(config=llm_client_config)  # type: ignore[arg-type]
->>>>>>> fcad2bcd
+
 
                 else:
                     if isinstance(llm_client_config, BaseModel):
@@ -450,13 +427,10 @@
     # ------------------------------------------------------------------
     def to_dict(self: Self) -> dict[str, Any]:
         """Return a dictionary representation of the agent state."""
-<<<<<<< HEAD
         return self.model_dump(
             exclude={"llm_client", "mock_llm_client", "memory_store_manager"}
         )
-=======
-        return self.dict()
->>>>>>> fcad2bcd
+
 
     @classmethod
     def from_dict(cls: type[Self], data: dict[str, Any]) -> "AgentState":
