--- conflicted
+++ resolved
@@ -7,10 +7,7 @@
 from typing import Any, Optional, cast
 
 from pydantic import BaseModel, Extra, Field, PrivateAttr
-<<<<<<< HEAD
-=======
-
->>>>>>> 025402d3
+
 from typing_extensions import Self
 
 try:  # Support pydantic >= 2 if installed
@@ -371,7 +368,6 @@
 
     @model_validator(mode="after")
     def _validate_model_after(cls, data: Any) -> Any:
-<<<<<<< HEAD
         """Ensure the AgentState is fully initialized after validation."""
         # When using pydantic<2, ``data`` will be a ``dict``. With pydantic>=2 it
         # will be the model instance.
@@ -381,20 +377,13 @@
             llm_client_config = values.get("llm_client_config")
             llm_client = values.get("llm_client")
             mock_llm_client = values.get("mock_llm_client")
-=======
-        """Normalize fields and initialize the LLM client."""
-        if isinstance(data, dict):
-            llm_client_config = data.get("llm_client_config")
-            llm_client = data.get("llm_client")
-            mock_llm_client = data.get("mock_llm_client")
->>>>>>> 025402d3
+
         else:
             model = cast("AgentState", data)
             llm_client_config = model.llm_client_config
             llm_client = model.llm_client
             mock_llm_client = model.mock_llm_client
 
-<<<<<<< HEAD
         if llm_client_config and not llm_client:
             if mock_llm_client:
                 new_client = mock_llm_client
@@ -424,34 +413,6 @@
             if not model.mood_history:
                 model.mood_history = [(model.step_counter, model.mood_level)]
             return model
-=======
-        if not llm_client:
-            if mock_llm_client:
-                llm_client = mock_llm_client
-            elif llm_client_config:
-                if isinstance(llm_client_config, BaseModel):
-                    llm_client = LLMClient(config=cast(LLMClientConfig, llm_client_config))
-                else:
-                    llm_client = LLMClient(config=LLMClientConfig(**llm_client_config))
-            else:
-                llm_client = get_default_llm_client()
-
-        if isinstance(data, dict):
-            data.setdefault("role_history", [(data.get("step_counter"), data.get("current_role"))])
-            data.setdefault("mood_history", [(data.get("step_counter"), data.get("mood_level"))])
-            data["llm_client"] = llm_client
-            return data
-
-        model = cast("AgentState", data)
-        if not model.role_history:
-            model.role_history = [(model.step_counter, model.current_role)]
-        if not model.mood_history:
-            model.mood_history = [(model.step_counter, model.mood_level)]
-        model.llm_client = llm_client
-
-        return model
-
->>>>>>> 025402d3
 
     def get_llm_client(self) -> Any:
         if not self.llm_client:
@@ -469,7 +430,6 @@
     # ------------------------------------------------------------------
     def to_dict(self: Self, *, exclude_none: bool = False) -> dict[str, Any]:
         """Return a dictionary representation of the agent state."""
-<<<<<<< HEAD
         if hasattr(self, "model_dump"):
             data = self.model_dump(
                 exclude={"llm_client", "mock_llm_client", "memory_store_manager"}
@@ -477,17 +437,7 @@
         else:  # pragma: no cover - pydantic<2 fallback
             data = self.dict(
                 exclude={"llm_client", "mock_llm_client", "memory_store_manager"}
-=======
-        if _PYDANTIC_V2 and hasattr(self, "model_dump"):
-            data = self.model_dump(
-                exclude={"llm_client", "mock_llm_client", "memory_store_manager"},
-                exclude_none=exclude_none,
-            )
-        else:
-            data = self.dict(
-                exclude={"llm_client", "mock_llm_client", "memory_store_manager"},
-                exclude_none=exclude_none,
->>>>>>> 025402d3
+
             )
         return cast(dict[str, Any], data)
 
