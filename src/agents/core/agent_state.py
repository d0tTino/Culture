# ruff: noqa: ANN101, ANN102
import logging
import random
from collections import deque
from enum import Enum
from typing import Any, Optional, cast

from pydantic import (
    BaseModel,
    Extra,
    Field,
    PrivateAttr,
)
from typing_extensions import Self

try:  # Support pydantic >= 2 if installed
    from pydantic import ConfigDict
except ImportError:  # pragma: no cover - fallback for old pydantic
    # pydantic<2 provides ConfigDict as a plain dict
    ConfigDict = dict  # type: ignore[misc, assignment]

# Local imports (ensure these are correct and not causing cycles if possible)
from src.agents.core.mood_utils import get_descriptive_mood, get_mood_level
from src.infra.config import get_config  # Import get_config function
from src.infra.llm_client import LLMClient, LLMClientConfig

logger = logging.getLogger(__name__)


try:  # Support pydantic >= 2 if installed
    from pydantic import field_validator as _field_validator  # type: ignore[attr-defined]
    from pydantic import model_validator as _model_validator  # type: ignore[attr-defined]
    _PYDANTIC_V2 = True
except ImportError:  # pragma: no cover - fallback for old pydantic
    from pydantic import root_validator as _model_validator
    from pydantic import validator as _field_validator
    _PYDANTIC_V2 = False


def field_validator(*args: Any, **kwargs: Any) -> Any:
    """Compatibility wrapper for Pydantic field validators."""
    if not _PYDANTIC_V2:
        kwargs.pop("mode", None)
    return _field_validator(*args, **kwargs)


def model_validator(*args: Any, **kwargs: Any) -> Any:
    """Compatibility wrapper for Pydantic model validators."""
    if not _PYDANTIC_V2:
        kwargs.pop("mode", None)
    return _model_validator(*args, **kwargs)


# Helper function for the default_factory to keep the lambda clean
def _get_default_role() -> str:
    ROLE_DU_GENERATION_val = get_config("ROLE_DU_GENERATION")
    logger.debug(
        f"AGENT_STATE_DEBUG (in _get_default_role): ROLE_DU_GENERATION type: {type(ROLE_DU_GENERATION_val)}, value: {ROLE_DU_GENERATION_val}"
    )
    if not isinstance(ROLE_DU_GENERATION_val, dict) or not ROLE_DU_GENERATION_val.keys():
        logger.error(
            f"AGENT_STATE_DEBUG: ROLE_DU_GENERATION is not a valid dict or is empty! Value: {ROLE_DU_GENERATION_val}. Cannot choose a default role."
        )
        return "Innovator"  # Fallback
    keys_list = list(ROLE_DU_GENERATION_val.keys())
    logger.debug(
        f"AGENT_STATE_DEBUG (in _get_default_role): list(ROLE_DU_GENERATION.keys()) type: {type(keys_list)}, value: {keys_list}"
    )
    if not keys_list:
        logger.error(
            "AGENT_STATE_DEBUG: ROLE_DU_GENERATION.keys() is empty after list conversion! Cannot choose a default role."
        )
        return "Innovator"
    chosen_role = str(random.choice(keys_list))  # Cast to str
    logger.debug(
        f"AGENT_STATE_DEBUG (in _get_default_role): Chosen role by random.choice: {chosen_role}"
    )
    return chosen_role


class AgentActionIntent(str, Enum):
    IDLE = "idle"
    CONTINUE_COLLABORATION = "continue_collaboration"
    PROPOSE_IDEA = "propose_idea"
    ASK_CLARIFICATION = "ask_clarification"
    PERFORM_DEEP_ANALYSIS = "perform_deep_analysis"
    CREATE_PROJECT = "create_project"
    JOIN_PROJECT = "join_project"
    LEAVE_PROJECT = "leave_project"
    REQUEST_ROLE_CHANGE = "request_role_change"
    SEND_DIRECT_MESSAGE = "send_direct_message"


DEFAULT_AVAILABLE_ACTIONS: list[AgentActionIntent] = [
    AgentActionIntent.IDLE,
    AgentActionIntent.CONTINUE_COLLABORATION,
    AgentActionIntent.PROPOSE_IDEA,
    AgentActionIntent.ASK_CLARIFICATION,
    AgentActionIntent.PERFORM_DEEP_ANALYSIS,
    AgentActionIntent.CREATE_PROJECT,
    AgentActionIntent.JOIN_PROJECT,
    AgentActionIntent.LEAVE_PROJECT,
    AgentActionIntent.SEND_DIRECT_MESSAGE,
]


# Forward reference for Agent (used in RelationshipHistoryEntry)
try:
    from src.infra.llm_client import (
        OllamaClientProtocol,
        get_default_llm_client,
    )
except Exception:  # pragma: no cover - fallback when llm_client is missing
    OllamaClientProtocol = Any  # type: ignore[misc, assignment]

    def get_default_llm_client() -> OllamaClientProtocol | None:
        return None



class AgentStateData(BaseModel):
    model_config = ConfigDict(arbitrary_types_allowed=True, extra=Extra.allow)

    agent_id: str
    name: str
    role_history: list[tuple[int, str]] = Field(default_factory=list)

    mood_level: float = Field(default=0.0)  # Numeric mood level from -1.0 to 1.0
    mood_history: list[tuple[int, float]] = Field(
        default_factory=list
    )  # Stores (step, numeric_mood_level)

    ip: float = Field(
        default_factory=lambda: float(str(get_config("INITIAL_INFLUENCE_POINTS") or "0"))
    )
    du: float = Field(default_factory=lambda: float(str(get_config("INITIAL_DATA_UNITS") or "0")))
    relationships: dict[str, float] = Field(default_factory=dict)
    relationship_history: dict[str, list[tuple[int, float]]] = Field(
        default_factory=dict
    )  # Stores snapshots
    short_term_memory: deque[dict[str, Any]] = Field(default_factory=deque)
    goals: list[dict[str, Any]] = Field(default_factory=list)
    projects: dict[str, dict[str, Any]] = Field(default_factory=dict)  # project_id: {details}
    current_project_id: Optional[str] = None
    llm_client_config: Optional[Any] = None  # Configuration data for LLM client
    llm_client: Optional[Any] = None
    memory_store_manager: Optional[Any] = None  # Optional[VectorStoreManager]
    mock_llm_client: Optional[Any] = None

    def __init__(self, **data: Any) -> None:
        """Initialize and conditionally call ``model_post_init`` for Pydantic v1."""
        super().__init__(**data)
        if hasattr(self, "model_post_init"):
            self.model_post_init(None)

    last_thought: Optional[str] = None
    last_clarification_question: Optional[str] = None
    last_clarification_downgraded: bool = False
    last_action_intent: Optional[AgentActionIntent] = None
    last_message_step: Optional[int] = None
    last_action_step: Optional[int] = None
    available_action_intents: list[AgentActionIntent] = Field(
        default_factory=lambda: list(DEFAULT_AVAILABLE_ACTIONS)
    )
    step_counter: int = 0  # Tracks how many steps this agent has processed
    messages_sent_count: int = 0
    messages_received_count: int = 0
    actions_taken_count: int = 0
    # Memory consolidation tracking
    last_level_2_consolidation_step: int = 0
    collective_ip: float = 0.0
    collective_du: float = 0.0
    current_role: str = Field(default_factory=_get_default_role)
    steps_in_current_role: int = 0
    conversation_history: deque[str] = Field(
        default_factory=deque
    )  # Added for process_perceived_messages

    # Configuration parameters (will be initialized from global config)
    _max_short_term_memory: int = PrivateAttr(
        default_factory=lambda: int(str(get_config("MAX_SHORT_TERM_MEMORY") or "100"))
    )
    _short_term_memory_decay_rate: float = PrivateAttr(
        default_factory=lambda: float(str(get_config("SHORT_TERM_MEMORY_DECAY_RATE") or "0.1"))
    )
    _relationship_decay_rate: float = PrivateAttr(
        default_factory=lambda: float(str(get_config("RELATIONSHIP_DECAY_FACTOR") or "0.01"))
    )
    _min_relationship_score: float = PrivateAttr(
        default_factory=lambda: float(str(get_config("MIN_RELATIONSHIP_SCORE") or "-1.0"))
    )
    _max_relationship_score: float = PrivateAttr(
        default_factory=lambda: float(str(get_config("MAX_RELATIONSHIP_SCORE") or "1.0"))
    )
    _mood_decay_rate: float = PrivateAttr(
        default_factory=lambda: float(str(get_config("MOOD_DECAY_FACTOR") or "0.01"))
    )
    _mood_update_rate: float = PrivateAttr(
        default_factory=lambda: float(str(get_config("MOOD_UPDATE_RATE") or "0.1"))
    )
    _ip_cost_per_message: float = PrivateAttr(
        default_factory=lambda: float(str(get_config("IP_COST_SEND_DIRECT_MESSAGE") or "1.0"))
    )
    _du_cost_per_action: float = PrivateAttr(
        default_factory=lambda: float(str(get_config("DU_COST_PER_ACTION") or "1.0"))
    )
    _role_change_cooldown: int = PrivateAttr(
        default_factory=lambda: int(str(get_config("ROLE_CHANGE_COOLDOWN") or "10"))
    )
    _role_change_ip_cost: float = PrivateAttr(
        default_factory=lambda: float(str(get_config("ROLE_CHANGE_IP_COST") or "5.0"))
    )
    _positive_relationship_learning_rate: float = PrivateAttr(
        default_factory=lambda: float(
            str(get_config("POSITIVE_RELATIONSHIP_LEARNING_RATE") or "0.1")
        )
    )
    _negative_relationship_learning_rate: float = PrivateAttr(
        default_factory=lambda: float(
            str(get_config("NEGATIVE_RELATIONSHIP_LEARNING_RATE") or "0.1")
        )
    )
    _neutral_relationship_learning_rate: float = PrivateAttr(
        default_factory=lambda: float(
            str(get_config("NEUTRAL_RELATIONSHIP_LEARNING_RATE") or "0.05")
        )
    )
    _targeted_message_multiplier: float = PrivateAttr(
        default_factory=lambda: float(str(get_config("TARGETED_MESSAGE_MULTIPLIER") or "1.5"))
    )

    @property
    def positive_relationship_learning_rate(self) -> float:
        return self._positive_relationship_learning_rate

    @property
    def negative_relationship_learning_rate(self) -> float:
        return self._negative_relationship_learning_rate

    @property
    def neutral_relationship_learning_rate(self) -> float:
        return self._neutral_relationship_learning_rate

    @property
    def targeted_message_multiplier(self) -> float:
        """Multiplier applied when sending targeted messages."""
        return self._targeted_message_multiplier

    @property
    def min_relationship_score(self) -> float:
        return self._min_relationship_score

    @property
    def max_relationship_score(self) -> float:
        return self._max_relationship_score

    @field_validator("mood_level", mode="before")
    @classmethod
    def check_mood_level_type_before(cls, v: Any) -> Any:
        if not isinstance(v, (float, int)):
            logger.warning(
                "AGENT_STATE_VALIDATOR_DEBUG: mood_level input is not float/int before coercion. "
                f"Type: {type(v)}, Value: {v}"
            )
            if isinstance(v, str) and v.lower() == "neutral":
                logger.warning(
                    "AGENT_STATE_VALIDATOR_DEBUG: mood_level input was 'neutral', coercing to 0.0"
                )
                return 0.0  # Attempt to coerce common problematic string to float
            # If it cannot be coerced, Pydantic will raise a validation error later if not a float
        return v

    @field_validator("mood_level")
    @classmethod
    def check_mood_level_type_after(cls, v: float) -> float:
        if not isinstance(v, float):
            logger.error(
                "AGENT_STATE_VALIDATOR_ERROR: mood_level is not float AFTER Pydantic processing. "
                f"Type: {type(v)}, Value: {v}. This is unexpected."
            )
        return v

    @property
    def mood_category(self) -> str:  # Returns the string like "neutral", "positive"
        return get_mood_level(self.mood_level)  # Uses mood_utils.get_mood_level

    # ... (rest of AgentStateData and AgentState classes, ensuring they use get_config() for these values)
    # For example, in update_mood:
    # change = sentiment_score * self._mood_update_rate
    # And in can_change_role:
    # if self.ip < self._role_change_ip_cost:


class AgentState(AgentStateData):  # Keep AgentState for now if BaseAgent uses it
    @property
    def descriptive_mood(self) -> str:
        return get_descriptive_mood(self.mood_level)

    @property
    def mood_value(self) -> float:  # This property now correctly accesses self.mood_level
        return self.mood_level

    @property
    def agent_goal(self) -> str:
        # Simple goal selection: returns the first goal's description or a default.
        if self.goals and isinstance(self.goals, list) and len(self.goals) > 0:
            first_goal = self.goals[0]
            if isinstance(first_goal, dict) and "description" in first_goal:
                return str(first_goal["description"])
        return "Contribute to the simulation as effectively as possible."

    @property
    def ip_cost_per_message(self) -> float:
        return self._ip_cost_per_message

    @property
    def du_cost_per_action(self) -> float:
        return self._du_cost_per_action

    @property
    def role_change_ip_cost(self) -> float:
        return self._role_change_ip_cost

    @property
    def role_change_cooldown(self) -> int:
        return self._role_change_cooldown

    def get_collective_metrics_summary(self) -> dict[str, Any]:
        """Returns a summary of metrics that might be aggregated across all agents."""
        return {
            "agent_id": self.agent_id,
            "ip": self.ip,
            "du": self.du,
            "role": self.current_role,
            # Add other relevant metrics here if needed for collective tracking
        }

    def __hash__(self) -> int:
        # Pydantic models are not hashable by default if they have mutable fields like lists/dicts.
        # For use in sets or as dict keys, if needed, a specific hash can be implemented.
        # Often, agent_id is sufficient if it's guaranteed unique.
        return hash(self.agent_id)

    def __eq__(self, other: object) -> bool:
        if not isinstance(other, AgentState):
            return NotImplemented
        return self.agent_id == other.agent_id

    def get_current_mood(self) -> float:
        """Returns the current mood of the agent."""
        if not self.mood_history:
            return 0.0
        return self.mood_history[-1][1]

    def get_current_relationship_score(self, agent_name: str) -> float:
        """Returns the current relationship score with the specified agent."""
        history = self.relationship_history.get(agent_name, [])
        if not history:
            return 0.0
        return history[-1][1]

    @field_validator("memory_store_manager", mode="before")
    @classmethod
    def _validate_memory_store_manager(cls, value: Any) -> Any:
        if value is None:
            return None
        if hasattr(value, "get_retriever"):  # Check for a specific method
            return value
        raise ValueError("Invalid memory_store_manager provided")

<<<<<<< HEAD
    @model_validator(mode="after")  # type: ignore[arg-type]
    def _validate_model_after(cls, model: "AgentState") -> "AgentState":
        llm_client_config = model.llm_client_config
        llm_client = model.llm_client
        mock_llm_client = model.mock_llm_client
        if llm_client_config and not llm_client:
            if mock_llm_client:
                model.llm_client = mock_llm_client
            else:
                config_data = llm_client_config
                if hasattr(config_data, "model_dump"):
                    config_data = cast(dict[str, Any], config_data.model_dump())
                elif not isinstance(config_data, dict):
                    raise ValueError("llm_client_config must be a Pydantic model or a dict")

                if isinstance(llm_client_config, BaseModel):
                    model.llm_client = LLMClient(config=llm_client_config)  # type: ignore[arg-type]
=======
    if _PYDANTIC_V2:
        @model_validator(mode="after")
        def _validate_model_after(cls, model: "AgentState") -> "AgentState":
            llm_client_config = model.llm_client_config
            llm_client = model.llm_client
            mock_llm_client = model.mock_llm_client
            if llm_client_config and not llm_client:
                if mock_llm_client:
                    model.llm_client = mock_llm_client
                else:
                    if isinstance(llm_client_config, BaseModel):
                        if hasattr(llm_client_config, "model_dump"):
                            config_data: dict[str, Any] = llm_client_config.model_dump()
                        else:
                            config_data = llm_client_config.dict()
                    else:
                        config_data = cast(dict[str, Any], llm_client_config)

                    model.llm_client = LLMClient(config=LLMClientConfig(**config_data))
            elif not llm_client:
                model.llm_client = get_default_llm_client()

            if not model.role_history:
                model.role_history = [(model.step_counter, model.current_role)]
            if not model.mood_history:
                model.mood_history = [(model.step_counter, model.mood_level)]
            return model
    else:
        @model_validator()
        def _validate_model_after(cls, values: dict[str, Any]) -> dict[str, Any]:
            llm_client_config = values.get("llm_client_config")
            llm_client = values.get("llm_client")
            mock_llm_client = values.get("mock_llm_client")
            if llm_client_config and not llm_client:
                if mock_llm_client:
                    values["llm_client"] = mock_llm_client
>>>>>>> c430b5cb
                else:
                    if isinstance(llm_client_config, BaseModel):
                        if hasattr(llm_client_config, "model_dump"):
                            config_data = llm_client_config.model_dump()
                        else:
                            config_data = llm_client_config.dict()
                    else:
                        config_data = cast(dict[str, Any], llm_client_config)

                    values["llm_client"] = LLMClient(config=LLMClientConfig(**config_data))
            elif not llm_client:
                values["llm_client"] = get_default_llm_client()

            if not values.get("role_history"):
                values["role_history"] = [(values.get("step_counter"), values.get("current_role"))]
            if not values.get("mood_history"):
                values["mood_history"] = [(values.get("step_counter"), values.get("mood_level"))]
            return values

    def get_llm_client(self) -> Any:
        if not self.llm_client:
            raise ValueError("LLM client not initialized")
        return self.llm_client

    def get_memory_retriever(self) -> Any:  # VectorStoreRetriever:
        """Returns the memory retriever for the agent."""
        if not self.memory_store_manager:
            raise ValueError("MemoryStoreManager not initialized")
        return self.memory_store_manager.get_retriever()

    # ------------------------------------------------------------------
    # Serialization helpers for tests
    # ------------------------------------------------------------------
    def to_dict(self: Self) -> dict[str, Any]:
        """Return a dictionary representation of the agent state."""
        return self.dict()

    @classmethod
    def from_dict(cls: type[Self], data: dict[str, Any]) -> "AgentState":
        """Create an ``AgentState`` instance from a serialized dictionary."""
        clean_data = data.copy()
        if clean_data.get("memory_store_manager") is None:
            clean_data.pop("memory_store_manager")
        return cls(**clean_data)<|MERGE_RESOLUTION|>--- conflicted
+++ resolved
@@ -368,7 +368,6 @@
             return value
         raise ValueError("Invalid memory_store_manager provided")
 
-<<<<<<< HEAD
     @model_validator(mode="after")  # type: ignore[arg-type]
     def _validate_model_after(cls, model: "AgentState") -> "AgentState":
         llm_client_config = model.llm_client_config
@@ -386,44 +385,7 @@
 
                 if isinstance(llm_client_config, BaseModel):
                     model.llm_client = LLMClient(config=llm_client_config)  # type: ignore[arg-type]
-=======
-    if _PYDANTIC_V2:
-        @model_validator(mode="after")
-        def _validate_model_after(cls, model: "AgentState") -> "AgentState":
-            llm_client_config = model.llm_client_config
-            llm_client = model.llm_client
-            mock_llm_client = model.mock_llm_client
-            if llm_client_config and not llm_client:
-                if mock_llm_client:
-                    model.llm_client = mock_llm_client
-                else:
-                    if isinstance(llm_client_config, BaseModel):
-                        if hasattr(llm_client_config, "model_dump"):
-                            config_data: dict[str, Any] = llm_client_config.model_dump()
-                        else:
-                            config_data = llm_client_config.dict()
-                    else:
-                        config_data = cast(dict[str, Any], llm_client_config)
-
-                    model.llm_client = LLMClient(config=LLMClientConfig(**config_data))
-            elif not llm_client:
-                model.llm_client = get_default_llm_client()
-
-            if not model.role_history:
-                model.role_history = [(model.step_counter, model.current_role)]
-            if not model.mood_history:
-                model.mood_history = [(model.step_counter, model.mood_level)]
-            return model
-    else:
-        @model_validator()
-        def _validate_model_after(cls, values: dict[str, Any]) -> dict[str, Any]:
-            llm_client_config = values.get("llm_client_config")
-            llm_client = values.get("llm_client")
-            mock_llm_client = values.get("mock_llm_client")
-            if llm_client_config and not llm_client:
-                if mock_llm_client:
-                    values["llm_client"] = mock_llm_client
->>>>>>> c430b5cb
+
                 else:
                     if isinstance(llm_client_config, BaseModel):
                         if hasattr(llm_client_config, "model_dump"):
