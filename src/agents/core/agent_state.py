# mypy: ignore-errors
# ruff: noqa: ANN101, ANN102
import logging
import random
from collections import deque
from enum import Enum
from typing import TYPE_CHECKING, Any, Optional, cast

from pydantic import BaseModel, Field, PrivateAttr, root_validator, validator
from typing_extensions import Self

try:  # Support pydantic >= 2 if installed
    from pydantic import ConfigDict
except ImportError:  # pragma: no cover - fallback for old pydantic
<<<<<<< HEAD
    ConfigDict = dict  # type: ignore[misc]

=======
    import inspect
    from types import SimpleNamespace
    from typing import Any as ValidationInfo

    from pydantic import validator as _pydantic_validator

    ConfigDict = dict  # type: ignore[misc]

    def field_validator(
        *fields: str, **kwargs: Any
    ) -> Callable[[Callable[..., Any]], Callable[..., Any]]:
        """Provide a v2-compatible ``field_validator`` for Pydantic v1."""
        mode = kwargs.pop("mode", "after")
        pre = mode == "before"

        def decorator(
            func: Callable[[Any, Any, ValidationInfo], Any] | classmethod,
        ) -> Callable[[Any, Any], Any]:
            actual = func.__func__ if isinstance(func, classmethod) else func
            base = _pydantic_validator(*fields, pre=pre, allow_reuse=True, **kwargs)

            def wrapper(
                cls: Any,
                value: Any,
                values: dict[str, Any],
                config: Any,
                field: Any,
            ) -> Any:
                info = SimpleNamespace(data=values)
                return actual(cls, value, info)

            wrapper.__name__ = actual.__name__
            wrapper.__signature__ = inspect.signature(lambda cls, v, values, config, field: None)

            return base(wrapper)

        return decorator

    def model_validator(*_args: str, **_kwargs: str) -> Callable[[Any], Any]:  # type: ignore[misc]
        def decorator(fn: Any) -> Any:
            return fn

        return decorator


>>>>>>> 70f33d1d
# Local imports (ensure these are correct and not causing cycles if possible)
from src.agents.core.mood_utils import get_descriptive_mood, get_mood_level
from src.infra.config import get_config  # Import get_config function

logger = logging.getLogger(__name__)


# Helper function for the default_factory to keep the lambda clean
def _get_default_role() -> str:
    ROLE_DU_GENERATION_val = get_config("ROLE_DU_GENERATION")
    logger.debug(
        f"AGENT_STATE_DEBUG (in _get_default_role): ROLE_DU_GENERATION type: {type(ROLE_DU_GENERATION_val)}, value: {ROLE_DU_GENERATION_val}"
    )
    if not isinstance(ROLE_DU_GENERATION_val, dict) or not ROLE_DU_GENERATION_val.keys():
        logger.error(
            f"AGENT_STATE_DEBUG: ROLE_DU_GENERATION is not a valid dict or is empty! Value: {ROLE_DU_GENERATION_val}. Cannot choose a default role."
        )
        return "Innovator"  # Fallback
    keys_list = list(ROLE_DU_GENERATION_val.keys())
    logger.debug(
        f"AGENT_STATE_DEBUG (in _get_default_role): list(ROLE_DU_GENERATION.keys()) type: {type(keys_list)}, value: {keys_list}"
    )
    if not keys_list:
        logger.error(
            "AGENT_STATE_DEBUG: ROLE_DU_GENERATION.keys() is empty after list conversion! Cannot choose a default role."
        )
        return "Innovator"
    chosen_role = str(random.choice(keys_list))  # Cast to str
    logger.debug(
        f"AGENT_STATE_DEBUG (in _get_default_role): Chosen role by random.choice: {chosen_role}"
    )
    return chosen_role


class AgentActionIntent(str, Enum):
    IDLE = "idle"
    CONTINUE_COLLABORATION = "continue_collaboration"
    PROPOSE_IDEA = "propose_idea"
    ASK_CLARIFICATION = "ask_clarification"
    PERFORM_DEEP_ANALYSIS = "perform_deep_analysis"
    CREATE_PROJECT = "create_project"
    JOIN_PROJECT = "join_project"
    LEAVE_PROJECT = "leave_project"
    REQUEST_ROLE_CHANGE = "request_role_change"
    SEND_DIRECT_MESSAGE = "send_direct_message"


DEFAULT_AVAILABLE_ACTIONS: list[AgentActionIntent] = [
    AgentActionIntent.IDLE,
    AgentActionIntent.CONTINUE_COLLABORATION,
    AgentActionIntent.PROPOSE_IDEA,
    AgentActionIntent.ASK_CLARIFICATION,
    AgentActionIntent.PERFORM_DEEP_ANALYSIS,
    AgentActionIntent.CREATE_PROJECT,
    AgentActionIntent.JOIN_PROJECT,
    AgentActionIntent.LEAVE_PROJECT,
    AgentActionIntent.SEND_DIRECT_MESSAGE,
]

# Forward reference for Agent (used in RelationshipHistoryEntry)
if TYPE_CHECKING:
    from src.infra.llm_client import LLMClient, LLMClientConfig  # type: ignore


class AgentStateData(BaseModel):
    model_config = ConfigDict(arbitrary_types_allowed=True, extra="allow")

    agent_id: str
    name: str
    role_history: list[tuple[int, str]] = Field(default_factory=list)

    mood_level: float = Field(default=0.0)  # Numeric mood level from -1.0 to 1.0
    mood_history: list[tuple[int, float]] = Field(
        default_factory=list
    )  # Stores (step, numeric_mood_level)

    ip: float = Field(
        default_factory=lambda: float(str(get_config("INITIAL_INFLUENCE_POINTS") or "0"))
    )
    du: float = Field(default_factory=lambda: float(str(get_config("INITIAL_DATA_UNITS") or "0")))
    relationships: dict[str, float] = Field(default_factory=dict)
    relationship_history: dict[str, list[tuple[int, float]]] = Field(
        default_factory=dict
    )  # Stores snapshots
    short_term_memory: deque[dict[str, Any]] = Field(default_factory=deque)
    goals: list[dict[str, Any]] = Field(default_factory=list)
    projects: dict[str, dict[str, Any]] = Field(default_factory=dict)  # project_id: {details}
    current_project_id: Optional[str] = None
    llm_client_config: Optional[Any] = None  # Optional[LLMClientConfig] - Using Any temporarily
    llm_client: Optional[Any] = None
    memory_store_manager: Optional[Any] = None  # Optional[VectorStoreManager]
    mock_llm_client: Optional[Any] = None

    def __init__(self, **data: Any) -> None:
        """Initialize and call ``model_post_init`` on Pydantic v1."""
        super().__init__(**data)
        if not hasattr(BaseModel, "model_validate"):
            self.model_post_init(None)

    last_thought: Optional[str] = None
    last_clarification_question: Optional[str] = None
    last_clarification_downgraded: bool = False
    last_action_intent: Optional[AgentActionIntent] = None
    last_message_step: Optional[int] = None
    last_action_step: Optional[int] = None
    available_action_intents: list[AgentActionIntent] = Field(
        default_factory=lambda: list(DEFAULT_AVAILABLE_ACTIONS)
    )
    step_counter: int = 0  # Tracks how many steps this agent has processed
    messages_sent_count: int = 0
    messages_received_count: int = 0
    actions_taken_count: int = 0
    # Memory consolidation tracking
    last_level_2_consolidation_step: int = 0
    collective_ip: float = 0.0
    collective_du: float = 0.0
    current_role: str = Field(default_factory=_get_default_role)
    steps_in_current_role: int = 0
    conversation_history: deque[str] = Field(
        default_factory=deque
    )  # Added for process_perceived_messages

    # Configuration parameters (will be initialized from global config)
    _max_short_term_memory: int = PrivateAttr()
    _short_term_memory_decay_rate: float = PrivateAttr()
    _relationship_decay_rate: float = PrivateAttr()
    _min_relationship_score: float = PrivateAttr()
    _max_relationship_score: float = PrivateAttr()
    _mood_decay_rate: float = PrivateAttr()
    _mood_update_rate: float = PrivateAttr()
    _ip_cost_per_message: float = PrivateAttr()
    _du_cost_per_action: float = PrivateAttr()
    _role_change_cooldown: int = PrivateAttr()
    _role_change_ip_cost: float = PrivateAttr()
    _positive_relationship_learning_rate: float = PrivateAttr()
    _negative_relationship_learning_rate: float = PrivateAttr()
    _neutral_relationship_learning_rate: float = PrivateAttr()
    _targeted_message_multiplier: float = PrivateAttr()

    def __init__(self, **data: Any) -> None:
        super().__init__(**data)
        self.model_post_init(None)

    @validator("mood_level", pre=True)

    @classmethod
    def check_mood_level_type_before(cls, v: Any) -> Any:
        if not isinstance(v, (float, int)):
            logger.warning(
                "AGENT_STATE_VALIDATOR_DEBUG: mood_level input is not float/int before coercion. "
                f"Type: {type(v)}, Value: {v}"

            )
            if isinstance(v, str) and v.lower() == "neutral":
                logger.warning(
                    "AGENT_STATE_VALIDATOR_DEBUG: mood_level input was 'neutral', coercing to 0.0"
                )
                return 0.0  # Attempt to coerce common problematic string to float
            # If it cannot be coerced, Pydantic will raise a validation error later if not a float
        return v

    @validator("mood_level")
    @classmethod
    def check_mood_level_type_after(cls, v: float) -> float:
        if not isinstance(v, float):
            logger.error(
                "AGENT_STATE_VALIDATOR_ERROR: mood_level is not float AFTER Pydantic processing. "
                f"Type: {type(v)}, Value: {v}. This is unexpected."

            )
        return v

    @property
    def mood_category(self) -> str:  # Returns the string like "neutral", "positive"
        return get_mood_level(self.mood_level)  # Uses mood_utils.get_mood_level

    def model_post_init(self, __context: Any) -> None:
        # Initialize private attributes from global config
        self._max_short_term_memory = int(str(get_config("MAX_SHORT_TERM_MEMORY") or "100"))
        self._short_term_memory_decay_rate = float(
            str(get_config("SHORT_TERM_MEMORY_DECAY_RATE") or "0.1")
        )
        self._relationship_decay_rate = float(
            str(get_config("RELATIONSHIP_DECAY_FACTOR") or "0.01")
        )
        self._min_relationship_score = float(str(get_config("MIN_RELATIONSHIP_SCORE") or "-1.0"))
        self._max_relationship_score = float(str(get_config("MAX_RELATIONSHIP_SCORE") or "1.0"))
        self._mood_decay_rate = float(str(get_config("MOOD_DECAY_FACTOR") or "0.01"))
        self._mood_update_rate = float(str(get_config("MOOD_UPDATE_RATE") or "0.1"))
        self._ip_cost_per_message = float(str(get_config("IP_COST_SEND_DIRECT_MESSAGE") or "1.0"))
        self._du_cost_per_action = float(str(get_config("DU_COST_PER_ACTION") or "1.0"))
        self._role_change_cooldown = int(str(get_config("ROLE_CHANGE_COOLDOWN") or "10"))
        self._role_change_ip_cost = float(str(get_config("ROLE_CHANGE_IP_COST") or "5.0"))
        self._positive_relationship_learning_rate = float(
            str(get_config("POSITIVE_RELATIONSHIP_LEARNING_RATE") or "0.1")
        )
        self._negative_relationship_learning_rate = float(
            str(get_config("NEGATIVE_RELATIONSHIP_LEARNING_RATE") or "0.1")
        )
        self._neutral_relationship_learning_rate = float(
            str(get_config("NEUTRAL_RELATIONSHIP_LEARNING_RATE") or "0.05")
        )
        self._targeted_message_multiplier = float(
            str(get_config("TARGETED_MESSAGE_MULTIPLIER") or "1.5")
        )

        if not self.role_history:
            self.role_history.append((self.step_counter, self.current_role))
        if not self.mood_history:  # If mood_history is empty, add initial mood level
            self.mood_history.append((self.step_counter, self.mood_level))
        # Ensure initial relationship scores exist for all other agents if not provided
        # This might be better handled at the Simulation level when all agents are known

    # ... (rest of AgentStateData and AgentState classes, ensuring they use get_config() for these values)
    # For example, in update_mood:
    # change = sentiment_score * self._mood_update_rate
    # And in can_change_role:
    # if self.ip < self._role_change_ip_cost:


class AgentState(AgentStateData):  # Keep AgentState for now if BaseAgent uses it
    @property
    def descriptive_mood(self) -> str:
        return get_descriptive_mood(self.mood_level)

    @property
    def mood_value(self) -> float:  # This property now correctly accesses self.mood_level
        return self.mood_level

    @property
    def agent_goal(self) -> str:
        # Simple goal selection: returns the first goal's description or a default.
        if self.goals and isinstance(self.goals, list) and len(self.goals) > 0:
            first_goal = self.goals[0]
            if isinstance(first_goal, dict) and "description" in first_goal:
                return str(first_goal["description"])
        return "Contribute to the simulation as effectively as possible."

    @property
    def ip_cost_per_message(self) -> float:
        return self._ip_cost_per_message

    @property
    def du_cost_per_action(self) -> float:
        return self._du_cost_per_action

    @property
    def role_change_ip_cost(self) -> float:
        return self._role_change_ip_cost

    @property
    def role_change_cooldown(self) -> int:
        return self._role_change_cooldown

    def get_collective_metrics_summary(self) -> dict[str, Any]:
        """Returns a summary of metrics that might be aggregated across all agents."""
        return {
            "agent_id": self.agent_id,
            "ip": self.ip,
            "du": self.du,
            "role": self.current_role,
            # Add other relevant metrics here if needed for collective tracking
        }

    def __hash__(self) -> int:
        # Pydantic models are not hashable by default if they have mutable fields like lists/dicts.
        # For use in sets or as dict keys, if needed, a specific hash can be implemented.
        # Often, agent_id is sufficient if it's guaranteed unique.
        return hash(self.agent_id)

    def __eq__(self, other: object) -> bool:
        if not isinstance(other, AgentState):
            return NotImplemented
        return self.agent_id == other.agent_id

    def get_current_mood(self) -> float:
        """Returns the current mood of the agent."""
        if not self.mood_history:
            return 0.0
        return self.mood_history[-1][1]

    def get_current_relationship_score(self, agent_name: str) -> float:
        """Returns the current relationship score with the specified agent."""
        if agent_name not in self.relationship_history:
            # Return a neutral score if no history exists
            return 0.0
        return self.relationship_history[-1][agent_name]

    @validator("memory_store_manager", pre=True)
    @classmethod
    def _validate_memory_store_manager(cls, value: Any) -> Any:
        if value is None:
            return None
        if hasattr(value, "get_retriever"):  # Check for a specific method
            return value
        raise ValueError("Invalid memory_store_manager provided")

    @root_validator(pre=False, skip_on_failure=True)
    def _validate_model_after(cls, values: dict[str, Any]) -> dict[str, Any]:
        llm_client_config = values.get("llm_client_config")
        llm_client = values.get("llm_client")
        mock_llm_client = values.get("mock_llm_client")
        if llm_client_config and not llm_client:
            from src.infra.llm_client import LLMClient  # type: ignore # Local import

            if mock_llm_client:
                values["llm_client"] = mock_llm_client
            else:
                config_data = llm_client_config
                if hasattr(config_data, "model_dump"):
                    config_data = cast(dict, config_data.model_dump())
                elif not isinstance(config_data, dict):
                    raise ValueError("llm_client_config must be a Pydantic model or a dict")

                if isinstance(llm_client_config, BaseModel):
                    values["llm_client"] = LLMClient(config=llm_client_config)  # type: ignore
                else:
                    values["llm_client"] = LLMClient(config=LLMClientConfig(**config_data))

        return values

    def get_llm_client(self) -> "LLMClient":
        if not self.llm_client:
            raise ValueError("LLMClient not initialized")
        return cast("LLMClient", self.llm_client)

    def get_memory_retriever(self) -> Any:  # VectorStoreRetriever:
        """Returns the memory retriever for the agent."""
        if not self.memory_store_manager:
            raise ValueError("MemoryStoreManager not initialized")
        return self.memory_store_manager.get_retriever()  # type: ignore

    # ------------------------------------------------------------------
    # Serialization helpers for tests
    # ------------------------------------------------------------------
<<<<<<< HEAD
    def to_dict(self: Self) -> dict[str, Any]:
        """Return a dictionary representation of the agent state."""
        return self.dict()

    @classmethod
    def from_dict(cls: type[Self], data: dict[str, Any]) -> "AgentState":
        """Create an ``AgentState`` instance from a serialized dictionary."""
        clean_data = data.copy()
        if clean_data.get("memory_store_manager") is None:
            clean_data.pop("memory_store_manager")
        return cls(**clean_data)
=======
    def to_dict(self) -> dict[str, Any]:
        """Return a dictionary representation of the state."""
        if hasattr(self, "model_dump"):
            return self.model_dump()
        return self.dict()

    @classmethod
    def from_dict(cls, data: dict[str, Any]) -> "AgentState":
        """Create an AgentState from a dictionary."""
        sanitized = dict(data)
        # Exclude optional complex fields that may fail validation when None
        sanitized.pop("memory_store_manager", None)
        if hasattr(cls, "model_validate"):
            return cls.model_validate(sanitized)
        return cls(**sanitized)
>>>>>>> 70f33d1d
<|MERGE_RESOLUTION|>--- conflicted
+++ resolved
@@ -12,56 +12,8 @@
 try:  # Support pydantic >= 2 if installed
     from pydantic import ConfigDict
 except ImportError:  # pragma: no cover - fallback for old pydantic
-<<<<<<< HEAD
     ConfigDict = dict  # type: ignore[misc]
 
-=======
-    import inspect
-    from types import SimpleNamespace
-    from typing import Any as ValidationInfo
-
-    from pydantic import validator as _pydantic_validator
-
-    ConfigDict = dict  # type: ignore[misc]
-
-    def field_validator(
-        *fields: str, **kwargs: Any
-    ) -> Callable[[Callable[..., Any]], Callable[..., Any]]:
-        """Provide a v2-compatible ``field_validator`` for Pydantic v1."""
-        mode = kwargs.pop("mode", "after")
-        pre = mode == "before"
-
-        def decorator(
-            func: Callable[[Any, Any, ValidationInfo], Any] | classmethod,
-        ) -> Callable[[Any, Any], Any]:
-            actual = func.__func__ if isinstance(func, classmethod) else func
-            base = _pydantic_validator(*fields, pre=pre, allow_reuse=True, **kwargs)
-
-            def wrapper(
-                cls: Any,
-                value: Any,
-                values: dict[str, Any],
-                config: Any,
-                field: Any,
-            ) -> Any:
-                info = SimpleNamespace(data=values)
-                return actual(cls, value, info)
-
-            wrapper.__name__ = actual.__name__
-            wrapper.__signature__ = inspect.signature(lambda cls, v, values, config, field: None)
-
-            return base(wrapper)
-
-        return decorator
-
-    def model_validator(*_args: str, **_kwargs: str) -> Callable[[Any], Any]:  # type: ignore[misc]
-        def decorator(fn: Any) -> Any:
-            return fn
-
-        return decorator
-
-
->>>>>>> 70f33d1d
 # Local imports (ensure these are correct and not causing cycles if possible)
 from src.agents.core.mood_utils import get_descriptive_mood, get_mood_level
 from src.infra.config import get_config  # Import get_config function
@@ -397,7 +349,7 @@
     # ------------------------------------------------------------------
     # Serialization helpers for tests
     # ------------------------------------------------------------------
-<<<<<<< HEAD
+
     def to_dict(self: Self) -> dict[str, Any]:
         """Return a dictionary representation of the agent state."""
         return self.dict()
@@ -409,20 +361,3 @@
         if clean_data.get("memory_store_manager") is None:
             clean_data.pop("memory_store_manager")
         return cls(**clean_data)
-=======
-    def to_dict(self) -> dict[str, Any]:
-        """Return a dictionary representation of the state."""
-        if hasattr(self, "model_dump"):
-            return self.model_dump()
-        return self.dict()
-
-    @classmethod
-    def from_dict(cls, data: dict[str, Any]) -> "AgentState":
-        """Create an AgentState from a dictionary."""
-        sanitized = dict(data)
-        # Exclude optional complex fields that may fail validation when None
-        sanitized.pop("memory_store_manager", None)
-        if hasattr(cls, "model_validate"):
-            return cls.model_validate(sanitized)
-        return cls(**sanitized)
->>>>>>> 70f33d1d
