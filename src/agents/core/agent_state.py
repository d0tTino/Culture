# mypy: ignore-errors
# ruff: noqa: ANN101, ANN102
import logging
import random
from collections import deque
from enum import Enum
from typing import TYPE_CHECKING, Any, Optional, cast

from pydantic import BaseModel, Field, PrivateAttr, root_validator, validator
from typing_extensions import Self

try:  # Support pydantic >= 2 if installed
<<<<<<< HEAD
    from pydantic import ConfigDict
except ImportError:  # pragma: no cover - fallback for old pydantic
    ConfigDict = dict  # type: ignore[misc]

=======
    from pydantic import ConfigDict, field_validator, model_validator
except ImportError:  # pragma: no cover - fallback for old pydantic
    from pydantic import validator as _pydantic_validator

    ConfigDict = dict  # type: ignore[misc]

    def field_validator(
        *fields: str, **kwargs: Any
    ) -> Callable[[Callable[..., Any]], Callable[..., Any]]:  # type: ignore[misc]
        """Shim to mimic the pydantic v2 ``field_validator`` API."""
        mode = kwargs.pop("mode", "after")
        if mode == "before":
            kwargs["pre"] = True
        return _pydantic_validator(*fields, **kwargs)

    def model_validator(*_args: str, **_kwargs: str) -> Callable[[Any], Any]:  # type: ignore
        def decorator(fn: Any) -> Any:
            return fn

        return decorator

>>>>>>> 4bc24be3

# Local imports (ensure these are correct and not causing cycles if possible)
from src.agents.core.mood_utils import get_descriptive_mood, get_mood_level
from src.infra.config import get_config  # Import get_config function

logger = logging.getLogger(__name__)


# Helper function for the default_factory to keep the lambda clean
def _get_default_role() -> str:
    ROLE_DU_GENERATION_val = get_config("ROLE_DU_GENERATION")
    logger.debug(
        f"AGENT_STATE_DEBUG (in _get_default_role): ROLE_DU_GENERATION type: {type(ROLE_DU_GENERATION_val)}, value: {ROLE_DU_GENERATION_val}"
    )
    if not isinstance(ROLE_DU_GENERATION_val, dict) or not ROLE_DU_GENERATION_val.keys():
        logger.error(
            f"AGENT_STATE_DEBUG: ROLE_DU_GENERATION is not a valid dict or is empty! Value: {ROLE_DU_GENERATION_val}. Cannot choose a default role."
        )
        return "Innovator"  # Fallback
    keys_list = list(ROLE_DU_GENERATION_val.keys())
    logger.debug(
        f"AGENT_STATE_DEBUG (in _get_default_role): list(ROLE_DU_GENERATION.keys()) type: {type(keys_list)}, value: {keys_list}"
    )
    if not keys_list:
        logger.error(
            "AGENT_STATE_DEBUG: ROLE_DU_GENERATION.keys() is empty after list conversion! Cannot choose a default role."
        )
        return "Innovator"
    chosen_role = str(random.choice(keys_list))  # Cast to str
    logger.debug(
        f"AGENT_STATE_DEBUG (in _get_default_role): Chosen role by random.choice: {chosen_role}"
    )
    return chosen_role


class AgentActionIntent(str, Enum):
    IDLE = "idle"
    CONTINUE_COLLABORATION = "continue_collaboration"
    PROPOSE_IDEA = "propose_idea"
    ASK_CLARIFICATION = "ask_clarification"
    PERFORM_DEEP_ANALYSIS = "perform_deep_analysis"
    CREATE_PROJECT = "create_project"
    JOIN_PROJECT = "join_project"
    LEAVE_PROJECT = "leave_project"
    REQUEST_ROLE_CHANGE = "request_role_change"
    SEND_DIRECT_MESSAGE = "send_direct_message"


DEFAULT_AVAILABLE_ACTIONS: list[AgentActionIntent] = [
    AgentActionIntent.IDLE,
    AgentActionIntent.CONTINUE_COLLABORATION,
    AgentActionIntent.PROPOSE_IDEA,
    AgentActionIntent.ASK_CLARIFICATION,
    AgentActionIntent.PERFORM_DEEP_ANALYSIS,
    AgentActionIntent.CREATE_PROJECT,
    AgentActionIntent.JOIN_PROJECT,
    AgentActionIntent.LEAVE_PROJECT,
    AgentActionIntent.SEND_DIRECT_MESSAGE,
]

# Forward reference for Agent (used in RelationshipHistoryEntry)
if TYPE_CHECKING:
    from src.infra.llm_client import LLMClient, LLMClientConfig  # type: ignore


class AgentStateData(BaseModel):
    model_config = ConfigDict(arbitrary_types_allowed=True, extra="allow")

    agent_id: str
    name: str
    role_history: list[tuple[int, str]] = Field(default_factory=list)

    mood_level: float = Field(default=0.0)  # Numeric mood level from -1.0 to 1.0
    mood_history: list[tuple[int, float]] = Field(
        default_factory=list
    )  # Stores (step, numeric_mood_level)

    ip: float = Field(
        default_factory=lambda: float(str(get_config("INITIAL_INFLUENCE_POINTS") or "0"))
    )
    du: float = Field(default_factory=lambda: float(str(get_config("INITIAL_DATA_UNITS") or "0")))
    relationships: dict[str, float] = Field(default_factory=dict)
    relationship_history: dict[str, list[tuple[int, float]]] = Field(
        default_factory=dict
    )  # Stores snapshots
    short_term_memory: deque[dict[str, Any]] = Field(default_factory=deque)
    goals: list[dict[str, Any]] = Field(default_factory=list)
    projects: dict[str, dict[str, Any]] = Field(default_factory=dict)  # project_id: {details}
    current_project_id: Optional[str] = None
    llm_client_config: Optional[Any] = None  # Optional[LLMClientConfig] - Using Any temporarily
    llm_client: Optional[Any] = None
    memory_store_manager: Optional[Any] = None  # Optional[VectorStoreManager]
    mock_llm_client: Optional[Any] = None
    last_thought: Optional[str] = None
    last_clarification_question: Optional[str] = None
    last_clarification_downgraded: bool = False
    last_action_intent: Optional[AgentActionIntent] = None
    last_message_step: Optional[int] = None
    last_action_step: Optional[int] = None
    available_action_intents: list[AgentActionIntent] = Field(
        default_factory=lambda: list(DEFAULT_AVAILABLE_ACTIONS)
    )
    step_counter: int = 0  # Tracks how many steps this agent has processed
    messages_sent_count: int = 0
    messages_received_count: int = 0
    actions_taken_count: int = 0
    # Memory consolidation tracking
    last_level_2_consolidation_step: int = 0
    collective_ip: float = 0.0
    collective_du: float = 0.0
    current_role: str = Field(default_factory=_get_default_role)
    steps_in_current_role: int = 0
    conversation_history: deque[str] = Field(
        default_factory=deque
    )  # Added for process_perceived_messages

    # Configuration parameters (will be initialized from global config)
    _max_short_term_memory: int = PrivateAttr()
    _short_term_memory_decay_rate: float = PrivateAttr()
    _relationship_decay_rate: float = PrivateAttr()
    _min_relationship_score: float = PrivateAttr()
    _max_relationship_score: float = PrivateAttr()
    _mood_decay_rate: float = PrivateAttr()
    _mood_update_rate: float = PrivateAttr()
    _ip_cost_per_message: float = PrivateAttr()
    _du_cost_per_action: float = PrivateAttr()
    _role_change_cooldown: int = PrivateAttr()
    _role_change_ip_cost: float = PrivateAttr()
    _positive_relationship_learning_rate: float = PrivateAttr()
    _negative_relationship_learning_rate: float = PrivateAttr()
    _neutral_relationship_learning_rate: float = PrivateAttr()
    _targeted_message_multiplier: float = PrivateAttr()

<<<<<<< HEAD
    def __init__(self, **data: Any) -> None:
        super().__init__(**data)
        self.model_post_init(None)

    @validator("mood_level", pre=True)
=======
    @field_validator("mood_level", mode="before")
>>>>>>> 4bc24be3
    @classmethod
    def check_mood_level_type_before(cls, v: Any) -> Any:
        if not isinstance(v, (float, int)):
            logger.warning(
<<<<<<< HEAD
                "AGENT_STATE_VALIDATOR_DEBUG: mood_level input is not float/int before coercion. "
                f"Type: {type(v)}, Value: {v}"
=======
                "AGENT_STATE_VALIDATOR_DEBUG: mood_level input is not float/int before coercion. Type: %s, Value: %s",
                type(v),
                v,
>>>>>>> 4bc24be3
            )
            if isinstance(v, str) and v.lower() == "neutral":
                logger.warning(
                    "AGENT_STATE_VALIDATOR_DEBUG: mood_level input was 'neutral', coercing to 0.0"
                )
                return 0.0  # Attempt to coerce common problematic string to float
            # If it cannot be coerced, Pydantic will raise a validation error later if not a float
        return v

    @validator("mood_level")
    @classmethod
    def check_mood_level_type_after(cls, v: float) -> float:
        if not isinstance(v, float):
            logger.error(
<<<<<<< HEAD
                "AGENT_STATE_VALIDATOR_ERROR: mood_level is not float AFTER Pydantic processing. "
                f"Type: {type(v)}, Value: {v}. This is unexpected."
=======
                "AGENT_STATE_VALIDATOR_ERROR: mood_level is not float AFTER Pydantic processing. Type: %s, Value: %s. This is unexpected.",
                type(v),
                v,
>>>>>>> 4bc24be3
            )
        return v

    @property
    def mood_category(self) -> str:  # Returns the string like "neutral", "positive"
        return get_mood_level(self.mood_level)  # Uses mood_utils.get_mood_level

    def model_post_init(self, __context: Any) -> None:
        # Initialize private attributes from global config
        self._max_short_term_memory = int(str(get_config("MAX_SHORT_TERM_MEMORY") or "100"))
        self._short_term_memory_decay_rate = float(
            str(get_config("SHORT_TERM_MEMORY_DECAY_RATE") or "0.1")
        )
        self._relationship_decay_rate = float(
            str(get_config("RELATIONSHIP_DECAY_FACTOR") or "0.01")
        )
        self._min_relationship_score = float(str(get_config("MIN_RELATIONSHIP_SCORE") or "-1.0"))
        self._max_relationship_score = float(str(get_config("MAX_RELATIONSHIP_SCORE") or "1.0"))
        self._mood_decay_rate = float(str(get_config("MOOD_DECAY_FACTOR") or "0.01"))
        self._mood_update_rate = float(str(get_config("MOOD_UPDATE_RATE") or "0.1"))
        self._ip_cost_per_message = float(str(get_config("IP_COST_SEND_DIRECT_MESSAGE") or "1.0"))
        self._du_cost_per_action = float(str(get_config("DU_COST_PER_ACTION") or "1.0"))
        self._role_change_cooldown = int(str(get_config("ROLE_CHANGE_COOLDOWN") or "10"))
        self._role_change_ip_cost = float(str(get_config("ROLE_CHANGE_IP_COST") or "5.0"))
        self._positive_relationship_learning_rate = float(
            str(get_config("POSITIVE_RELATIONSHIP_LEARNING_RATE") or "0.1")
        )
        self._negative_relationship_learning_rate = float(
            str(get_config("NEGATIVE_RELATIONSHIP_LEARNING_RATE") or "0.1")
        )
        self._neutral_relationship_learning_rate = float(
            str(get_config("NEUTRAL_RELATIONSHIP_LEARNING_RATE") or "0.05")
        )
        self._targeted_message_multiplier = float(
            str(get_config("TARGETED_MESSAGE_MULTIPLIER") or "1.5")
        )

        if not self.role_history:
            self.role_history.append((self.step_counter, self.current_role))
        if not self.mood_history:  # If mood_history is empty, add initial mood level
            self.mood_history.append((self.step_counter, self.mood_level))
        # Ensure initial relationship scores exist for all other agents if not provided
        # This might be better handled at the Simulation level when all agents are known

    # ... (rest of AgentStateData and AgentState classes, ensuring they use get_config() for these values)
    # For example, in update_mood:
    # change = sentiment_score * self._mood_update_rate
    # And in can_change_role:
    # if self.ip < self._role_change_ip_cost:


class AgentState(AgentStateData):  # Keep AgentState for now if BaseAgent uses it
    @property
    def descriptive_mood(self) -> str:
        return get_descriptive_mood(self.mood_level)

    @property
    def mood_value(self) -> float:  # This property now correctly accesses self.mood_level
        return self.mood_level

    @property
    def agent_goal(self) -> str:
        # Simple goal selection: returns the first goal's description or a default.
        if self.goals and isinstance(self.goals, list) and len(self.goals) > 0:
            first_goal = self.goals[0]
            if isinstance(first_goal, dict) and "description" in first_goal:
                return str(first_goal["description"])
        return "Contribute to the simulation as effectively as possible."

    @property
    def ip_cost_per_message(self) -> float:
        return self._ip_cost_per_message

    @property
    def du_cost_per_action(self) -> float:
        return self._du_cost_per_action

    @property
    def role_change_ip_cost(self) -> float:
        return self._role_change_ip_cost

    @property
    def role_change_cooldown(self) -> int:
        return self._role_change_cooldown

    def get_collective_metrics_summary(self) -> dict[str, Any]:
        """Returns a summary of metrics that might be aggregated across all agents."""
        return {
            "agent_id": self.agent_id,
            "ip": self.ip,
            "du": self.du,
            "role": self.current_role,
            # Add other relevant metrics here if needed for collective tracking
        }

    def __hash__(self) -> int:
        # Pydantic models are not hashable by default if they have mutable fields like lists/dicts.
        # For use in sets or as dict keys, if needed, a specific hash can be implemented.
        # Often, agent_id is sufficient if it's guaranteed unique.
        return hash(self.agent_id)

    def __eq__(self, other: object) -> bool:
        if not isinstance(other, AgentState):
            return NotImplemented
        return self.agent_id == other.agent_id

    def get_current_mood(self) -> float:
        """Returns the current mood of the agent."""
        if not self.mood_history:
            return 0.0
        return self.mood_history[-1][1]

    def get_current_relationship_score(self, agent_name: str) -> float:
        """Returns the current relationship score with the specified agent."""
        if agent_name not in self.relationship_history:
            # Return a neutral score if no history exists
            return 0.0
        return self.relationship_history[-1][agent_name]

    @validator("memory_store_manager", pre=True)
    @classmethod
    def _validate_memory_store_manager(cls, value: Any) -> Any:
        if value is None:
            return None
        if hasattr(value, "get_retriever"):  # Check for a specific method
            return value
        raise ValueError("Invalid memory_store_manager provided")

    @root_validator(pre=False, skip_on_failure=True)
    def _validate_model_after(cls, values: dict[str, Any]) -> dict[str, Any]:
        llm_client_config = values.get("llm_client_config")
        llm_client = values.get("llm_client")
        mock_llm_client = values.get("mock_llm_client")
        if llm_client_config and not llm_client:
            from src.infra.llm_client import LLMClient  # type: ignore # Local import

            if mock_llm_client:
                values["llm_client"] = mock_llm_client
            else:
                config_data = llm_client_config
                if hasattr(config_data, "model_dump"):
                    config_data = cast(dict, config_data.model_dump())
                elif not isinstance(config_data, dict):
                    raise ValueError("llm_client_config must be a Pydantic model or a dict")

                if isinstance(llm_client_config, BaseModel):
                    values["llm_client"] = LLMClient(config=llm_client_config)  # type: ignore
                else:
                    values["llm_client"] = LLMClient(config=LLMClientConfig(**config_data))

        return values

    def get_llm_client(self) -> "LLMClient":
        if not self.llm_client:
            raise ValueError("LLMClient not initialized")
        return cast("LLMClient", self.llm_client)

    def get_memory_retriever(self) -> Any:  # VectorStoreRetriever:
        """Returns the memory retriever for the agent."""
        if not self.memory_store_manager:
            raise ValueError("MemoryStoreManager not initialized")
        return self.memory_store_manager.get_retriever()  # type: ignore

<<<<<<< HEAD
    # ------------------------------------------------------------------
    # Serialization helpers for tests
    # ------------------------------------------------------------------
    def to_dict(self: Self) -> dict[str, Any]:
        """Return a dictionary representation of the agent state."""
        return self.dict()

    @classmethod
    def from_dict(cls: type[Self], data: dict[str, Any]) -> "AgentState":
        """Create an ``AgentState`` instance from a serialized dictionary."""
        clean_data = data.copy()
        if clean_data.get("memory_store_manager") is None:
            clean_data.pop("memory_store_manager")
        return cls(**clean_data)
=======
    def to_dict(self) -> dict[str, Any]:
        """Serialize the agent state to a dictionary."""
        return self.model_dump(
            exclude={
                "llm_client",
                "memory_store_manager",
                "action_intent_model",
                "thought_model",
                "l1_summary_model",
                "mock_llm_client",
            }
        )

    @classmethod
    def from_dict(
        cls,
        data: dict[str, Any],
        llm_client_config_override: Any | None = None,
        memory_store_manager_override: Any | None = None,
    ) -> "AgentState":
        """Deserialize an AgentState from a dictionary."""
        if llm_client_config_override is not None:
            data["llm_client_config"] = llm_client_config_override
        if memory_store_manager_override is not None:
            data["memory_store_manager"] = memory_store_manager_override

        if "mood_history" in data and data["mood_history"] is not None:
            data["mood_history"] = [
                (int(turn), float(m_val)) for turn, m_val in data["mood_history"]
            ]

        if "relationship_history" in data and data["relationship_history"] is not None:
            processed_rh: dict[str, list[tuple[int, float]]] = {}
            for agent_name, history_list in data["relationship_history"].items():
                processed_rh[agent_name] = [
                    (int(turn), float(r_val)) for turn, r_val in history_list
                ]
            data["relationship_history"] = processed_rh

        if "relationships" in data and data["relationships"] is not None:
            data["relationships"] = {k: float(v) for k, v in data["relationships"].items()}

        return cls(**data)
>>>>>>> 4bc24be3
<|MERGE_RESOLUTION|>--- conflicted
+++ resolved
@@ -10,34 +10,9 @@
 from typing_extensions import Self
 
 try:  # Support pydantic >= 2 if installed
-<<<<<<< HEAD
     from pydantic import ConfigDict
 except ImportError:  # pragma: no cover - fallback for old pydantic
     ConfigDict = dict  # type: ignore[misc]
-
-=======
-    from pydantic import ConfigDict, field_validator, model_validator
-except ImportError:  # pragma: no cover - fallback for old pydantic
-    from pydantic import validator as _pydantic_validator
-
-    ConfigDict = dict  # type: ignore[misc]
-
-    def field_validator(
-        *fields: str, **kwargs: Any
-    ) -> Callable[[Callable[..., Any]], Callable[..., Any]]:  # type: ignore[misc]
-        """Shim to mimic the pydantic v2 ``field_validator`` API."""
-        mode = kwargs.pop("mode", "after")
-        if mode == "before":
-            kwargs["pre"] = True
-        return _pydantic_validator(*fields, **kwargs)
-
-    def model_validator(*_args: str, **_kwargs: str) -> Callable[[Any], Any]:  # type: ignore
-        def decorator(fn: Any) -> Any:
-            return fn
-
-        return decorator
-
->>>>>>> 4bc24be3
 
 # Local imports (ensure these are correct and not causing cycles if possible)
 from src.agents.core.mood_utils import get_descriptive_mood, get_mood_level
@@ -171,27 +146,19 @@
     _neutral_relationship_learning_rate: float = PrivateAttr()
     _targeted_message_multiplier: float = PrivateAttr()
 
-<<<<<<< HEAD
     def __init__(self, **data: Any) -> None:
         super().__init__(**data)
         self.model_post_init(None)
 
     @validator("mood_level", pre=True)
-=======
-    @field_validator("mood_level", mode="before")
->>>>>>> 4bc24be3
+
     @classmethod
     def check_mood_level_type_before(cls, v: Any) -> Any:
         if not isinstance(v, (float, int)):
             logger.warning(
-<<<<<<< HEAD
                 "AGENT_STATE_VALIDATOR_DEBUG: mood_level input is not float/int before coercion. "
                 f"Type: {type(v)}, Value: {v}"
-=======
-                "AGENT_STATE_VALIDATOR_DEBUG: mood_level input is not float/int before coercion. Type: %s, Value: %s",
-                type(v),
-                v,
->>>>>>> 4bc24be3
+
             )
             if isinstance(v, str) and v.lower() == "neutral":
                 logger.warning(
@@ -206,14 +173,9 @@
     def check_mood_level_type_after(cls, v: float) -> float:
         if not isinstance(v, float):
             logger.error(
-<<<<<<< HEAD
                 "AGENT_STATE_VALIDATOR_ERROR: mood_level is not float AFTER Pydantic processing. "
                 f"Type: {type(v)}, Value: {v}. This is unexpected."
-=======
-                "AGENT_STATE_VALIDATOR_ERROR: mood_level is not float AFTER Pydantic processing. Type: %s, Value: %s. This is unexpected.",
-                type(v),
-                v,
->>>>>>> 4bc24be3
+
             )
         return v
 
@@ -377,7 +339,6 @@
             raise ValueError("MemoryStoreManager not initialized")
         return self.memory_store_manager.get_retriever()  # type: ignore
 
-<<<<<<< HEAD
     # ------------------------------------------------------------------
     # Serialization helpers for tests
     # ------------------------------------------------------------------
@@ -391,49 +352,4 @@
         clean_data = data.copy()
         if clean_data.get("memory_store_manager") is None:
             clean_data.pop("memory_store_manager")
-        return cls(**clean_data)
-=======
-    def to_dict(self) -> dict[str, Any]:
-        """Serialize the agent state to a dictionary."""
-        return self.model_dump(
-            exclude={
-                "llm_client",
-                "memory_store_manager",
-                "action_intent_model",
-                "thought_model",
-                "l1_summary_model",
-                "mock_llm_client",
-            }
-        )
-
-    @classmethod
-    def from_dict(
-        cls,
-        data: dict[str, Any],
-        llm_client_config_override: Any | None = None,
-        memory_store_manager_override: Any | None = None,
-    ) -> "AgentState":
-        """Deserialize an AgentState from a dictionary."""
-        if llm_client_config_override is not None:
-            data["llm_client_config"] = llm_client_config_override
-        if memory_store_manager_override is not None:
-            data["memory_store_manager"] = memory_store_manager_override
-
-        if "mood_history" in data and data["mood_history"] is not None:
-            data["mood_history"] = [
-                (int(turn), float(m_val)) for turn, m_val in data["mood_history"]
-            ]
-
-        if "relationship_history" in data and data["relationship_history"] is not None:
-            processed_rh: dict[str, list[tuple[int, float]]] = {}
-            for agent_name, history_list in data["relationship_history"].items():
-                processed_rh[agent_name] = [
-                    (int(turn), float(r_val)) for turn, r_val in history_list
-                ]
-            data["relationship_history"] = processed_rh
-
-        if "relationships" in data and data["relationships"] is not None:
-            data["relationships"] = {k: float(v) for k, v in data["relationships"].items()}
-
-        return cls(**data)
->>>>>>> 4bc24be3
+        return cls(**clean_data)