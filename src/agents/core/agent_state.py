# ruff: noqa: ANN101, ANN102
# mypy: ignore-errors
import logging
import random
from collections import deque
from enum import Enum
from typing import Any, Optional, cast

<<<<<<< HEAD
from pydantic import BaseModel, Field, PrivateAttr, Extra

try:  # pragma: no cover - prefer Pydantic v2 validators
    from pydantic import field_validator, model_validator
except Exception:  # pragma: no cover - fallback for pydantic<2
    from pydantic import root_validator as model_validator
    from pydantic import validator as field_validator

=======
>>>>>>> f4d680f8
from typing_extensions import Self

try:  # Support pydantic >= 2 if installed
    from pydantic import ConfigDict
except ImportError:  # pragma: no cover - fallback for old pydantic
    # pydantic<2 provides ConfigDict as a plain dict
    ConfigDict = dict  # type: ignore[misc, assignment]

# Local imports (ensure these are correct and not causing cycles if possible)
from src.agents.core.mood_utils import get_descriptive_mood, get_mood_level
from src.infra.config import get_config  # Import get_config function
from src.infra.llm_client import LLMClient, LLMClientConfig

logger = logging.getLogger(__name__)


_PYDANTIC_V2 = True
try:
    from pydantic import field_validator as _field_validator  # type: ignore[attr-defined]
    from pydantic import model_validator as _model_validator  # type: ignore[attr-defined]
<<<<<<< HEAD

    _PYDANTIC_V2 = True
except ImportError:  # pragma: no cover - fallback for old pydantic
    from pydantic import root_validator as _model_validator
    from pydantic import validator as _field_validator
=======
except ImportError:  # pragma: no cover - fallback for old pydantic
    from pydantic import root_validator as _model_validator_fallback
    from pydantic import validator as _field_validator_fallback

    _model_validator = _model_validator_fallback
    _field_validator = _field_validator_fallback
>>>>>>> f4d680f8

    _PYDANTIC_V2 = False


def field_validator(*args: Any, **kwargs: Any) -> Any:
    if not _PYDANTIC_V2:
        kwargs.pop("mode", None)
    return _base_field_validator(*args, **kwargs)


def model_validator(*args: Any, **kwargs: Any) -> Any:
    if not _PYDANTIC_V2:
        kwargs.pop("mode", None)
    return _base_model_validator(*args, **kwargs)


# Helper function for the default_factory to keep the lambda clean
def _get_default_role() -> str:
    ROLE_DU_GENERATION_val = get_config("ROLE_DU_GENERATION")
    logger.debug(
        f"AGENT_STATE_DEBUG (in _get_default_role): ROLE_DU_GENERATION type: {type(ROLE_DU_GENERATION_val)}, value: {ROLE_DU_GENERATION_val}"
    )
    if not isinstance(ROLE_DU_GENERATION_val, dict) or not ROLE_DU_GENERATION_val.keys():
        logger.error(
            f"AGENT_STATE_DEBUG: ROLE_DU_GENERATION is not a valid dict or is empty! Value: {ROLE_DU_GENERATION_val}. Cannot choose a default role."
        )
        return "Innovator"  # Fallback
    keys_list = list(ROLE_DU_GENERATION_val.keys())
    logger.debug(
        f"AGENT_STATE_DEBUG (in _get_default_role): list(ROLE_DU_GENERATION.keys()) type: {type(keys_list)}, value: {keys_list}"
    )
    if not keys_list:
        logger.error(
            "AGENT_STATE_DEBUG: ROLE_DU_GENERATION.keys() is empty after list conversion! Cannot choose a default role."
        )
        return "Innovator"
    chosen_role = str(random.choice(keys_list))  # Cast to str
    logger.debug(
        f"AGENT_STATE_DEBUG (in _get_default_role): Chosen role by random.choice: {chosen_role}"
    )
    return chosen_role


class AgentActionIntent(str, Enum):
    IDLE = "idle"
    CONTINUE_COLLABORATION = "continue_collaboration"
    PROPOSE_IDEA = "propose_idea"
    ASK_CLARIFICATION = "ask_clarification"
    PERFORM_DEEP_ANALYSIS = "perform_deep_analysis"
    CREATE_PROJECT = "create_project"
    JOIN_PROJECT = "join_project"
    LEAVE_PROJECT = "leave_project"
    REQUEST_ROLE_CHANGE = "request_role_change"
    SEND_DIRECT_MESSAGE = "send_direct_message"


DEFAULT_AVAILABLE_ACTIONS: list[AgentActionIntent] = [
    AgentActionIntent.IDLE,
    AgentActionIntent.CONTINUE_COLLABORATION,
    AgentActionIntent.PROPOSE_IDEA,
    AgentActionIntent.ASK_CLARIFICATION,
    AgentActionIntent.PERFORM_DEEP_ANALYSIS,
    AgentActionIntent.CREATE_PROJECT,
    AgentActionIntent.JOIN_PROJECT,
    AgentActionIntent.LEAVE_PROJECT,
    AgentActionIntent.SEND_DIRECT_MESSAGE,
]


# Forward reference for Agent (used in RelationshipHistoryEntry)
try:
    from src.infra.llm_client import (
        OllamaClientProtocol,
        get_default_llm_client,
    )
except Exception:  # pragma: no cover - fallback when llm_client is missing
    OllamaClientProtocol = Any  # type: ignore[misc, assignment]

    def get_default_llm_client() -> OllamaClientProtocol | None:
        return None


class AgentStateData(BaseModel):
    model_config = ConfigDict(arbitrary_types_allowed=True, extra="allow")

    agent_id: str
    name: str
    role_history: list[tuple[int, str]] = Field(default_factory=list)

    mood_level: float = Field(default=0.0)  # Numeric mood level from -1.0 to 1.0
    mood_history: list[tuple[int, float]] = Field(
        default_factory=list
    )  # Stores (step, numeric_mood_level)

    ip: float = Field(
        default_factory=lambda: float(str(get_config("INITIAL_INFLUENCE_POINTS") or "0"))
    )
    du: float = Field(default_factory=lambda: float(str(get_config("INITIAL_DATA_UNITS") or "0")))
    relationships: dict[str, float] = Field(default_factory=dict)
    relationship_history: dict[str, list[tuple[int, float]]] = Field(
        default_factory=dict
    )  # Stores snapshots
    short_term_memory: deque[dict[str, Any]] = Field(default_factory=deque)
    goals: list[dict[str, Any]] = Field(default_factory=list)
    projects: dict[str, dict[str, Any]] = Field(default_factory=dict)  # project_id: {details}
    current_project_id: Optional[str] = None
    llm_client_config: Optional[Any] = None  # Configuration data for LLM client
    llm_client: Optional[Any] = None
    memory_store_manager: Optional[Any] = None  # Optional[VectorStoreManager]
    mock_llm_client: Optional[Any] = None

    def __init__(self, **data: Any) -> None:
        """Initialize and conditionally call ``model_post_init`` for Pydantic v1."""
        super().__init__(**data)
        if hasattr(self, "model_post_init"):
            self.model_post_init(None)

    last_thought: Optional[str] = None
    last_clarification_question: Optional[str] = None
    last_clarification_downgraded: bool = False
    last_action_intent: Optional[AgentActionIntent] = None
    last_message_step: Optional[int] = None
    last_action_step: Optional[int] = None
    available_action_intents: list[AgentActionIntent] = Field(
        default_factory=lambda: list(DEFAULT_AVAILABLE_ACTIONS)
    )
    step_counter: int = 0  # Tracks how many steps this agent has processed
    messages_sent_count: int = 0
    messages_received_count: int = 0
    actions_taken_count: int = 0
    # Memory consolidation tracking
    last_level_2_consolidation_step: int = 0
    collective_ip: float = 0.0
    collective_du: float = 0.0
    current_role: str = Field(default_factory=_get_default_role)
    steps_in_current_role: int = 0
    conversation_history: deque[str] = Field(
        default_factory=deque
    )  # Added for process_perceived_messages

    # Configuration parameters (will be initialized from global config)
    _max_short_term_memory: int = PrivateAttr(
        default_factory=lambda: int(str(get_config("MAX_SHORT_TERM_MEMORY") or "100"))
    )
    _short_term_memory_decay_rate: float = PrivateAttr(
        default_factory=lambda: float(str(get_config("SHORT_TERM_MEMORY_DECAY_RATE") or "0.1"))
    )
    _relationship_decay_rate: float = PrivateAttr(
        default_factory=lambda: float(str(get_config("RELATIONSHIP_DECAY_FACTOR") or "0.01"))
    )
    _min_relationship_score: float = PrivateAttr(
        default_factory=lambda: float(str(get_config("MIN_RELATIONSHIP_SCORE") or "-1.0"))
    )
    _max_relationship_score: float = PrivateAttr(
        default_factory=lambda: float(str(get_config("MAX_RELATIONSHIP_SCORE") or "1.0"))
    )
    _mood_decay_rate: float = PrivateAttr(
        default_factory=lambda: float(str(get_config("MOOD_DECAY_FACTOR") or "0.01"))
    )
    _mood_update_rate: float = PrivateAttr(
        default_factory=lambda: float(str(get_config("MOOD_UPDATE_RATE") or "0.1"))
    )
    _ip_cost_per_message: float = PrivateAttr(
        default_factory=lambda: float(str(get_config("IP_COST_SEND_DIRECT_MESSAGE") or "1.0"))
    )
    _du_cost_per_action: float = PrivateAttr(
        default_factory=lambda: float(str(get_config("DU_COST_PER_ACTION") or "1.0"))
    )
    _role_change_cooldown: int = PrivateAttr(
        default_factory=lambda: int(str(get_config("ROLE_CHANGE_COOLDOWN") or "10"))
    )
    _role_change_ip_cost: float = PrivateAttr(
        default_factory=lambda: float(str(get_config("ROLE_CHANGE_IP_COST") or "5.0"))
    )
    _positive_relationship_learning_rate: float = PrivateAttr(
        default_factory=lambda: float(
            str(get_config("POSITIVE_RELATIONSHIP_LEARNING_RATE") or "0.1")
        )
    )
    _negative_relationship_learning_rate: float = PrivateAttr(
        default_factory=lambda: float(
            str(get_config("NEGATIVE_RELATIONSHIP_LEARNING_RATE") or "0.1")
        )
    )
    _neutral_relationship_learning_rate: float = PrivateAttr(
        default_factory=lambda: float(
            str(get_config("NEUTRAL_RELATIONSHIP_LEARNING_RATE") or "0.05")
        )
    )
    _targeted_message_multiplier: float = PrivateAttr(
        default_factory=lambda: float(str(get_config("TARGETED_MESSAGE_MULTIPLIER") or "1.5"))
    )

    @property
    def positive_relationship_learning_rate(self) -> float:
        return self._positive_relationship_learning_rate

    @property
    def negative_relationship_learning_rate(self) -> float:
        return self._negative_relationship_learning_rate

    @property
    def neutral_relationship_learning_rate(self) -> float:
        return self._neutral_relationship_learning_rate

    @property
    def targeted_message_multiplier(self) -> float:
        """Multiplier applied when sending targeted messages."""
        return self._targeted_message_multiplier

    @property
    def min_relationship_score(self) -> float:
        return self._min_relationship_score

    @property
    def max_relationship_score(self) -> float:
        return self._max_relationship_score

    @field_validator("mood_level", mode="before")
    @classmethod
    def check_mood_level_type_before(cls, v: Any) -> Any:
        if not isinstance(v, (float, int)):
            logger.warning(
                "AGENT_STATE_VALIDATOR_DEBUG: mood_level input is not float/int before coercion. "
                f"Type: {type(v)}, Value: {v}"
            )
            if isinstance(v, str) and v.lower() == "neutral":
                logger.warning(
                    "AGENT_STATE_VALIDATOR_DEBUG: mood_level input was 'neutral', coercing to 0.0"
                )
                return 0.0  # Attempt to coerce common problematic string to float
            # If it cannot be coerced, Pydantic will raise a validation error later if not a float
        return v

    @field_validator("mood_level")
    @classmethod
    def check_mood_level_type_after(cls, v: float) -> float:
        if not isinstance(v, float):
            logger.error(
                "AGENT_STATE_VALIDATOR_ERROR: mood_level is not float AFTER Pydantic processing. "
                f"Type: {type(v)}, Value: {v}. This is unexpected."
            )
        return v

    @property
    def mood_category(self) -> str:  # Returns the string like "neutral", "positive"
        return get_mood_level(self.mood_level)  # Uses mood_utils.get_mood_level

    # ... (rest of AgentStateData and AgentState classes, ensuring they use get_config() for these values)
    # For example, in update_mood:
    # change = sentiment_score * self._mood_update_rate
    # And in can_change_role:
    # if self.ip < self._role_change_ip_cost:


class AgentState(AgentStateData):  # Keep AgentState for now if BaseAgent uses it
    @property
    def descriptive_mood(self) -> str:
        return get_descriptive_mood(self.mood_level)

    @property
    def mood_value(self) -> float:  # This property now correctly accesses self.mood_level
        return self.mood_level

    @property
    def agent_goal(self) -> str:
        # Simple goal selection: returns the first goal's description or a default.
        if self.goals and isinstance(self.goals, list) and len(self.goals) > 0:
            first_goal = self.goals[0]
            if isinstance(first_goal, dict) and "description" in first_goal:
                return str(first_goal["description"])
        return "Contribute to the simulation as effectively as possible."

    @property
    def ip_cost_per_message(self) -> float:
        return self._ip_cost_per_message

    @property
    def du_cost_per_action(self) -> float:
        return self._du_cost_per_action

    @property
    def role_change_ip_cost(self) -> float:
        return self._role_change_ip_cost

    @property
    def role_change_cooldown(self) -> int:
        return self._role_change_cooldown

    def get_collective_metrics_summary(self) -> dict[str, Any]:
        """Returns a summary of metrics that might be aggregated across all agents."""
        return {
            "agent_id": self.agent_id,
            "ip": self.ip,
            "du": self.du,
            "role": self.current_role,
            # Add other relevant metrics here if needed for collective tracking
        }

    def __hash__(self) -> int:
        # Pydantic models are not hashable by default if they have mutable fields like lists/dicts.
        # For use in sets or as dict keys, if needed, a specific hash can be implemented.
        # Often, agent_id is sufficient if it's guaranteed unique.
        return hash(self.agent_id)

    def __eq__(self, other: object) -> bool:
        if not isinstance(other, AgentState):
            return NotImplemented
        return self.agent_id == other.agent_id

    def get_current_mood(self) -> float:
        """Returns the current mood of the agent."""
        if not self.mood_history:
            return 0.0
        return self.mood_history[-1][1]

    def get_current_relationship_score(self, agent_name: str) -> float:
        """Returns the current relationship score with the specified agent."""
        history = self.relationship_history.get(agent_name, [])
        if not history:
            return 0.0
        return history[-1][1]

    @field_validator("memory_store_manager", mode="before")
    @classmethod
    def _validate_memory_store_manager(cls, value: Any) -> Any:
        if value is None:
            return None
        if hasattr(value, "get_retriever"):  # Check for a specific method
            return value
        raise ValueError("Invalid memory_store_manager provided")

<<<<<<< HEAD
    @model_validator(mode="after")  # type: ignore[arg-type]
    def _validate_model_after(cls, model: Any) -> Any:
        """Ensure LLM client and history fields are initialized."""
        # Pydantic v1 passes a ``dict`` while v2 passes the actual model instance
        if isinstance(model, dict):
            values = model
            if not values.get("llm_client"):
                if values.get("mock_llm_client"):
                    values["llm_client"] = values["mock_llm_client"]
                elif values.get("llm_client_config"):
                    cfg = values["llm_client_config"]
                    if isinstance(cfg, BaseModel):
                        config_data = cfg.model_dump() if hasattr(cfg, "model_dump") else cfg.dict()
                    else:
                        config_data = cast(dict[str, Any], cfg)
                    values["llm_client"] = LLMClient(config=LLMClientConfig(**config_data))
                else:
                    values["llm_client"] = get_default_llm_client()
=======
    @model_validator(mode="after")
    def _validate_model_after(cls, data: Any) -> Any:
        """Ensure the AgentState is fully initialized after validation."""
        # When using pydantic<2, ``data`` will be a ``dict``. With pydantic>=2 it
        # will be the model instance.
        model: AgentState
        if isinstance(data, dict):
            values = data
            llm_client_config = values.get("llm_client_config")
            llm_client = values.get("llm_client")
            mock_llm_client = values.get("mock_llm_client")

        else:
            model = cast("AgentState", data)
            llm_client_config = model.llm_client_config
            llm_client = model.llm_client
            mock_llm_client = model.mock_llm_client

        if llm_client_config and not llm_client:
            if mock_llm_client:
                model.llm_client = mock_llm_client

            else:
                config_data = llm_client_config
                if hasattr(config_data, "model_dump"):
                    config_data = cast(dict[str, Any], config_data.model_dump())
                elif not isinstance(config_data, dict):
                    raise ValueError("llm_client_config must be a Pydantic model or a dict")

                if isinstance(llm_client_config, BaseModel):
                    model.llm_client = LLMClient(config=llm_client_config)  # type: ignore[arg-type]
                else:
                    model.llm_client = LLMClient(config=LLMClientConfig(**config_data))


                new_client = LLMClient(config=LLMClientConfig(**cast(dict[str, Any], config_data)))

            if isinstance(data, dict):
                values["llm_client"] = new_client
            else:
                model.llm_client = new_client
>>>>>>> f4d680f8

        if isinstance(data, dict):
            if not values.get("role_history"):
                values["role_history"] = [(values.get("step_counter"), values.get("current_role"))]
            if not values.get("mood_history"):
                values["mood_history"] = [(values.get("step_counter"), values.get("mood_level"))]
            return values
        else:
            if not model.role_history:
                model.role_history = [(model.step_counter, model.current_role)]
            if not model.mood_history:
                model.mood_history = [(model.step_counter, model.mood_level)]
            return model

        obj = cast("AgentState", model)
        if not obj.llm_client:
            if obj.mock_llm_client:
                obj.llm_client = obj.mock_llm_client
            elif obj.llm_client_config:
                cfg = obj.llm_client_config
                if isinstance(cfg, BaseModel):
                    config_data = cfg.model_dump() if hasattr(cfg, "model_dump") else cfg.dict()
                else:
                    config_data = cast(dict[str, Any], cfg)
                obj.llm_client = LLMClient(config=LLMClientConfig(**config_data))
            else:
                obj.llm_client = get_default_llm_client()

        if not obj.role_history:
            obj.role_history = [(obj.step_counter, obj.current_role)]
        if not obj.mood_history:
            obj.mood_history = [(obj.step_counter, obj.mood_level)]
        return obj

    def get_llm_client(self) -> Any:
        if not self.llm_client:
            raise ValueError("LLM client not initialized")
        return self.llm_client

    def get_memory_retriever(self) -> Any:  # VectorStoreRetriever:
        """Returns the memory retriever for the agent."""
        if not self.memory_store_manager:
            raise ValueError("MemoryStoreManager not initialized")
        return self.memory_store_manager.get_retriever()

    # ------------------------------------------------------------------
    # Serialization helpers for tests
    # ------------------------------------------------------------------
    def to_dict(self: Self, *, exclude_none: bool = False) -> dict[str, Any]:
        """Return a dictionary representation of the agent state."""
        if hasattr(self, "model_dump"):
<<<<<<< HEAD
            return self.model_dump(exclude={"llm_client", "mock_llm_client", "memory_store_manager"})
        return self.dict(exclude={"llm_client", "mock_llm_client", "memory_store_manager"})
=======
            data = self.model_dump(
                exclude={"llm_client", "mock_llm_client", "memory_store_manager"}
            )
        else:  # pragma: no cover - pydantic<2 fallback
            data = self.dict(
                exclude={"llm_client", "mock_llm_client", "memory_store_manager"}

            )
        return cast(dict[str, Any], data)

>>>>>>> f4d680f8

    @classmethod
    def from_dict(cls: type[Self], data: dict[str, Any]) -> "AgentState":
        """Create an ``AgentState`` instance from a serialized dictionary."""
        clean_data = data.copy()
        if clean_data.get("memory_store_manager") is None:
            clean_data.pop("memory_store_manager", None)
        obj = cls(**clean_data)
        if not obj.llm_client:
            obj.llm_client = get_default_llm_client()
        if not obj.role_history:
            obj.role_history = [(obj.step_counter, obj.current_role)]
        if not obj.mood_history:
            obj.mood_history = [(obj.step_counter, obj.mood_level)]
        return obj<|MERGE_RESOLUTION|>--- conflicted
+++ resolved
@@ -6,7 +6,6 @@
 from enum import Enum
 from typing import Any, Optional, cast
 
-<<<<<<< HEAD
 from pydantic import BaseModel, Field, PrivateAttr, Extra
 
 try:  # pragma: no cover - prefer Pydantic v2 validators
@@ -15,8 +14,7 @@
     from pydantic import root_validator as model_validator
     from pydantic import validator as field_validator
 
-=======
->>>>>>> f4d680f8
+
 from typing_extensions import Self
 
 try:  # Support pydantic >= 2 if installed
@@ -37,20 +35,12 @@
 try:
     from pydantic import field_validator as _field_validator  # type: ignore[attr-defined]
     from pydantic import model_validator as _model_validator  # type: ignore[attr-defined]
-<<<<<<< HEAD
 
     _PYDANTIC_V2 = True
 except ImportError:  # pragma: no cover - fallback for old pydantic
     from pydantic import root_validator as _model_validator
     from pydantic import validator as _field_validator
-=======
-except ImportError:  # pragma: no cover - fallback for old pydantic
-    from pydantic import root_validator as _model_validator_fallback
-    from pydantic import validator as _field_validator_fallback
-
-    _model_validator = _model_validator_fallback
-    _field_validator = _field_validator_fallback
->>>>>>> f4d680f8
+
 
     _PYDANTIC_V2 = False
 
@@ -383,7 +373,6 @@
             return value
         raise ValueError("Invalid memory_store_manager provided")
 
-<<<<<<< HEAD
     @model_validator(mode="after")  # type: ignore[arg-type]
     def _validate_model_after(cls, model: Any) -> Any:
         """Ensure LLM client and history fields are initialized."""
@@ -402,49 +391,7 @@
                     values["llm_client"] = LLMClient(config=LLMClientConfig(**config_data))
                 else:
                     values["llm_client"] = get_default_llm_client()
-=======
-    @model_validator(mode="after")
-    def _validate_model_after(cls, data: Any) -> Any:
-        """Ensure the AgentState is fully initialized after validation."""
-        # When using pydantic<2, ``data`` will be a ``dict``. With pydantic>=2 it
-        # will be the model instance.
-        model: AgentState
-        if isinstance(data, dict):
-            values = data
-            llm_client_config = values.get("llm_client_config")
-            llm_client = values.get("llm_client")
-            mock_llm_client = values.get("mock_llm_client")
-
-        else:
-            model = cast("AgentState", data)
-            llm_client_config = model.llm_client_config
-            llm_client = model.llm_client
-            mock_llm_client = model.mock_llm_client
-
-        if llm_client_config and not llm_client:
-            if mock_llm_client:
-                model.llm_client = mock_llm_client
-
-            else:
-                config_data = llm_client_config
-                if hasattr(config_data, "model_dump"):
-                    config_data = cast(dict[str, Any], config_data.model_dump())
-                elif not isinstance(config_data, dict):
-                    raise ValueError("llm_client_config must be a Pydantic model or a dict")
-
-                if isinstance(llm_client_config, BaseModel):
-                    model.llm_client = LLMClient(config=llm_client_config)  # type: ignore[arg-type]
-                else:
-                    model.llm_client = LLMClient(config=LLMClientConfig(**config_data))
-
-
-                new_client = LLMClient(config=LLMClientConfig(**cast(dict[str, Any], config_data)))
-
-            if isinstance(data, dict):
-                values["llm_client"] = new_client
-            else:
-                model.llm_client = new_client
->>>>>>> f4d680f8
+
 
         if isinstance(data, dict):
             if not values.get("role_history"):
@@ -496,21 +443,9 @@
     def to_dict(self: Self, *, exclude_none: bool = False) -> dict[str, Any]:
         """Return a dictionary representation of the agent state."""
         if hasattr(self, "model_dump"):
-<<<<<<< HEAD
             return self.model_dump(exclude={"llm_client", "mock_llm_client", "memory_store_manager"})
         return self.dict(exclude={"llm_client", "mock_llm_client", "memory_store_manager"})
-=======
-            data = self.model_dump(
-                exclude={"llm_client", "mock_llm_client", "memory_store_manager"}
-            )
-        else:  # pragma: no cover - pydantic<2 fallback
-            data = self.dict(
-                exclude={"llm_client", "mock_llm_client", "memory_store_manager"}
-
-            )
-        return cast(dict[str, Any], data)
-
->>>>>>> f4d680f8
+
 
     @classmethod
     def from_dict(cls: type[Self], data: dict[str, Any]) -> "AgentState":
