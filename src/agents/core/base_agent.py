--- conflicted
+++ resolved
@@ -389,14 +389,11 @@
         # --- End Extract Perceived Messages ---
 
         # Convert the state to dictionary for compatibility with the existing graph
-<<<<<<< HEAD
         if hasattr(self._state, "model_dump"):
             state_dict = self._state.model_dump()
         else:  # pragma: no cover - pydantic<2 fallback
             state_dict = self._state.dict()
-=======
-        state_dict = self._state.to_dict()
->>>>>>> 025402d3
+
 
         # Extract agent goal - handle goals which may be in different formats:
         # 1. From the AgentState goals list (which might be empty)
@@ -416,15 +413,12 @@
         # Prepare the input state for this turn's graph execution
         initial_turn_state: AgentTurnState = {
             "agent_id": self.agent_id,
-<<<<<<< HEAD
             "current_state": (
                 self._state.model_dump(exclude_none=True)
                 if hasattr(self._state, "model_dump")
                 else self._state.dict(exclude_none=True)
             ),  # Current full state
-=======
-            "current_state": self._state.to_dict(exclude_none=True),  # Current full state
->>>>>>> 025402d3
+
             "simulation_step": simulation_step,
             "previous_thought": self._state.last_thought,
             "environment_perception": environment_perception,
