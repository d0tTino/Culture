--- conflicted
+++ resolved
@@ -393,12 +393,9 @@
         # --- End Extract Perceived Messages ---
 
         # --- Retrieve Memory History ---
-<<<<<<< HEAD
         # Start with any memories retrieved in previous turns
         memory_history_list: list[dict[str, Any]] = list(self._memory_history)
-=======
-        memory_history_list: list[dict[str, Any]] = []
->>>>>>> 2fa3e2eb
+
         active_store = vector_store_manager or getattr(self, "vector_store_manager", None)
         if active_store is not None and hasattr(active_store, "aretrieve_relevant_memories"):
             try:
@@ -407,13 +404,10 @@
                     query="",
                     k=5,
                 )
-<<<<<<< HEAD
                 # Persist and accumulate retrieved memories for this agent
                 self._memory_history.extend(retrieved_memories)
                 memory_history_list = list(self._memory_history)
-=======
-                memory_history_list.extend(retrieved_memories)
->>>>>>> 2fa3e2eb
+
             except Exception as e:  # pragma: no cover - defensive
                 logger.error(
                     f"Agent {self.agent_id}: failed to retrieve memories: {e}",
