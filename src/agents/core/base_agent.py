# src/agents/core/base_agent.py
"""
Defines the base class for all agents in the Culture simulation.
"""
# mypy: ignore-errors

import copy
import logging
import uuid
from collections.abc import Awaitable
from typing import TYPE_CHECKING, Any, Callable, Optional, cast

from typing_extensions import Self

# LangGraph imports
# from langgraph.graph import StateGraph, END # No longer needed here
# Import node functions and router from basic_agent_graph
from src.agents.graphs.basic_agent_graph import (
    compile_agent_graph,  # NEW: Import the graph compiler function
)
from src.agents.memory.vector_store import ChromaVectorStoreManager
from src.agents.memory.weaviate_vector_store_manager import WeaviateVectorStoreManager
from src.infra import config
from src.infra.config import get_config
from src.infra.llm_client import get_ollama_client
from src.interfaces.dashboard_backend import AgentMessage, message_sse_queue
from src.shared.async_utils import AsyncDSPyManager

from .agent_controller import AgentController

# Import graph types from the new file
from .agent_graph_types import AgentActionOutput, AgentTurnState  # RESTORE THIS IMPORT

# Import AgentState and AgentActionIntent first (no circular dependency)
from .agent_state import AgentActionIntent, AgentState

# Use TYPE_CHECKING to avoid circular import issues
if TYPE_CHECKING:
    from src.agents.memory.vector_store import ChromaVectorStoreManager
    from src.sim.knowledge_board import KnowledgeBoard

# --- REMOVE MOVED Graph State Definitions ---
# class AgentActionOutput(BaseModel):
#     ...
# class AgentTurnState(TypedDict):
#     ...

# Corrected imports for DSPy program getters
from src.agents.dspy_programs.action_intent_selector import get_optimized_action_selector
from src.agents.dspy_programs.relationship_updater import get_relationship_updater
from src.agents.dspy_programs.role_thought_generator import get_role_thought_generator

logger = logging.getLogger(__name__)


class Agent:
    """
    Represents a basic agent in the simulation environment.

    Attributes:
        agent_id (str): A unique identifier for the agent.
        _state (AgentState): Pydantic model holding the agent's internal state.
        graph: The compiled LangGraph for processing agent turns.
    """

    def __init__(
        self: Self,
        agent_id: str | None = None,
        initial_state: dict[str, Any] | None = None,
        name: str | None = None,
        vector_store_manager: Optional[object] = None,
        async_dspy_manager: Optional[AsyncDSPyManager] = None,
    ):
        """
        Initializes a new agent with a unique ID and default state.

        Args:
            agent_id (str, optional): A unique identifier for the agent.
                If None is provided, a random UUID will be generated.
            initial_state (Dict[str, Any], optional): Initial state for the agent.
                If None is provided, default values will be used.
            name (str, optional): A name for the agent. If None is provided,
                a default name based on agent_id will be used.
            vector_store_manager (Optional[object], optional): Manager for vector-based memory
                storage and retrieval. Used to persist memory events.
            async_dspy_manager (Optional[AsyncDSPyManager], optional): Manager for DSPy program execution.
        """
        # Generate a unique ID if none provided
        self.agent_id = agent_id if agent_id else str(uuid.uuid4())

        # Explicitly declare vector_store_manager as object for Mypy
        # self.vector_store_manager: object # Declaration moved to parameter

        # Initialize as empty if not provided
        if initial_state is None:
            initial_state = {}

        # Get necessary values from initial_state or use defaults
        name = name or initial_state.get("name", f"Agent-{self.agent_id[:8]}")
        role = initial_state.get("current_role", "Default Contributor")
        steps_in_role = initial_state.get("steps_in_current_role", 0)
        mood = initial_state.get("mood", "neutral")
        agent_goal = initial_state.get(
            "agent_goal", "Contribute to the simulation as effectively as possible."
        )

        # LLM Client Initialization - MOVED EARLIER
        self.llm_client = get_ollama_client()

        # Get project id and ensure current_project_id and current_project_affiliation are in sync

        # Check for goal in initial_state - handle the case where it's a string instead of dict
        # list
        goals = []
        if "goals" in initial_state:
            goals = initial_state["goals"]
        elif "goal" in initial_state:
            # Convert single goal string to the proper dictionary format expected by AgentState
            goal_text = initial_state["goal"]
            goals = [{"description": goal_text, "priority": "high"}]

        # This overrides any default_factory behavior in AgentState for these specific fields.
        constructor_args_from_config = {
            "positive_relationship_learning_rate": get_config(
                "POSITIVE_RELATIONSHIP_LEARNING_RATE"
            ),
            "negative_relationship_learning_rate": get_config(
                "NEGATIVE_RELATIONSHIP_LEARNING_RATE"
            ),
            "neutral_relationship_learning_rate": get_config("NEUTRAL_RELATIONSHIP_LEARNING_RATE"),
            "targeted_message_multiplier": get_config("TARGETED_MESSAGE_MULTIPLIER"),
            "relationship_decay_rate": get_config("RELATIONSHIP_DECAY_FACTOR"),
            "mood_decay_rate": get_config("MOOD_DECAY_FACTOR"),
            "mood_update_rate": get_config("MOOD_UPDATE_RATE"),
            "max_short_term_memory": get_config("MAX_SHORT_TERM_MEMORY"),
            "short_term_memory_decay_rate": get_config("SHORT_TERM_MEMORY_DECAY_RATE"),
            "min_relationship_score": get_config("MIN_RELATIONSHIP_SCORE"),
            "max_relationship_score": get_config("MAX_RELATIONSHIP_SCORE"),
            "ip_cost_per_message": get_config("IP_COST_SEND_DIRECT_MESSAGE"),
            "du_cost_per_action": get_config("DU_COST_PER_ACTION"),
            "role_change_cooldown": get_config("ROLE_CHANGE_COOLDOWN"),
            "role_change_ip_cost": get_config("ROLE_CHANGE_IP_COST"),
            "ip": get_config("INITIAL_INFLUENCE_POINTS"),  # Use 'ip' as AgentState field name
            "du": get_config("INITIAL_DATA_UNITS"),  # Use 'du' as AgentState field name
        }

        # Start with config-derived values
        agent_state_kwargs = constructor_args_from_config.copy()

        # Layer explicit initial_state values over them.
        # Pydantic will ignore extra keys in initial_state if not defined in AgentState.
        # initial_state can override values from constructor_args_from_config.
        if initial_state:  # Ensure initial_state is not None
            # Handle specific remapping from initial_state keys to AgentState field names
            if "influence_points" in initial_state:
                agent_state_kwargs["ip"] = initial_state.pop("influence_points")  # Use and remove
            if "data_units" in initial_state:
                agent_state_kwargs["du"] = initial_state.pop("data_units")  # Use and remove

            # Update with the rest of initial_state; Pydantic handles what it needs.
            agent_state_kwargs.update(initial_state)

        # Add/override mandatory/always-set fields AFTER initial_state processing
        agent_state_kwargs["agent_id"] = self.agent_id
        agent_state_kwargs["name"] = name  # name is derived above
        agent_state_kwargs["role"] = role  # role is derived above
        agent_state_kwargs["steps_in_current_role"] = steps_in_role  # derived above
        agent_state_kwargs["mood"] = mood  # derived above
        agent_state_kwargs["agent_goal"] = agent_goal  # derived above
        agent_state_kwargs["llm_client"] = self.llm_client  # NOW self.llm_client is initialized

        # Handle 'goals' separately if it was a single string in initial_state (already handled when deriving 'goals' var)
        # The 'goals' variable prepared earlier (either from initial_state['goals'] or converted from initial_state['goal'])
        # should be used here if it's not already covered by agent_state_kwargs.update(initial_state)
        # If initial_state had 'goals' or 'goal', it's already in agent_state_kwargs.
        # If not, AgentState's default for 'goals' (e.g., empty list) should apply.
        # We can ensure 'goals' is set if it was prepared:
        if goals:  # 'goals' variable from earlier logic
            agent_state_kwargs["goals"] = goals
        elif "goals" not in agent_state_kwargs:  # Ensure it has a default if not provided at all
            agent_state_kwargs["goals"] = []

        # Remove any None values for keys that AgentState expects a default for if not provided,
        # to let Pydantic's field defaults take effect.
        # This is only necessary if get_config() could return None for keys in constructor_args_from_config
        # AND AgentState fields for those keys are Optional without a default_factory or direct default.
        # Given current get_config logic (falls back to DEFAULT_CONFIG), Nones should be rare for these.
        # agent_state_kwargs = {k: v for k, v in agent_state_kwargs.items() if v is not None} # Risky if None is valid for some fields

        self._state = AgentState(**agent_state_kwargs)

        # Initialize Langchain graph by calling the compiler function
        self.graph = compile_agent_graph()  # MODIFIED: Call imported function

        # Vector Store Manager Initialization
        if vector_store_manager:
            self.vector_store_manager = vector_store_manager
        else:
            backend = (
                config.VECTOR_STORE_BACKEND
                if hasattr(config, "VECTOR_STORE_BACKEND")
                else "chroma"
            )
            if backend == "weaviate":
                self.vector_store_manager = WeaviateVectorStoreManager(
                    url=getattr(config, "WEAVIATE_URL", "http://localhost:8080"),
                    collection_name="AgentMemory",
                    embedding_function=None,
                    # Should be set to the SentenceTransformer instance if needed
                )
            else:
                self.vector_store_manager = ChromaVectorStoreManager(
                    persist_directory=getattr(config, "VECTOR_STORE_DIR", "./chroma_db")
                )

        # Async DSPy Manager Initialization
        if async_dspy_manager:
            self.async_dspy_manager = async_dspy_manager
        else:
            # Configure the global DSPy LM instance first
            # configure_dspy_with_ollama() # This is called at a higher level, or should be ensured it's called once globally
            # For now, let's assume it's configured globally elsewhere (e.g. main application setup or conftest for tests)
            # If not, it needs to be called here, but carefully to avoid reconfiguring on every Agent init.

            # Initialize AsyncDSPyManager without the lm argument
            self.async_dspy_manager = AsyncDSPyManager()

        self.action_intent_selector_program = get_optimized_action_selector()
        self.role_thought_generator_program = get_role_thought_generator()
        self.relationship_updater_program = get_relationship_updater()

        logger.info(
            f"Agent {self.agent_id} __init__: self.action_intent_selector_program is {type(self.action_intent_selector_program)}"
        )
        logger.info(
            f"Agent {self.agent_id} __init__: __dict__ after dspy programs assignment: {self.__dict__}"
        )

    def get_id(self: Self) -> str:
        """Returns the agent's unique ID."""
        return self.agent_id

    @property
    def state(self: Self) -> AgentState:
        """
        Returns the agent's current internal state.
        """
        return self._state

    def update_state(self: Self, updated_state: AgentState) -> None:
        """
        Updates the agent's internal state with a new AgentState object.

        Args:
            updated_state (AgentState): The new state for the agent.
        """
        self._state = updated_state
        logger.debug(f"Agent {self.agent_id} state updated")

    def add_memory(self: Self, step: int, memory_type: str, content: str) -> None:
        """
        Adds a memory to the agent's short-term memory.

        Args:
            step (int): The simulation step in which the memory occurred
            memory_type (str): Type of memory (e.g., 'thought',
                'broadcast_sent',
                'broadcast_received')
            content (str): The content of the memory
        """
        memory_entry = {"step": step, "type": memory_type, "content": content}
        self._state.short_term_memory.append(memory_entry)
        logger.debug(f"Added {memory_type} memory for agent {self.agent_id}")

    def update_relationship(
        self: Self, other_agent_id: str, delta: float, is_targeted: bool = False
    ) -> None:
        """
        Updates the relationship score with another agent using a non-linear formula that considers
        both the sentiment (delta) and the current relationship score.

        Args:
            other_agent_id (str): ID of the other agent
            delta (float): Change in relationship score (positive or negative) based on sentiment
            is_targeted (bool): Whether this update is from a targeted message (True)
                or broadcast (False)
        """
        current_score = self._state.relationships.get(other_agent_id, 0.0)

        # Apply targeted message multiplier directly to delta
        if is_targeted:
            delta = delta * self._state.targeted_message_multiplier

        # Different learning rates for positive and negative updates
        if delta > 0:
            learning_rate = self._state.positive_relationship_learning_rate
        else:
            learning_rate = self._state.negative_relationship_learning_rate

        # Calculate the change amount - non-linear formula that considers current relationship
        # This creates diminishing returns as relationships approach extremes
        change_amount = delta * learning_rate * (1.0 - abs(current_score))

        # Apply the change
        new_score = current_score + change_amount

        # Clamp to valid range
        new_score = max(
            self._state.min_relationship_score, min(self._state.max_relationship_score, new_score)
        )

        # Update the relationship score in the state
        self._state.relationships[other_agent_id] = new_score

    def update_mood(self: Self, sentiment_score: float) -> None:
        """
        Updates the agent's mood based on a sentiment score.

        Args:
            sentiment_score (float): The sentiment score to apply to the mood
        """
<<<<<<< HEAD
        AgentController(self._state).update_mood(sentiment_score)
=======
        from src.agents.core.mood_utils import get_descriptive_mood, get_mood_level

        # Calculate new mood value using configured decay and update rates
        current_mood_value = (
            float(self._state.mood_history[-1][1]) if self._state.mood_history else 0.0
        )
        new_mood_value = (
            current_mood_value * (1 - self._state.mood_decay_rate)
            + sentiment_score * self._state.mood_update_rate
        )
        new_mood_value = max(-1.0, min(1.0, new_mood_value))  # Keep within [-1, 1]

        # Update mood and descriptive mood
        new_mood = get_mood_level(new_mood_value)
        new_descriptive_mood = get_descriptive_mood(new_mood_value)

        # Track if mood changed
        mood_changed = self._state.mood != new_mood

        # Update state
        self._state.mood = new_mood
        self._state.mood_history.append(
            (
                (self._state.last_action_step if self._state.last_action_step is not None else 0),
                new_mood,
            )
        )

        if mood_changed:
            logger.info(
                f"Agent {self.agent_id} mood changed to {new_mood} ({new_descriptive_mood})"
            )
>>>>>>> 71fd6b1d

    async def run_turn(
        self: Self,
        simulation_step: int,
        environment_perception: dict[str, Any] | None = None,
        vector_store_manager: object = None,  # Accepts any vector store manager implementation
        knowledge_board: Optional["KnowledgeBoard"] = None,
    ) -> dict[str, Any]:
        """
        Executes the agent's internal graph for one turn, passing the previous thought.

        Args:
            simulation_step (int): The current step number from the simulation.
            environment_perception (Dict[str, Any], optional): Perception data from the
                environment.
            vector_store_manager (Optional[object], optional): Manager for vector-based memory
                storage and retrieval. Used to persist memory events.
            knowledge_board (Optional[KnowledgeBoard], optional): Knowledge board instance
                that agents can read from and write to.

        Returns:
            Dict[str, Any]: Contains the message content, recipient ID, and action intent
        """
        logger.debug(
            f"Agent {self.agent_id} starting graph turn for simulation_step: {simulation_step}."
        )

        # Ensure environment_perception is a dictionary even if None is passed
        if environment_perception is None:
            environment_perception = {}

        # Log received perception data
        if environment_perception:
            logger.debug(f"  Received environment perception: {environment_perception}")

        # --- Retrieve previous thought ---
        for memory in self._state.short_term_memory:
            if memory["type"] == "thought":
                environment_perception["previous_thought"] = memory["content"]
                break
        # --- End Retrieve ---

        # --- Extract Knowledge Board Content ---
        knowledge_board_content = environment_perception.get("knowledge_board_content", [])
        logger.debug(
            f"  Retrieved knowledge board content (entries: {len(knowledge_board_content)})"
        )
        # --- End Extract Knowledge Board ---

        # --- Extract Simulation Scenario ---
        scenario_description = environment_perception.get("scenario_description", "")
        logger.debug(f"  Retrieved simulation scenario: '{scenario_description}'")
        # --- End Extract Simulation Scenario ---

        # --- Extract Perceived Messages ---
        perceived_messages = environment_perception.get("perceived_messages", [])
        logger.debug(f"  Retrieved {len(perceived_messages)} perceived messages")
        # --- End Extract Perceived Messages ---

        # Convert the state to dictionary for compatibility with the existing graph
        state_dict = self._state.model_dump()

        # Extract agent goal - handle goals which may be in different formats:
        # 1. From the AgentState goals list (which might be empty)
        # 2. From a flat 'goal' in the state_dict (legacy format)
        # 3. Default to "Contribute to the simulation" if neither is found
        agent_goal = "Contribute to the simulation"

        # First check goals list - if it has entries, use the first one's description
        if state_dict.get("goals") and len(state_dict["goals"]) > 0:
            agent_goal = state_dict["goals"][0].get("description", agent_goal)
        # Otherwise, check if there's a single 'goal' string in the state
        elif state_dict.get("goal"):
            agent_goal = state_dict["goal"]

        logger.debug(f"  Using agent goal: '{agent_goal}'")

        # Prepare the input state for this turn's graph execution
        initial_turn_state: AgentTurnState = {
            "agent_id": self.agent_id,
            "current_state": self._state.model_dump(exclude_none=True),  # Current full state
            "simulation_step": simulation_step,
            "previous_thought": self._state.last_thought,
            "environment_perception": environment_perception,
            "perceived_messages": copy.deepcopy(
                environment_perception.get("perceived_messages", [])
            ),  # MODIFIED
            "memory_history_list": [],  # Placeholder
            "turn_sentiment_score": 0,  # Placeholder
            "individual_message_sentiments": [],  # Initialize empty list for per-message sentiments
            "prompt_modifier": "",  # Initialize prompt modifier
            "structured_output": None,  # Initialize as None for this turn
            "agent_goal": agent_goal,  # Use the extracted agent goal
            "updated_state": {},  # Initialize empty
            "vector_store_manager": vector_store_manager,  # Pass the vector store manager
            "rag_summary": "(No memory summary available yet)",  # Initialize with default summary
            "knowledge_board_content": knowledge_board_content,  # Pass the knowledge board content
            "knowledge_board": knowledge_board,  # Pass the knowledge board instance
            "scenario_description": scenario_description,  # Pass the simulation scenario
            "current_role": self._state.role,  # Pass the agent's current role
            "influence_points": int(self._state.ip),  # Cast to int for TypedDict compliance
            "steps_in_current_role": self._state.steps_in_current_role,
            # Pass the agent's steps in current role
            "data_units": int(self._state.du),  # Cast to int for TypedDict compliance
            "state": self._state,  # Pass the AgentState object directly
            "agent_instance": self,  # Pass the agent instance itself for DSPy calls
            "current_project_affiliation": getattr(
                self._state, "current_project_affiliation", None
            ),
            "available_projects": getattr(self._state, "available_projects", {}),
            "collective_ip": getattr(self._state, "collective_ip", None),
            "collective_du": getattr(self._state, "collective_du", None),
        }

        if self.graph is None:
            logger.error(f"Agent {self.agent_id} has no graph assigned.")
            # Ensure the return type matches run_turn's annotation: dict[str, Any]
            # Also, ensure AgentActionOutput is available for creating structured_output if needed by other logic.
            # For now, returning a simpler dict consistent with other error returns.
            return {
                "message_content": None,
                "message_recipient_id": None,
                "action_intent": "idle",
                "structured_output": None,
            }

        # The cast below was to object, which is too generic.
        # It should be cast to a Callable that accepts AgentTurnState and returns a state-like dict or AgentTurnState.
        # Langchain/Langgraph graphs usually return the full state or a dict to update it.
        # graph_callable = cast(Callable[[AgentTurnState], Union[AgentTurnState, dict[str, Any]]], self.graph.ainvoke)
        # Simpler: LangGraph's ainvoke on a CompiledStateGraph should return the full state (AgentTurnState).
        graph_ainvoke_callable = cast(
            Callable[[AgentTurnState], Awaitable[AgentTurnState]], self.graph.ainvoke
        )

        try:
            # Invoke the graph asynchronously for the turn
            logger.debug(
                f"Agent {self.agent_id} invoking graph. Type of graph: {type(self.graph)}"
            )
            logger.debug(
                f"Agent {self.agent_id} initial_turn_state before invoke: {initial_turn_state.keys()}"
            )
            final_result_state: AgentTurnState = await graph_ainvoke_callable(initial_turn_state)

            # Add debug logging to inspect the graph.ainvoke result
            logger.debug(
                f"RUN_TURN_GRAPH_RESULT :: Agent {self.agent_id}: Full result from graph.ainvoke: "
                f"{final_result_state}"
            )

            # --- Process Graph Output ---
            if final_result_state is None:
                logger.error(f"Agent {self.agent_id} graph execution returned None")
                return {
                    "message_content": None,
                    "message_recipient_id": None,
                    "action_intent": "idle",
                }

            # Log dictionary keys to help debug
            logger.debug(
                f"RUN_TURN_KEYS :: Agent {self.agent_id}: Available keys in graph result: "
                f"{list(final_result_state.keys())}"
            )

            # Extract the updated state from the AgentState object
            if "state" in final_result_state:
                updated_agent_state_obj = final_result_state.get("state")
                if isinstance(updated_agent_state_obj, AgentState):
                    if self.agent_id == "agent_b_analyzer_conflict":  # Check for Agent B
                        logger.debug(
                            f"DEBUG_GRAPH_OUTPUT (Agent B): BEFORE self._state update. "
                            f"final_graph_output['state'].targeted_message_multiplier type: {type(updated_agent_state_obj.targeted_message_multiplier)}, "
                            f"value: {updated_agent_state_obj.targeted_message_multiplier}"
                        )
                    self._state = updated_agent_state_obj
                    if self.agent_id == "agent_b_analyzer_conflict":  # Check for Agent B
                        logger.debug(
                            f"DEBUG_GRAPH_OUTPUT (Agent B): AFTER self._state update. "
                            f"self._state.targeted_message_multiplier type: {type(self._state.targeted_message_multiplier)}, "
                            f"value: {self._state.targeted_message_multiplier}"
                        )
                    logger.debug(  # Keep this log for state update confirmation
                        f"RUN_TURN_POST_UPDATE :: Agent {self.agent_id}: self._state updated with new "
                        f"AgentState object (Role: {self._state.role}, Mood: {self._state.mood})."
                    )
                else:
                    logger.warning(
                        f"RUN_TURN_POST_UPDATE :: Agent {self.agent_id}: 'state' in graph result is not "
                        f"an AgentState object (type: {type(updated_agent_state_obj)}). self._state NOT updated."
                    )

                # Extract message and action details from the 'structured_output' field
                structured_output_from_graph = final_result_state.get("structured_output")
                message_content = None
                message_recipient_id = None
                action_intent = AgentActionIntent.IDLE.value  # Default

                if isinstance(structured_output_from_graph, AgentActionOutput):
                    message_content = structured_output_from_graph.message_content
                    message_recipient_id = structured_output_from_graph.message_recipient_id
                    action_intent = structured_output_from_graph.action_intent
                    logger.debug(
                        f"Extracted from AgentActionOutput: msg='{message_content}', "
                        f"recip='{message_recipient_id}', intent='{action_intent}'"
                    )
                elif isinstance(
                    structured_output_from_graph, dict
                ):  # If it was already a dict from the graph
                    message_content = structured_output_from_graph.get("message_content")
                    message_recipient_id = structured_output_from_graph.get("message_recipient_id")
                    action_intent = structured_output_from_graph.get(
                        "action_intent", AgentActionIntent.IDLE.value
                    )
                    logger.debug(
                        f"Extracted from dict: msg='{message_content}', "
                        f"recip='{message_recipient_id}', intent='{action_intent}'"
                    )
                else:
                    logger.warning(
                        f"Agent {self.agent_id}: 'structured_output' in graph result is not "
                        f"AgentActionOutput or dict: {type(structured_output_from_graph)}. "
                        f"Content: {structured_output_from_graph}"
                    )
                    # Ensure action_intent has a valid default
                    if not isinstance(action_intent, str) or action_intent not in [
                        item.value for item in AgentActionIntent
                    ]:
                        action_intent = AgentActionIntent.IDLE.value

                turn_output = {
                    "message_content": message_content,
                    "message_recipient_id": message_recipient_id,
                    "action_intent": action_intent,
                }
                logger.debug(f"Agent {self.agent_id} run_turn returning: {turn_output}")

                # Update last_action_intent on the agent's state
                if (
                    turn_output
                    and isinstance(turn_output, dict)
                    and "action_intent" in turn_output
                ):
                    self._state.last_action_intent = turn_output["action_intent"]
                    logger.debug(
                        f"Agent {self.agent_id} updated last_action_intent to: {self._state.last_action_intent}"
                    )
                elif turn_output and hasattr(
                    turn_output, "action_intent"
                ):  # If it's an AgentActionOutput object
                    self._state.last_action_intent = turn_output.action_intent
                    logger.debug(
                        f"Agent {self.agent_id} updated last_action_intent to: {self._state.last_action_intent}"
                    )

                return turn_output
            else:
                logger.warning(
                    f"RUN_TURN_UPDATE_FAIL :: Agent {self.agent_id}: No 'state' found in graph "
                    f"result. "
                    f"self._state NOT updated."
                )
                return {
                    "message_content": None,
                    "message_recipient_id": None,
                    "action_intent": "idle",
                }

        except Exception as e:
            logger.error(
                f"Error running turn for agent {self.agent_id} at step {simulation_step}: {e}",
                exc_info=True,
            )
            return {"message_content": None, "message_recipient_id": None, "action_intent": "idle"}

    def __str__(self: Self) -> str:
        """Returns a string representation of the agent."""
        return f"Agent(id={self.agent_id}, role={self._state.role})"

    def __repr__(self: Self) -> str:
        """Returns a detailed string representation for debugging."""
        return (
            f"Agent(agent_id='{self.agent_id}', role='{self._state.role}', "
            f"ip={self._state.ip}, du={self._state.du})"
        )

    # --- Async DSPy Methods ---
    async def async_generate_role_prefixed_thought(
        self: Self, agent_role: str, current_situation: str
    ) -> object:  # DSPy async output is dynamic
        """
        Asynchronously generate a role-prefixed thought using a DSPy program.
        Uses AsyncDSPyManager for non-blocking execution. On timeout or error,
        returns a failsafe output and logs the issue.
        Must be awaited.
        """
        from src.agents.dspy_programs.role_thought_generator import generate_role_prefixed_thought
        from src.agents.dspy_programs.role_thought_generator import (
            get_failsafe_output as role_thought_failsafe,
        )

        future = await self.async_dspy_manager.submit(
            cast(Callable[..., object], generate_role_prefixed_thought),
            agent_role=agent_role,
            current_situation=current_situation,
        )
        result = await self.async_dspy_manager.get_result(
            future,
            default_value=role_thought_failsafe(agent_role, current_situation),
            dspy_callable=cast(Callable[..., object], generate_role_prefixed_thought),
        )
        return result

    async def async_select_action_intent(
        self: Self,
        agent_role: str,
        current_situation: str,
        agent_goal: str,
        available_actions: str,
    ) -> object:  # DSPy async output is dynamic
        """
        Asynchronously select an action intent using a DSPy program.
        Uses AsyncDSPyManager for non-blocking execution. On timeout or error,
        returns a failsafe output and logs the issue.
        Must be awaited.
        """
        from src.agents.dspy_programs import action_intent_selector

        selector = action_intent_selector.get_optimized_action_selector()
        selector_callable = cast(Callable[..., object], selector)
        future = await self.async_dspy_manager.submit(
            selector_callable,
            agent_role=agent_role,
            current_situation=current_situation,
            agent_goal=agent_goal,
            available_actions=available_actions,
        )
        default_value = action_intent_selector.get_failsafe_output(
            agent_role, current_situation, agent_goal, available_actions
        )
        result = await self.async_dspy_manager.get_result(
            future,
            default_value=default_value,
            dspy_callable=selector_callable,
        )
        return result

    async def async_generate_l1_summary(
        self: Self,
        agent_role: str,
        recent_events: str,
        current_mood: str | None = None,
    ) -> object:  # DSPy async output is dynamic
        """
        Asynchronously generate an L1 summary using a DSPy program.
        Uses AsyncDSPyManager for non-blocking execution. On timeout or error,
        returns a failsafe output and logs the issue.
        Must be awaited.
        """
        from src.agents.dspy_programs.l1_summary_generator import L1SummaryGenerator

        l1_gen = L1SummaryGenerator()
        l1_callable = cast(Callable[..., object], l1_gen.generate_summary)
        future = await self.async_dspy_manager.submit(
            l1_callable, agent_role, recent_events, current_mood
        )
        result = await self.async_dspy_manager.get_result(
            future,
            default_value=L1SummaryGenerator.get_failsafe_output(
                agent_role, recent_events, current_mood
            ),
            dspy_callable=l1_callable,
        )
        return result

    async def async_generate_l2_summary(
        self: Self,
        agent_role: str,
        l1_summaries_context: str,
        overall_mood_trend: str | None = None,
        agent_goals: str | None = None,
    ) -> object:  # DSPy async output is dynamic
        """
        Asynchronously generate an L2 summary using a DSPy program.
        Uses AsyncDSPyManager for non-blocking execution. On timeout or error,
        returns a failsafe output and logs the issue.
        Must be awaited.
        """
        from src.agents.dspy_programs.l2_summary_generator import L2SummaryGenerator

        l2_gen = L2SummaryGenerator()
        l2_callable = cast(Callable[..., object], l2_gen.generate_summary)
        future = await self.async_dspy_manager.submit(
            l2_callable,
            agent_role,
            l1_summaries_context,
            overall_mood_trend,
            agent_goals,
        )
        result = await self.async_dspy_manager.get_result(
            future,
            default_value=L2SummaryGenerator.get_failsafe_output(
                agent_role, l1_summaries_context, overall_mood_trend, agent_goals
            ),
            dspy_callable=l2_callable,
        )
        return result

    async def async_update_relationship(
        self: Self,
        current_relationship_score: float,
        interaction_summary: str,
        agent1_persona: str,
        agent2_persona: str,
        interaction_sentiment: float,
    ) -> object:  # DSPy async output is dynamic
        """
        Asynchronously update a relationship score using a DSPy program.
        Uses AsyncDSPyManager for non-blocking execution. On timeout or error,
        returns a failsafe output and logs the issue.
        Must be awaited.
        """
        from src.agents.dspy_programs.relationship_updater import (
            get_failsafe_output as relationship_failsafe,
        )
        from src.agents.dspy_programs.relationship_updater import get_relationship_updater

        updater = get_relationship_updater()
        # Ensure updater is callable, else fallback to failsafe
        if not callable(updater):
            updater = relationship_failsafe
        updater_callable = cast(Callable[..., object], updater)
        future = await self.async_dspy_manager.submit(
            updater_callable,
            current_relationship_score,
            interaction_summary,
            agent1_persona,
            agent2_persona,
            interaction_sentiment,
        )
        result = await self.async_dspy_manager.get_result(
            future,
            default_value=relationship_failsafe(current_relationship_score),
            dspy_callable=updater_callable,
        )
        return result

    async def _broadcast_message(
        self: Self,
        content: str,
        step: int,
        recipient_id: str | None = None,
        action_intent: str | None = None,
        extra: dict[str, Any] | None = None,
    ) -> None:
        """
        Broadcasts an AgentMessage to the dashboard SSE queue.
        Args:
            content (str): The message content.
            step (int): The simulation step.
            recipient_id (str, optional): The recipient agent ID.
            action_intent (str, optional): The action intent.
            extra (dict, optional): Any extra info.
        """
        try:
            msg = AgentMessage(
                agent_id=self.agent_id,
                content=content,
                step=step,
                recipient_id=recipient_id,
                action_intent=action_intent,
                extra=extra,
            )
            await message_sse_queue.put(msg)
        except Exception as e:
            logging.error(f"Failed to broadcast message to dashboard SSE: {e}")

    def apply_action_costs_and_awards(
        self: Self,
        action_intent: str | None,
        message_content: str | None,
        recipient_id: str | None,
        state: AgentState,
    ) -> None:
        """
        Applies IP/DU costs and awards based on the action intent and message.
        This method directly modifies the passed 'state' object.
        """
        if not action_intent:
            return

        # --- IP Costs/Awards ---
        ip_change = 0.0
        if message_content:
            if recipient_id is None:  # Broadcast message
                ip_change -= state.ip_cost_per_message
                logger.debug(
                    f"Agent {self.agent_id}: Applied IP cost for broadcast: {state.ip_cost_per_message}"
                )
            else:  # Targeted message
                ip_change -= getattr(config, "IP_COST_TARGETED_MESSAGE", state.ip_cost_per_message)
                logger.debug(
                    f"Agent {self.agent_id}: Applied IP cost for targeted message: {getattr(config, 'IP_COST_TARGETED_MESSAGE', state.ip_cost_per_message)}"
                )

        if action_intent == AgentActionIntent.CREATE_PROJECT.value:
            ip_change -= getattr(config, "IP_COST_CREATE_PROJECT", 10.0)
        # Other intent-specific IP awards/costs can be added here.
        # Example: Proposing an idea might have an award, but cost to post is in graph.
        # if action_intent == AgentActionIntent.PROPOSE_IDEA.value:
        #     ip_change += getattr(config, "IP_AWARD_FOR_PROPOSAL", 0.0) # Typically cost is in graph

        state.ip += ip_change
        if ip_change != 0:
            logger.info(
                f"Agent {self.agent_id}: IP changed by {ip_change:.2f} due to action/message. New IP: {state.ip:.2f}"
            )

        # --- DU Costs/Awards ---
        du_change = 0.0
        # Apply a generic DU cost for taking any action, if configured (can be 0)
        # Many specific DU costs (like PROPOSE_DETAILED_IDEA_DU_COST) are handled in graph nodes.
        # This cost here would be *additional* or for actions not covered by specific graph node costs.
        if state.du_cost_per_action > 0 and action_intent != AgentActionIntent.IDLE.value:
            du_change -= state.du_cost_per_action

        # Intent-specific DU generation/costs from ACTION_DU_GENERATION_V2
        action_du_config = config.ACTION_DU_GENERATION_V2.get(action_intent, {})
        base_du_generation = action_du_config.get("base_amount", 0.0)
        role_bonus_factor = action_du_config.get("role_bonus_factor", 0.0)

        # Get the role-specific generation dictionary (e.g., {"base": 1.0, "bonus_factor": 0.2})
        role_specific_generation_dict = config.ROLE_DU_GENERATION.get(state.role, {})
        # Extract the 'base' DU generation for the role, to be multiplied by the action's role_bonus_factor
        role_base_generation_for_action_bonus = role_specific_generation_dict.get("base", 0.0)

        # --- Start Debug Logging ---
        logger.debug(f"DU Calc: action_intent='{action_intent}', agent_role='{state.role}'")
        logger.debug(f"DU Calc: action_du_config='{action_du_config}'")
        logger.debug(
            f"DU Calc: base_du_generation (type: {type(base_du_generation)})='{base_du_generation}'"
        )
        logger.debug(f"DU Calc: role_specific_generation_dict='{role_specific_generation_dict}'")
        logger.debug(
            f"DU Calc: role_base_generation_for_action_bonus (type: {type(role_base_generation_for_action_bonus)})='{role_base_generation_for_action_bonus}'"
        )
        logger.debug(
            f"DU Calc: role_bonus_factor (type: {type(role_bonus_factor)})='{role_bonus_factor}'"
        )
        # --- End Debug Logging ---

        # Calculate DU generated from action's base amount and role-modified bonus
        generated_du_for_action = base_du_generation + (
            role_base_generation_for_action_bonus * role_bonus_factor
        )

        du_change += generated_du_for_action

        # Apply fixed DU costs for specific intents if not handled by the generative config or if additive
        if action_intent == AgentActionIntent.PERFORM_DEEP_ANALYSIS.value:
            du_change -= getattr(config, "DU_COST_DEEP_ANALYSIS", 10.0)
        # Example: Cost for ASK_CLARIFICATION is usually in the graph node.
        # elif action_intent == AgentActionIntent.ASK_CLARIFICATION.value:
        #     du_change -= getattr(config, "DU_COST_REQUEST_CLARIFICATION", 1.0)

        state.du += du_change
        if du_change != 0:
            logger.info(
                f"Agent {self.agent_id}: DU changed by {du_change:.2f} due to action. New DU: {state.du:.2f}"
            )

        # Clamp IP and DU to non-negative values
        state.ip = max(0, state.ip)
        state.du = max(0, state.du)

    def perceive_messages(self: Self, messages: list[dict[str, Any]]) -> None:
        """Allows the agent to perceive messages from other agents or the environment."""
        if not messages:
            return

        logger.debug(f"Agent {self.agent_id} perceiving {len(messages)} messages.")

        enriched_messages_for_state_update = []
        for msg_data in messages:
            enriched_msg = msg_data.copy()
            if "sentiment_score" not in enriched_msg:  # If sentiment not already present
                content = enriched_msg.get("content", "").lower()
                mock_sentiment = 0.0  # Default
                if "disagree" in content or "problematic" in content or "concern" in content:
                    mock_sentiment = -0.7
                elif "agree" in content or "great idea" in content or "support" in content:
                    mock_sentiment = 0.6
                elif "question" in content or "clarify" in content:
                    mock_sentiment = 0.0
                else:
                    mock_sentiment = 0.05  # Slight positive for generic
                enriched_msg["sentiment_score"] = mock_sentiment
                logger.debug(
                    f"Agent {self.agent_id} (perceive_messages fallback): Applied mock_sentiment {mock_sentiment} to message from {enriched_msg.get('sender_id')}"
                )
            enriched_messages_for_state_update.append(enriched_msg)

        # Option 1: Directly update state (if no complex graph logic needed for perception)
        # This is the most direct way if the graph isn't invoked for perception-only updates.
        logger.debug(
            f"Agent {self.agent_id} (perceive_messages): About to call AgentController.process_perceived_messages with: {enriched_messages_for_state_update}"
        )
        logger.debug(
            f"BaseAgent ({self.agent_id}): id(self.state) before process_perceived_messages: {id(self.state)}"
        )
        AgentController(self.state).process_perceived_messages(enriched_messages_for_state_update)
        logger.info(
            f"Agent {self.agent_id} processed {len(enriched_messages_for_state_update)} messages directly in perceive_messages, updating mood/relationships."
        )
        logger.debug(
            f"BaseAgent ({self.agent_id}): id(self.state) after process_perceived_messages: {id(self.state)}, relationships: {self.state.relationships}"
        )

        # Option 2: Invoke a specific part of the graph (e.g., update_state_node)
        # This requires careful setup of initial_graph_state_for_perception
        # and ensuring the graph node correctly handles this limited-scope invocation.
        # if self.graph and hasattr(self.graph, "nodes") and "update_state_node" in self.graph.nodes:
        #     try:
        #         initial_graph_state_for_perception = {
        #             "agent_id": self.agent_id,
        #             "state": self.state,
        #             "perceived_messages": enriched_messages_for_state_update, # Use enriched messages
        #             "simulation_step": self.state.last_action_step if self.state.last_action_step is not None else 0,
        #             "knowledge_board": None, # Pass if needed by update_state_node
        #             "vector_store_manager": self.vector_store_manager,
        #             "structured_output": None,
        #             "current_role": self.state.role,
        #             "steps_in_current_role": self.state.steps_in_current_role,
        #             "turn_sentiment_score": sum(m.get("sentiment_score", 0) for m in enriched_messages_for_state_update) / len(enriched_messages_for_state_update) if enriched_messages_for_state_update else 0.0
        #         }
        #         logger.debug(f"Agent {self.agent_id} (perceive_messages): Invoking update_state_node for perception.")
        #         updated_graph_state = self.graph.nodes["update_state_node"].invoke(initial_graph_state_for_perception)
        #         if "state" in updated_graph_state and isinstance(updated_graph_state["state"], AgentState):
        #             self._state = updated_graph_state["state"]
        #             logger.info(f"Agent {self.agent_id} (perceive_messages): State updated via graph node after perception.")
        #         else:
        #             logger.warning(f"Agent {self.agent_id} (perceive_messages): Graph node did not return expected state output.")
        #     except Exception as e:
        #         logger.error(f"Agent {self.agent_id} (perceive_messages): Error invoking graph node for perception: {e}")
        #         # Fallback to direct state update if graph invocation fails
        #         self.state.process_perceived_messages(enriched_messages_for_state_update, self.vector_store_manager)
        # else:
        #     # Fallback if graph or node not available
        #     self.state.process_perceived_messages(enriched_messages_for_state_update, self.vector_store_manager)

        # Consolidate memories after processing perceptions, if significant new info gained<|MERGE_RESOLUTION|>--- conflicted
+++ resolved
@@ -319,42 +319,8 @@
         Args:
             sentiment_score (float): The sentiment score to apply to the mood
         """
-<<<<<<< HEAD
         AgentController(self._state).update_mood(sentiment_score)
-=======
-        from src.agents.core.mood_utils import get_descriptive_mood, get_mood_level
-
-        # Calculate new mood value using configured decay and update rates
-        current_mood_value = (
-            float(self._state.mood_history[-1][1]) if self._state.mood_history else 0.0
-        )
-        new_mood_value = (
-            current_mood_value * (1 - self._state.mood_decay_rate)
-            + sentiment_score * self._state.mood_update_rate
-        )
-        new_mood_value = max(-1.0, min(1.0, new_mood_value))  # Keep within [-1, 1]
-
-        # Update mood and descriptive mood
-        new_mood = get_mood_level(new_mood_value)
-        new_descriptive_mood = get_descriptive_mood(new_mood_value)
-
-        # Track if mood changed
-        mood_changed = self._state.mood != new_mood
-
-        # Update state
-        self._state.mood = new_mood
-        self._state.mood_history.append(
-            (
-                (self._state.last_action_step if self._state.last_action_step is not None else 0),
-                new_mood,
-            )
-        )
-
-        if mood_changed:
-            logger.info(
-                f"Agent {self.agent_id} mood changed to {new_mood} ({new_descriptive_mood})"
-            )
->>>>>>> 71fd6b1d
+
 
     async def run_turn(
         self: Self,
