--- conflicted
+++ resolved
@@ -928,11 +928,8 @@
         state.ip = max(0, state.ip)
         state.du = max(0, state.du)
 
-<<<<<<< HEAD
     def perceive_messages(self: Self, messages: list[dict]) -> None:
-=======
-    def perceive_messages(self: Self, messages: list[dict[str, Any]]) -> None:
->>>>>>> 70f33d1d
+
         """Allows the agent to perceive messages from other agents or the environment."""
         if not messages:
             return
