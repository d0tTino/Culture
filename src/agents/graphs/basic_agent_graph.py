--- conflicted
+++ resolved
@@ -296,13 +296,9 @@
 
     if action_intent != "idle":
         role_name = agent_state_obj.role
-<<<<<<< HEAD
         role_du_conf = ROLE_DU_GENERATION.get(role_name, {"base": 1.0})
         du_gen_rate = role_du_conf.get("base", 1.0)
-=======
-        du_gen_cfg = ROLE_DU_GENERATION.get(role_name, {})
-        du_gen_rate = du_gen_cfg.get("base", 1.0)
->>>>>>> 094e5749
+
         generated_du = round(du_gen_rate * (0.5 + random.random()), 1)
         if generated_du > 0:
             agent_state_obj.du += generated_du
