# src/agents/graphs/basic_agent_graph.py
"""
Defines the basic LangGraph structure for an agent's turn.
"""

import hashlib
import json
import logging
import random
import sys
from math import sqrt
from typing import TYPE_CHECKING, Any, cast

from src.agents.core.agent_controller import AgentController
from src.agents.core.agent_graph_types import AgentTurnState
from src.agents.core.agent_state import AgentState
from src.agents.core.mood_utils import get_descriptive_mood
from src.agents.core.role_embeddings import ROLE_EMBEDDINGS

# Import L1SummaryGenerator for DSPy-based L1 summary generation
from src.agents.dspy_programs.l1_summary_generator import L1SummaryGenerator

# Import L2SummaryGenerator for DSPy-based L2 summary generation
from src.infra import config  # Import config for role change parameters

from .interaction_handlers import (  # noqa: F401 - imported for re-export
    handle_create_project_node,
    handle_join_project_node,
    handle_leave_project_node,
    handle_send_direct_message_node,
)

# Module logger
logger = logging.getLogger(__name__)


def compute_trace_hash(state: AgentTurnState) -> str:
    """Return a deterministic hash for a LangGraph invocation."""
    relevant = {
        "agent_id": state.get("agent_id"),
        "simulation_step": state.get("simulation_step"),
    }
    agent_state = state.get("state")
    if isinstance(agent_state, AgentState):
        relevant["current_role"] = getattr(agent_state, "current_role", None)
    payload = json.dumps(relevant, sort_keys=True, default=str).encode("utf-8")
    return hashlib.sha256(payload).hexdigest()


try:
    from pathlib import Path

    from dspy_ai import Predict

    # Mypy: Suppressing noise from transformers internal error
    # Use the robust DSPy relationship updater loader with fallback logic
    from src.agents.dspy_programs.relationship_updater import get_relationship_updater

    _relationship_updater = get_relationship_updater()

    _REL_UPDATER_PATH = (
        Path(__file__).resolve().parent
        / "../dspy_programs/compiled/optimized_relationship_updater.json"
    )
    if _REL_UPDATER_PATH.exists():
        _optimized_relationship_updater = Predict.load(
            _relationship_updater,
            str(_REL_UPDATER_PATH),
        )
    else:
        _optimized_relationship_updater = None
except Exception as e:
    _optimized_relationship_updater = None
    logger.error("Failed to load OptimizedRelationshipUpdater: %s", e)


# Add dspy imports with detailed error handling
try:
    logging.info("Attempting to import DSPy modules...")
    sys.path.insert(0, str(Path(".").resolve()))  # Ensure the root directory is in the path
    import dspy_ai as dspy
    from src.agents.dspy_programs.action_intent_selector import get_optimized_action_selector

    # Only set DSPY_AVAILABLE if LM is configured
    DSPY_AVAILABLE = hasattr(dspy.settings, "lm") and dspy.settings.lm is not None
    logging.info(
        f"[DSPy] DSPY_AVAILABLE set to {DSPY_AVAILABLE} (LM: {getattr(dspy.settings, 'lm', None)})"
    )
    DSPY_ACTION_SELECTOR_AVAILABLE = False  # Will be set to True if loading succeeds
    logging.info("DSPy modules imported successfully")
    # Initialize the action selector (loads the compiled program)
    # Try to load it once at module level to avoid repeated loads
    try:
        optimized_action_selector = get_optimized_action_selector()
        DSPY_ACTION_SELECTOR_AVAILABLE = True
        logging.info("Successfully loaded DSPy optimized_action_selector.")
    except Exception as e:
        logging.error(
            f"Failed to load DSPy optimized_action_selector: {e}. "
            "Action intent selection will use fallback.",
            exc_info=True,
        )
        optimized_action_selector = None
except ImportError as e:
    logging.error(f"Failed to import DSPy modules: {e}")
    # Get detailed traceback info
    import traceback

    logging.error(f"Import traceback: {traceback.format_exc()}")
    DSPY_AVAILABLE = False
    DSPY_ACTION_SELECTOR_AVAILABLE = False
    logging.warning("DSPy modules not available - will use standard LLM prompt")
    optimized_action_selector = None
    dspy = None
except Exception as e:  # Catch any other exception during DSPy setup
    logging.critical(f"CRITICAL ERROR during general DSPy setup: {e}", exc_info=True)
    DSPY_AVAILABLE = False
    DSPY_ACTION_SELECTOR_AVAILABLE = False
    optimized_action_selector = None
    dspy = None


# Use TYPE_CHECKING to avoid circular import issues
if TYPE_CHECKING:
    pass  # No specific type hints needed here for now

# Decay factors for mood and relationships (loaded from config)
MOOD_DECAY_FACTOR = config.MOOD_DECAY_FACTOR
RELATIONSHIP_DECAY_FACTOR = config.RELATIONSHIP_DECAY_FACTOR

# IP award constants (loaded from config)
IP_AWARD_FOR_PROPOSAL = config.IP_AWARD_FOR_PROPOSAL
IP_COST_TO_POST_IDEA = config.IP_COST_TO_POST_IDEA

# Role change constants (loaded from config)
ROLE_CHANGE_IP_COST = config.ROLE_CHANGE_IP_COST
ROLE_CHANGE_COOLDOWN = config.ROLE_CHANGE_COOLDOWN

# Data Units constants (loaded from config)
INITIAL_DATA_UNITS = config.INITIAL_DATA_UNITS
ROLE_DU_GENERATION = config.ROLE_DU_GENERATION
PROPOSE_DETAILED_IDEA_DU_COST = config.PROPOSE_DETAILED_IDEA_DU_COST
DU_AWARD_IDEA_ACKNOWLEDGED = config.DU_AWARD_IDEA_ACKNOWLEDGED
DU_AWARD_SUCCESSFUL_ANALYSIS = config.DU_AWARD_SUCCESSFUL_ANALYSIS
DU_BONUS_FOR_CONSTRUCTIVE_REFERENCE = config.DU_BONUS_FOR_CONSTRUCTIVE_REFERENCE
DU_COST_DEEP_ANALYSIS = config.DU_COST_DEEP_ANALYSIS
DU_COST_REQUEST_DETAILED_CLARIFICATION = config.DU_COST_REQUEST_DETAILED_CLARIFICATION

# --- Node Functions ---


def _get_current_role(agent_state: AgentState) -> str:
    if hasattr(agent_state, "current_role"):
        return cast(str, getattr(agent_state, "current_role"))
    return cast(str, getattr(agent_state, "role"))


def _set_current_role(agent_state: AgentState, role: str) -> None:
    if hasattr(agent_state, "current_role"):
        agent_state.current_role = role
    else:
        setattr(agent_state, "role", role)


def _embedding_similarity(vec1: list[float], vec2: list[float]) -> float:
    """Return cosine similarity between two vectors."""
    if not vec1 or not vec2:
        return 0.0
    dot = sum(a * b for a, b in zip(vec1, vec2))
    norm1 = sqrt(sum(a * a for a in vec1))
    norm2 = sqrt(sum(b * b for b in vec2))
    return dot / (norm1 * norm2) if norm1 and norm2 else 0.0


def process_role_change(agent_state: AgentState, requested_role: str) -> bool:
    resolved_role, _ = ROLE_EMBEDDINGS.best_role(requested_role)
    if resolved_role is None:
        logger.warning(
            f"Agent {agent_state.agent_id} requested invalid role: {requested_role}"
        )
        return False
    requested_role = resolved_role
    current_role = _get_current_role(agent_state)
    if requested_role == current_role:
        return False
    requested_emb = ROLE_EMBEDDINGS.role_vectors.get(requested_role)
    similarity = (
        _embedding_similarity(agent_state.role_embedding, requested_emb) if requested_emb else 0.0
    )
    if similarity < 0.7:
        return False
    if agent_state.steps_in_current_role < agent_state.role_change_cooldown:
        return False
    if agent_state.ip < agent_state.role_change_ip_cost:
        return False
    old_role = current_role
    start_ip = agent_state.ip
    agent_state.ip -= agent_state.role_change_ip_cost
    try:
        from src.infra.ledger import ledger

        ledger.log_change(
            agent_state.agent_id,
            agent_state.ip - start_ip,
            0.0,
            "role_change",
        )
    except Exception:  # pragma: no cover - optional
        logger.debug("Ledger logging failed", exc_info=True)
    _set_current_role(agent_state, requested_role)
    agent_state.steps_in_current_role = 0
    agent_state.role_history.append((int(agent_state.last_action_step or 0), requested_role))
    agent_state.role_reputation[requested_role] = similarity
    logger.info(f"Agent {agent_state.agent_id} changed role from {old_role} to {requested_role}.")
    return True


def update_state_node(state: AgentTurnState) -> dict[str, Any]:
    agent_id = state["agent_id"]
    sim_step = state["simulation_step"]
    structured_output = state.get("structured_output")
    action_intent = structured_output.action_intent if structured_output else "idle"
    agent_state_obj = state["state"]

    if structured_output and structured_output.requested_role_change:
        if process_role_change(agent_state_obj, structured_output.requested_role_change):
            AgentController(agent_state_obj).add_memory(
                f"Changed role to {structured_output.requested_role_change}",
                {"step": sim_step, "type": "role_change"},
            )
        else:
            AgentController(agent_state_obj).add_memory(
                "Failed role change attempt",
                {"step": sim_step, "type": "resource_constraint"},
            )

    if action_intent != "idle":
        role_name = _get_current_role(agent_state_obj)
        role_du_conf = config.ROLE_DU_GENERATION.get(role_name, {"base": 1.0})
        du_gen_rate = role_du_conf.get("base", 1.0)

        generated_du = round(du_gen_rate * (0.5 + random.random()), 1)
        if generated_du > 0:
            start_du = agent_state_obj.du
            agent_state_obj.du += generated_du
            logger.info(
                f"Agent {agent_id}: Generated {generated_du} DU. Total DU: {agent_state_obj.du:.1f}"
            )
            try:
                from src.infra.ledger import ledger

                ledger.log_change(
                    agent_state_obj.agent_id,
                    0.0,
                    agent_state_obj.du - start_du,
                    "du_generation",
                )
            except Exception:  # pragma: no cover - optional
                logger.debug("Ledger logging failed", exc_info=True)
        # Increment steps taken in current role after performing an action
        agent_state_obj.steps_in_current_role += 1

    if (
        len(agent_state_obj.short_term_memory) >= 3
        and hasattr(agent_state_obj, "llm_client")
        and agent_state_obj.llm_client
    ):
        try:
            l1_gen = L1SummaryGenerator()
            recent_events_str = "\n".join(
                [
                    str(mem.get("content", ""))
                    for mem in list(agent_state_obj.short_term_memory)[-10:]
                ]
            )
            # Use public property with hasattr
            mood_val_for_summary = 0.0
            if hasattr(agent_state_obj, "mood_value"):
                mood_val_for_summary = getattr(agent_state_obj, "mood_value", 0.0)
            mood_desc = get_descriptive_mood(mood_val_for_summary)

            # Call the dspy program
            summary_prediction = l1_gen.generate_summary(
                agent_role=_get_current_role(agent_state_obj),
                recent_events=recent_events_str,
                current_mood=mood_desc,
            )
            memory_summary = getattr(summary_prediction, "summary", None)

            if memory_summary:
                AgentController(agent_state_obj).add_memory(
                    memory_summary,
                    {"step": sim_step, "type": "consolidated_summary"},
                )
                vector_store = state.get("vector_store_manager")
                if vector_store and hasattr(vector_store, "add_memory"):
                    vector_store.add_memory(
                        agent_id,
                        sim_step,
                        "consolidated_summary",
                        memory_summary,
                        "consolidated_summary",
                    )
                logger.info(f"Agent {agent_id}: Generated L1 memory summary.")
        except Exception as e:
            logger.error(
                f"Agent {agent_id}: Error during L1 memory consolidation: {e}", exc_info=True
            )  # Added exc_info

    updated_state_dict = dict(state)
    updated_state_dict["state"] = agent_state_obj
    if hasattr(agent_state_obj, "du"):
        updated_state_dict["data_units"] = int(agent_state_obj.du)
    return updated_state_dict


def _maybe_prune_l1_memories(state: AgentTurnState) -> dict[str, Any]:
    return dict(state)


def _maybe_prune_l2_memories(state: AgentTurnState) -> dict[str, Any]:
    return dict(state)


def _format_messages(messages: list[dict[str, Any]]) -> str:
    if not messages:
        return "  No messages were perceived in the previous step."
    lines = []
    for msg in messages:
        sender = msg.get("sender_id", "unknown")
        content = msg.get("content", "")
        recipient = msg.get("recipient_id")
        message_type = "(Private to you)" if recipient else "(Broadcast)"
        lines.append(f'  - {sender} {message_type}: "{content}"')
    return "\n".join(lines)


def shorten_message(message: str) -> str:
    return message


def route_broadcast_decision(state: AgentTurnState) -> str:
    structured_output = state.get("structured_output")
    if structured_output and structured_output.message_content:
        return "broadcast"
    return "exit"


def route_relationship_context(state: AgentTurnState) -> str:
    # Ensure state["state"] (AgentState object) is accessed for relationships
    agent_state_obj = state.get("state")
    if agent_state_obj and agent_state_obj.relationships:
        return "has_relationships"
    return "no_relationships"


def route_action_intent(state: AgentTurnState) -> str:
    structured_output = state.get("structured_output")
    intent = structured_output.action_intent if structured_output else "idle"

    route_map = {
        "propose_idea": "handle_propose_idea",
        "ask_clarification": "handle_ask_clarification",
        "continue_collaboration": "handle_continue_collaboration",
        "idle": "handle_idle",
        "perform_deep_analysis": "handle_deep_analysis",
        "create_project": "handle_create_project",
        "join_project": "handle_join_project",
        "leave_project": "handle_leave_project",
        "send_direct_message": "handle_send_direct_message",
    }
    return route_map.get(intent, "update_state")


def _maybe_consolidate_memories(state: AgentTurnState) -> dict[str, Any]:
    return dict(state)


# --- Graph Definition ---


def build_graph() -> Any:
    """Wrapper for backward compatibility with older tests."""
    from .agent_graph_builder import build_graph as _build_graph

    return _build_graph()


def compile_agent_graph() -> Any:
    """Return the compiled Basic Agent Graph executor."""
    try:
<<<<<<< HEAD
=======
        # ``build_graph`` already returns a compiled executor when available, so
        # avoid calling ``compile`` a second time. Some tests expect the raw
        # graph object when ``build_graph`` is patched to return a stub.
>>>>>>> 5bb3339e
        executor = build_graph()

        logger.info(
            "AGENT_GRAPH_COMPILATION_SUCCESS: Basic Agent Graph compiled and assigned to executor."
        )
        return executor
    except Exception as e:  # pragma: no cover - compilation rarely fails
        logger.critical(
            f"AGENT_GRAPH_COMPILATION_ERROR: CRITICAL ERROR during graph compilation in basic_agent_graph.py: {e}",
            exc_info=True,
        )
        return None<|MERGE_RESOLUTION|>--- conflicted
+++ resolved
@@ -389,12 +389,7 @@
 def compile_agent_graph() -> Any:
     """Return the compiled Basic Agent Graph executor."""
     try:
-<<<<<<< HEAD
-=======
-        # ``build_graph`` already returns a compiled executor when available, so
-        # avoid calling ``compile`` a second time. Some tests expect the raw
-        # graph object when ``build_graph`` is patched to return a stub.
->>>>>>> 5bb3339e
+
         executor = build_graph()
 
         logger.info(
