# src/agents/graphs/basic_agent_graph.py
"""
Defines the basic LangGraph structure for an agent's turn.
"""

import hashlib
import json
import logging
import random
import sys
from typing import TYPE_CHECKING, Any, cast

from src.agents.core.agent_controller import AgentController
from src.agents.core.agent_graph_types import AgentTurnState
from src.agents.core.agent_state import AgentState
from src.agents.core.mood_utils import get_descriptive_mood
from src.agents.core.roles import ROLE_ANALYZER, ROLE_FACILITATOR, ROLE_INNOVATOR

# Import L1SummaryGenerator for DSPy-based L1 summary generation
from src.agents.dspy_programs.l1_summary_generator import L1SummaryGenerator

# Import L2SummaryGenerator for DSPy-based L2 summary generation
from src.infra import config  # Import config for role change parameters

from .interaction_handlers import (  # noqa: F401 - imported for re-export
    handle_create_project_node,
    handle_join_project_node,
    handle_leave_project_node,
    handle_send_direct_message_node,
)

VALID_ROLES = [ROLE_FACILITATOR, ROLE_INNOVATOR, ROLE_ANALYZER]

# Module logger
logger = logging.getLogger(__name__)


def compute_trace_hash(state: AgentTurnState) -> str:
    """Return a deterministic hash for a LangGraph invocation."""
    relevant = {
        "agent_id": state.get("agent_id"),
        "simulation_step": state.get("simulation_step"),
    }
    agent_state = state.get("state")
    if isinstance(agent_state, AgentState):
        relevant["current_role"] = getattr(agent_state, "current_role", None)
    payload = json.dumps(relevant, sort_keys=True, default=str).encode("utf-8")
    return hashlib.sha256(payload).hexdigest()


try:
    from pathlib import Path

    from dspy_ai import Predict

    # Mypy: Suppressing noise from transformers internal error
    # Use the robust DSPy relationship updater loader with fallback logic
    from src.agents.dspy_programs.relationship_updater import get_relationship_updater

    _relationship_updater = get_relationship_updater()

    _REL_UPDATER_PATH = (
        Path(__file__).resolve().parent
        / "../dspy_programs/compiled/optimized_relationship_updater.json"
    )
    if _REL_UPDATER_PATH.exists():
        _optimized_relationship_updater = Predict.load(
            _relationship_updater,
            str(_REL_UPDATER_PATH),
        )
    else:
        _optimized_relationship_updater = None
except Exception as e:
    _optimized_relationship_updater = None
    logger.error("Failed to load OptimizedRelationshipUpdater: %s", e)


# Add dspy imports with detailed error handling
try:
    logging.info("Attempting to import DSPy modules...")
    sys.path.insert(0, str(Path(".").resolve()))  # Ensure the root directory is in the path
    import dspy_ai as dspy
    from src.agents.dspy_programs.action_intent_selector import get_optimized_action_selector

    # Only set DSPY_AVAILABLE if LM is configured
    DSPY_AVAILABLE = hasattr(dspy.settings, "lm") and dspy.settings.lm is not None
    logging.info(
        f"[DSPy] DSPY_AVAILABLE set to {DSPY_AVAILABLE} (LM: {getattr(dspy.settings, 'lm', None)})"
    )
    DSPY_ACTION_SELECTOR_AVAILABLE = False  # Will be set to True if loading succeeds
    logging.info("DSPy modules imported successfully")
    # Initialize the action selector (loads the compiled program)
    # Try to load it once at module level to avoid repeated loads
    try:
        optimized_action_selector = get_optimized_action_selector()
        DSPY_ACTION_SELECTOR_AVAILABLE = True
        logging.info("Successfully loaded DSPy optimized_action_selector.")
    except Exception as e:
        logging.error(
            f"Failed to load DSPy optimized_action_selector: {e}. "
            "Action intent selection will use fallback.",
            exc_info=True,
        )
        optimized_action_selector = None
except ImportError as e:
    logging.error(f"Failed to import DSPy modules: {e}")
    # Get detailed traceback info
    import traceback

    logging.error(f"Import traceback: {traceback.format_exc()}")
    DSPY_AVAILABLE = False
    DSPY_ACTION_SELECTOR_AVAILABLE = False
    logging.warning("DSPy modules not available - will use standard LLM prompt")
    optimized_action_selector = None
    dspy = None
except Exception as e:  # Catch any other exception during DSPy setup
    logging.critical(f"CRITICAL ERROR during general DSPy setup: {e}", exc_info=True)
    DSPY_AVAILABLE = False
    DSPY_ACTION_SELECTOR_AVAILABLE = False
    optimized_action_selector = None
    dspy = None


# Use TYPE_CHECKING to avoid circular import issues
if TYPE_CHECKING:
    pass  # No specific type hints needed here for now

# Decay factors for mood and relationships (loaded from config)
MOOD_DECAY_FACTOR = config.MOOD_DECAY_FACTOR
RELATIONSHIP_DECAY_FACTOR = config.RELATIONSHIP_DECAY_FACTOR

# IP award constants (loaded from config)
IP_AWARD_FOR_PROPOSAL = config.IP_AWARD_FOR_PROPOSAL
IP_COST_TO_POST_IDEA = config.IP_COST_TO_POST_IDEA

# Role change constants (loaded from config)
ROLE_CHANGE_IP_COST = config.ROLE_CHANGE_IP_COST
ROLE_CHANGE_COOLDOWN = config.ROLE_CHANGE_COOLDOWN

# Data Units constants (loaded from config)
INITIAL_DATA_UNITS = config.INITIAL_DATA_UNITS
ROLE_DU_GENERATION = config.ROLE_DU_GENERATION
PROPOSE_DETAILED_IDEA_DU_COST = config.PROPOSE_DETAILED_IDEA_DU_COST
DU_AWARD_IDEA_ACKNOWLEDGED = config.DU_AWARD_IDEA_ACKNOWLEDGED
DU_AWARD_SUCCESSFUL_ANALYSIS = config.DU_AWARD_SUCCESSFUL_ANALYSIS
DU_BONUS_FOR_CONSTRUCTIVE_REFERENCE = config.DU_BONUS_FOR_CONSTRUCTIVE_REFERENCE
DU_COST_DEEP_ANALYSIS = config.DU_COST_DEEP_ANALYSIS
DU_COST_REQUEST_DETAILED_CLARIFICATION = config.DU_COST_REQUEST_DETAILED_CLARIFICATION

# List of valid roles
VALID_ROLES = [ROLE_FACILITATOR, ROLE_INNOVATOR, ROLE_ANALYZER]

# --- Node Functions ---


def _get_current_role(agent_state: AgentState) -> str:
    if hasattr(agent_state, "current_role"):
        return cast(str, getattr(agent_state, "current_role"))
    return cast(str, getattr(agent_state, "role"))


def _set_current_role(agent_state: AgentState, role: str) -> None:
    if hasattr(agent_state, "current_role"):
        agent_state.current_role = role
    else:
        setattr(agent_state, "role", role)


def process_role_change(agent_state: AgentState, requested_role: str) -> bool:
    if requested_role not in VALID_ROLES:
        logger.warning(f"Agent {agent_state.agent_id} requested invalid role: {requested_role}")
        return False
    current_role = _get_current_role(agent_state)
    if requested_role == current_role:
        return False
    if agent_state.steps_in_current_role < agent_state.role_change_cooldown:
        return False
    if agent_state.ip < agent_state.role_change_ip_cost:
        return False
    old_role = current_role
    start_ip = agent_state.ip
    agent_state.ip -= agent_state.role_change_ip_cost
    try:
        from src.infra.ledger import ledger

        ledger.log_change(
            agent_state.agent_id,
            agent_state.ip - start_ip,
            0.0,
            "role_change",
        )
    except Exception:  # pragma: no cover - optional
        logger.debug("Ledger logging failed", exc_info=True)
    _set_current_role(agent_state, requested_role)
    agent_state.steps_in_current_role = 0
    agent_state.role_history.append((int(agent_state.last_action_step or 0), requested_role))
    logger.info(f"Agent {agent_state.agent_id} changed role from {old_role} to {requested_role}.")
    return True


def update_state_node(state: AgentTurnState) -> dict[str, Any]:
    agent_id = state["agent_id"]
    sim_step = state["simulation_step"]
    structured_output = state.get("structured_output")
    action_intent = structured_output.action_intent if structured_output else "idle"
    agent_state_obj = state["state"]

    if structured_output and structured_output.requested_role_change:
        if process_role_change(agent_state_obj, structured_output.requested_role_change):
            AgentController(agent_state_obj).add_memory(
                f"Changed role to {structured_output.requested_role_change}",
                {"step": sim_step, "type": "role_change"},
            )
        else:
            AgentController(agent_state_obj).add_memory(
                "Failed role change attempt",
                {"step": sim_step, "type": "resource_constraint"},
            )

    if action_intent != "idle":
        role_name = _get_current_role(agent_state_obj)
        role_du_conf = config.ROLE_DU_GENERATION.get(role_name, {"base": 1.0})
        du_gen_rate = role_du_conf.get("base", 1.0)

        generated_du = round(du_gen_rate * (0.5 + random.random()), 1)
        if generated_du > 0:
            start_du = agent_state_obj.du
            agent_state_obj.du += generated_du
            logger.info(
                f"Agent {agent_id}: Generated {generated_du} DU. Total DU: {agent_state_obj.du:.1f}"
            )
            try:
                from src.infra.ledger import ledger

                ledger.log_change(
                    agent_state_obj.agent_id,
                    0.0,
                    agent_state_obj.du - start_du,
                    "du_generation",
                )
            except Exception:  # pragma: no cover - optional
                logger.debug("Ledger logging failed", exc_info=True)
        # Increment steps taken in current role after performing an action
        agent_state_obj.steps_in_current_role += 1

    if (
        len(agent_state_obj.short_term_memory) >= 3
        and hasattr(agent_state_obj, "llm_client")
        and agent_state_obj.llm_client
    ):
        try:
            l1_gen = L1SummaryGenerator()
            recent_events_str = "\n".join(
                [
                    str(mem.get("content", ""))
                    for mem in list(agent_state_obj.short_term_memory)[-10:]
                ]
            )
            # Use public property with hasattr
            mood_val_for_summary = 0.0
            if hasattr(agent_state_obj, "mood_value"):
                mood_val_for_summary = getattr(agent_state_obj, "mood_value", 0.0)
            mood_desc = get_descriptive_mood(mood_val_for_summary)

            # Call the dspy program
            summary_prediction = l1_gen.generate_summary(
                agent_role=_get_current_role(agent_state_obj),
                recent_events=recent_events_str,
                current_mood=mood_desc,
            )
            memory_summary = getattr(summary_prediction, "summary", None)

            if memory_summary:
                AgentController(agent_state_obj).add_memory(
                    memory_summary,
                    {"step": sim_step, "type": "consolidated_summary"},
                )
                vector_store = state.get("vector_store_manager")
                if vector_store and hasattr(vector_store, "add_memory"):
                    vector_store.add_memory(
                        agent_id,
                        sim_step,
                        "consolidated_summary",
                        memory_summary,
                        "consolidated_summary",
                    )
                logger.info(f"Agent {agent_id}: Generated L1 memory summary.")
        except Exception as e:
            logger.error(
                f"Agent {agent_id}: Error during L1 memory consolidation: {e}", exc_info=True
            )  # Added exc_info

    updated_state_dict = dict(state)
    updated_state_dict["state"] = agent_state_obj
    if hasattr(agent_state_obj, "du"):
        updated_state_dict["data_units"] = int(agent_state_obj.du)
    return updated_state_dict


def _maybe_prune_l1_memories(state: AgentTurnState) -> dict[str, Any]:
    return dict(state)


def _maybe_prune_l2_memories(state: AgentTurnState) -> dict[str, Any]:
    return dict(state)


def _format_messages(messages: list[dict[str, Any]]) -> str:
    if not messages:
        return "  No messages were perceived in the previous step."
    lines = []
    for msg in messages:
        sender = msg.get("sender_id", "unknown")
        content = msg.get("content", "")
        recipient = msg.get("recipient_id")
        message_type = "(Private to you)" if recipient else "(Broadcast)"
        lines.append(f'  - {sender} {message_type}: "{content}"')
    return "\n".join(lines)


def shorten_message(message: str) -> str:
    return message


def route_broadcast_decision(state: AgentTurnState) -> str:
    structured_output = state.get("structured_output")
    if structured_output and structured_output.message_content:
        return "broadcast"
    return "exit"


def route_relationship_context(state: AgentTurnState) -> str:
    # Ensure state["state"] (AgentState object) is accessed for relationships
    agent_state_obj = state.get("state")
    if agent_state_obj and agent_state_obj.relationships:
        return "has_relationships"
    return "no_relationships"


def route_action_intent(state: AgentTurnState) -> str:
    structured_output = state.get("structured_output")
    intent = structured_output.action_intent if structured_output else "idle"

    route_map = {
        "propose_idea": "handle_propose_idea",
        "ask_clarification": "handle_ask_clarification",
        "continue_collaboration": "handle_continue_collaboration",
        "idle": "handle_idle",
        "perform_deep_analysis": "handle_deep_analysis",
        "create_project": "handle_create_project",
        "join_project": "handle_join_project",
        "leave_project": "handle_leave_project",
        "send_direct_message": "handle_send_direct_message",
    }
    return route_map.get(intent, "update_state")


def _maybe_consolidate_memories(state: AgentTurnState) -> dict[str, Any]:
    return dict(state)


# --- Graph Definition ---


def build_graph() -> Any:
    """Wrapper for backward compatibility with older tests."""
    from .agent_graph_builder import build_graph as _build_graph

    return _build_graph()


def compile_agent_graph() -> Any:
    """Return the compiled Basic Agent Graph executor."""
    try:
<<<<<<< HEAD
        # ``build_graph`` already compiles and returns the executor, so avoid a
        # second ``compile()`` call which caused AttributeErrors when ``build_graph``
        # began returning a CompiledStateGraph instance.
        graph = build_graph()
        if hasattr(graph, "compile"):
            executor = graph.compile()
        else:
            executor = graph
=======
        graph = build_graph()
        executor = graph.compile() if hasattr(graph, "compile") else graph
>>>>>>> 12c86434
        logger.info(
            "AGENT_GRAPH_COMPILATION_SUCCESS: Basic Agent Graph compiled and assigned to executor."
        )
        return executor
    except Exception as e:  # pragma: no cover - compilation rarely fails
        logger.critical(
            f"AGENT_GRAPH_COMPILATION_ERROR: CRITICAL ERROR during graph compilation in basic_agent_graph.py: {e}",
            exc_info=True,
        )
        return None<|MERGE_RESOLUTION|>--- conflicted
+++ resolved
@@ -372,7 +372,6 @@
 def compile_agent_graph() -> Any:
     """Return the compiled Basic Agent Graph executor."""
     try:
-<<<<<<< HEAD
         # ``build_graph`` already compiles and returns the executor, so avoid a
         # second ``compile()`` call which caused AttributeErrors when ``build_graph``
         # began returning a CompiledStateGraph instance.
@@ -381,10 +380,7 @@
             executor = graph.compile()
         else:
             executor = graph
-=======
-        graph = build_graph()
-        executor = graph.compile() if hasattr(graph, "compile") else graph
->>>>>>> 12c86434
+
         logger.info(
             "AGENT_GRAPH_COMPILATION_SUCCESS: Basic Agent Graph compiled and assigned to executor."
         )
