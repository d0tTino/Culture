--- conflicted
+++ resolved
@@ -131,7 +131,6 @@
         }
 
     agent_state = state["state"]
-<<<<<<< HEAD
     requested_role_change = getattr(output, "requested_role_change", None)
     if requested_role_change:
         from .basic_agent_graph import process_role_change
@@ -139,15 +138,7 @@
         if process_role_change(agent_state, requested_role_change):
             AgentController(agent_state).add_memory(
                 f"Changed role to {requested_role_change}",
-=======
-    requested_change = getattr(output, "requested_role_change", None)
-    if requested_change:
-        from .basic_agent_graph import process_role_change
 
-        if process_role_change(agent_state, requested_change):
-            AgentController(agent_state).add_memory(
-                f"Changed role to {requested_change}",
->>>>>>> 457328bf
                 {"step": state.get("simulation_step", 0), "type": "role_change"},
             )
         else:
