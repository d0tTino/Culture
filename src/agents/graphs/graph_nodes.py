from __future__ import annotations

# Skip self argument annotation warnings for protocol stubs
import asyncio
import logging
from typing import Any, Literal, Protocol, cast

from src.agents.core.agent_controller import AgentController
from src.agents.core.base_agent import Agent
from src.agents.memory.semantic_memory_manager import SemanticMemoryManager
from src.infra.llm_client import (
    analyze_sentiment,
    generate_structured_output,
)
from src.shared.typing import SimulationMessage

from .basic_agent_types import AgentActionOutput, AgentTurnState

ActionIntentLiteral = Literal[
    "idle",
    "continue_collaboration",
    "propose_idea",
    "ask_clarification",
    "perform_deep_analysis",
    "create_project",
    "join_project",
    "leave_project",
    "send_direct_message",
]


class MemoryRetriever(Protocol):
    async def aretrieve_relevant_memories(
<<<<<<< HEAD
        self, agent_id: str, query: str, k: int
=======
        self: Any, agent_id: str, query: str, k: int
>>>>>>> 85f7bbaa
    ) -> list[dict[str, Any]]: ...


class SummaryAgent(Protocol):
    async def async_generate_l1_summary(
<<<<<<< HEAD
        self, role_prompt: str, memories: str, context: str
=======
        self: Any, role_prompt: str, memories: str, context: str
>>>>>>> 85f7bbaa
    ) -> Any: ...


logger = logging.getLogger(__name__)


def analyze_perception_sentiment_node(state: AgentTurnState) -> dict[str, Any]:
    agent_id = state["agent_id"]
    perceived_messages = cast(list[SimulationMessage], state.get("perceived_messages", []))
    total = 0
    for msg in perceived_messages:
        if msg.get("sender_id") == agent_id:
            continue
        content = msg.get("content")
        if isinstance(content, str):
            try:
                sentiment = analyze_sentiment(content, agent_state=state.get("state"))
            except TypeError:
                sentiment = analyze_sentiment(content)
            if isinstance(sentiment, str):
                mapping = {"positive": 1.0, "negative": -1.0, "neutral": 0.0}
                sentiment = mapping.get(sentiment.lower(), 0.0)
            if sentiment is not None:
                if sentiment > 0:
                    total += 1
                elif sentiment < 0:
                    total -= 1
    return {"turn_sentiment_score": total}


def prepare_relationship_prompt_node(state: AgentTurnState) -> dict[str, str]:
    relationships = state["state"].relationships
    if not relationships:
        return {"prompt_modifier": "You have neutral relationships."}
    lines = [f"- {aid}: {score:.1f}" for aid, score in relationships.items()]
    return {"prompt_modifier": "Relationships:\n" + "\n".join(lines)}


async def retrieve_and_summarize_memories_node(state: AgentTurnState) -> dict[str, Any]:
    manager = cast(MemoryRetriever | None, state.get("vector_store_manager"))
    agent = cast(SummaryAgent | None, state.get("agent_instance"))
    semantic_manager = cast(SemanticMemoryManager | None, state.get("semantic_manager"))
    if not manager or not agent:
        return {"rag_summary": "(No memory retrieval)", "memory_history_list": []}
    memories = await manager.aretrieve_relevant_memories(state["agent_id"], query="", k=5)
    memories_content = [m.get("content", "") for m in memories]
    if semantic_manager:
        semantic = semantic_manager.get_recent_summaries(state["agent_id"], limit=2)
        memories_content.extend(semantic)
    agent_state = state.get("state")
    role_prompt = getattr(agent_state, "role_prompt", state.get("current_role", ""))
    summary_result = await agent.async_generate_l1_summary(
        role_prompt,
        "\n".join(memories_content),
        "",
    )
    summary = getattr(summary_result, "summary", "")
    return {"rag_summary": summary, "memory_history_list": memories}


async def retrieve_semantic_context_node(state: AgentTurnState) -> dict[str, Any]:
    """Retrieve semantically grouped context for the agent."""
    semantic_manager = cast(SemanticMemoryManager | None, state.get("semantic_manager"))
    if not semantic_manager:
        return {"semantic_context": ""}
    query = state.get("rag_summary", "")
    import asyncio

    memories = await asyncio.to_thread(
        semantic_manager.retrieve_context,
        state["agent_id"],
        query,
        5,
    )
    context = "\n".join(m.get("content", "") for m in memories)
    return {"semantic_context": context}


def generate_structured_output_from_intent(
    intent: str,
    prompt: str,
    schema: type[AgentActionOutput],
    **kwargs: Any,
) -> AgentActionOutput | None:
    """Compatibility wrapper used by older tests."""

    return generate_structured_output(prompt, schema, **kwargs)


async def generate_thought_and_message_node(
    state: AgentTurnState,
) -> dict[str, AgentActionOutput | None]:
    """Generate a thought and a structured action based on the agent's state."""
    agent = state.get("agent_instance")
    if not agent:
        return {"structured_output": None}
    action_intent: str = "idle"
    result: object | None = None

    # In tests, this can be mocked to return a full AgentActionOutput.
    # The arguments are placeholders as the mock doesn't use them.
    try:
        timeout = getattr(getattr(agent, "async_dspy_manager", None), "default_timeout", 10.0)
        result = await asyncio.wait_for(
            cast(Agent, agent).async_select_action_intent("", "", "", []),
            timeout=timeout,
        )
    except asyncio.TimeoutError:
        logger.warning(
            "Agent %s: async_select_action_intent timed out after %.2fs",
            getattr(agent, "agent_id", "?"),
            timeout,
        )
    except Exception as exc:  # pragma: no cover - best effort fallback
        logger.error(
            "Agent %s: Error in async_select_action_intent: %s",
            getattr(agent, "agent_id", "?"),
            exc,
            exc_info=True,
        )

    # If the mocked result is already the full output, just return it.
    if isinstance(result, AgentActionOutput):
        return {"structured_output": result}

<<<<<<< HEAD
    action_intent = "idle"
    if result:
=======
    if result is not None:

>>>>>>> 85f7bbaa
        action_intent = getattr(result, "chosen_action_intent", "idle")

    try:
        structured = cast(
            AgentActionOutput | None,
            generate_structured_output(
                "prompt", AgentActionOutput, agent_state=state.get("state")
            ),
        )
    except TypeError:
        structured = cast(
            AgentActionOutput | None,
            generate_structured_output("prompt", AgentActionOutput),
        )

    if structured:
        structured.action_intent = cast(ActionIntentLiteral, action_intent)
    else:
        # Create a minimal object if generation fails, to avoid losing intent.
        structured = AgentActionOutput(
            thought="Structured output generation failed.",
            message_content="",
            message_recipient_id=None,
            action_intent=action_intent,
            requested_role_change=None,
            project_name_to_create=None,
            project_description_for_creation=None,
            project_id_to_join_or_leave=None,
        )

    return {"structured_output": cast(AgentActionOutput | None, structured)}


async def finalize_message_agent_node(state: AgentTurnState) -> dict[str, Any]:
    output = state.get("structured_output")
    if not output:
        return {
            "message_content": None,
            "message_recipient_id": None,
            "action_intent": "idle",
            "updated_agent_state": state["state"],
            "memory_history_list": state.get("memory_history_list", []),
        }

    agent_state = state["state"]
    requested_role_change = getattr(output, "requested_role_change", None)
    if requested_role_change:
        from .basic_agent_graph import process_role_change

        if process_role_change(agent_state, requested_role_change):
            AgentController(agent_state).add_memory(
                f"Changed role to {requested_role_change}",
                {"step": state.get("simulation_step", 0), "type": "role_change"},
            )
        else:
            AgentController(agent_state).add_memory(
                "Failed role change attempt",
                {
                    "step": state.get("simulation_step", 0),
                    "type": "resource_constraint",
                },
            )

    return {
        "message_content": output.message_content,
        "message_recipient_id": output.message_recipient_id,
        "action_intent": output.action_intent,
        "updated_agent_state": agent_state,
        "is_targeted": output.message_recipient_id is not None,
        "memory_history_list": state.get("memory_history_list", []),
    }


# Helper formatters


def _format_other_agents(
    other_agents_info: list[dict[str, Any]], relationships: dict[str, float]
) -> str:
    if not other_agents_info:
        return "None"
    lines = []
    for info in other_agents_info:
        other_id = info.get("agent_id", "?")
        score = relationships.get(other_id, 0.0)
        lines.append(f"{other_id}: {score:.1f}")
    return " | ".join(lines)


def _format_knowledge_board(board_entries: list[str]) -> str:
    return " | ".join(board_entries) if board_entries else "(Board empty)"<|MERGE_RESOLUTION|>--- conflicted
+++ resolved
@@ -31,21 +31,15 @@
 
 class MemoryRetriever(Protocol):
     async def aretrieve_relevant_memories(
-<<<<<<< HEAD
         self, agent_id: str, query: str, k: int
-=======
-        self: Any, agent_id: str, query: str, k: int
->>>>>>> 85f7bbaa
+
     ) -> list[dict[str, Any]]: ...
 
 
 class SummaryAgent(Protocol):
     async def async_generate_l1_summary(
-<<<<<<< HEAD
         self, role_prompt: str, memories: str, context: str
-=======
-        self: Any, role_prompt: str, memories: str, context: str
->>>>>>> 85f7bbaa
+
     ) -> Any: ...
 
 
@@ -171,13 +165,9 @@
     if isinstance(result, AgentActionOutput):
         return {"structured_output": result}
 
-<<<<<<< HEAD
     action_intent = "idle"
     if result:
-=======
-    if result is not None:
-
->>>>>>> 85f7bbaa
+
         action_intent = getattr(result, "chosen_action_intent", "idle")
 
     try:
