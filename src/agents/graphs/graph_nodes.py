--- conflicted
+++ resolved
@@ -129,19 +129,13 @@
 ) -> dict[str, AgentActionOutput | None]:
     """Generate a thought and a structured action based on the agent's state."""
     agent = state.get("agent_instance")
-<<<<<<< HEAD
     if not agent:
         return {"structured_output": None}
 
     # In tests, this can be mocked to return a full AgentActionOutput.
     # The arguments are placeholders as the mock doesn't use them.
     result = await cast(Agent, agent).async_select_action_intent("", "", "", [])
-=======
-    action_intent = "idle"
-    if agent:
-        # In tests, this can be mocked to return a full AgentActionOutput.
-        result = await agent.async_select_action_intent("", "", "", [])
->>>>>>> e70fe8f9
+
 
         # If the mocked result is already the full output, just return it.
         if isinstance(result, AgentActionOutput):
@@ -151,7 +145,6 @@
             action_intent = getattr(result, "chosen_action_intent", "idle")
 
     try:
-<<<<<<< HEAD
         structured = cast(
             AgentActionOutput | None,
             generate_structured_output(
@@ -162,14 +155,7 @@
         structured = cast(
             AgentActionOutput | None,
             generate_structured_output("prompt", AgentActionOutput),
-=======
-        structured = generate_structured_output_from_intent(
-            action_intent, "prompt", AgentActionOutput
-        )
-    except TypeError:
-        structured = generate_structured_output_from_intent(
-            action_intent, "prompt", AgentActionOutput
->>>>>>> e70fe8f9
+
         )
 
     if structured:
