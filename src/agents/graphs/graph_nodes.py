--- conflicted
+++ resolved
@@ -139,7 +139,6 @@
 
     # In tests, this can be mocked to return a full AgentActionOutput.
     # The arguments are placeholders as the mock doesn't use them.
-<<<<<<< HEAD
     try:
         timeout = getattr(getattr(agent, "async_dspy_manager", None), "default_timeout", 10.0)
         result = await asyncio.wait_for(
@@ -165,16 +164,7 @@
         return {"structured_output": result}
 
     if result is not None:
-=======
-    result = await cast(Agent, agent).async_select_action_intent("", "", "", [])
-
-    # If the mocked result is already the full output, just return it.
-    if isinstance(result, AgentActionOutput):
-        return {"structured_output": result}
-
-    action_intent = "idle"
-    if result:
->>>>>>> 62b12ef3
+
         action_intent = getattr(result, "chosen_action_intent", "idle")
 
     try:
