from __future__ import annotations

import logging
from typing import Any

from src.agents.core.agent_attributes import AgentAttributes
from src.infra import config
from src.infra.config import (
    DU_COST_DEEP_ANALYSIS,
    IP_AWARD_FOR_PROPOSAL,
    IP_COST_TO_POST_IDEA,
)
from src.shared.memory_store import MemoryStore

try:
    from .basic_agent_types import AgentTurnState
except Exception:  # pragma: no cover - fallback for simplified tests
    # During tests, AgentTurnState may be unavailable; use plain dict
    AgentTurnState = dict  # type: ignore[misc, assignment]

logger = logging.getLogger(__name__)


def handle_propose_idea_node(state: AgentTurnState) -> dict[str, Any]:
    agent_state = state["state"]
    start_ip = agent_state.ip
    agent_state.ip -= IP_COST_TO_POST_IDEA
    agent_state.ip += IP_AWARD_FOR_PROPOSAL
    try:
        from src.infra.ledger import ledger

        ledger.log_change(
            agent_state.agent_id,
            agent_state.ip - start_ip,
            0.0,
            "propose_idea",
        )
    except Exception:  # pragma: no cover - optional
        logger.debug("Ledger logging failed", exc_info=True)
    return dict(state)


def handle_continue_collaboration_node(state: AgentTurnState) -> dict[str, Any]:
    return dict(state)


def handle_idle_node(state: AgentTurnState) -> dict[str, Any]:
    return dict(state)


def handle_deep_analysis_node(state: AgentTurnState) -> dict[str, Any]:
    agent_state = state["state"]
    start_du = agent_state.du
    agent_state.du -= DU_COST_DEEP_ANALYSIS
    try:
        from src.infra.ledger import ledger

        ledger.log_change(
            agent_state.agent_id,
            0.0,
            agent_state.du - start_du,
            "deep_analysis",
        )
    except Exception:  # pragma: no cover - optional
        logger.debug("Ledger logging failed", exc_info=True)
    return dict(state)


def handle_ask_clarification_node(state: AgentTurnState) -> dict[str, Any]:
    return dict(state)


def handle_create_project_node(state: AgentTurnState) -> dict[str, Any]:
    agent_state = state["state"]
<<<<<<< HEAD
    structured_output = state.get("structured_output")
    perception = state.get("environment_perception", {})
    simulation = perception.get("simulation")

    if structured_output and simulation is not None and structured_output.project_name_to_create:
        project_name = structured_output.project_name_to_create
        project_description = structured_output.project_description_for_creation

        start_ip = agent_state.ip
        start_du = agent_state.du

        project_id = simulation.create_project(
            project_name, agent_state.agent_id, project_description
        )

        if project_id:
            agent_state.current_project_id = project_id
            agent_state.projects[project_id] = simulation.projects[project_id]
            agent_state.ip -= config.IP_COST_CREATE_PROJECT
            agent_state.du -= config.DU_COST_CREATE_PROJECT
            try:
                from src.infra.ledger import ledger

                ledger.log_change(
                    agent_state.agent_id,
                    agent_state.ip - start_ip,
                    agent_state.du - start_du,
                    "create_project",
                )
            except Exception:  # pragma: no cover - optional
                logger.debug("Ledger logging failed", exc_info=True)

=======
    output = state.get("structured_output")
    perception = state.get("environment_perception", {})
    simulation = perception.get("simulation")
    if not simulation or not output:
        return dict(state)

    project_name = getattr(output, "project_name_to_create", None)
    project_desc = getattr(output, "project_description_for_creation", None)
    if not project_name:
        return dict(state)

    project_id = simulation.create_project(project_name, agent_state.agent_id, project_desc)
    if project_id:
        agent_state.current_project_id = project_id
        agent_state.current_project_affiliation = project_name
        start_ip = agent_state.ip
        start_du = agent_state.du
        agent_state.ip -= config.IP_COST_CREATE_PROJECT
        agent_state.du -= config.DU_COST_CREATE_PROJECT
        try:
            from src.infra.ledger import ledger

            ledger.log_change(
                agent_state.agent_id,
                agent_state.ip - start_ip,
                agent_state.du - start_du,
                "create_project",
            )
        except Exception:  # pragma: no cover - optional
            logger.debug("Ledger logging failed", exc_info=True)
>>>>>>> 8ace08df
    return dict(state)


def handle_join_project_node(state: AgentTurnState) -> dict[str, Any]:
    agent_state = state["state"]
<<<<<<< HEAD
    structured_output = state.get("structured_output")
    perception = state.get("environment_perception", {})
    simulation = perception.get("simulation")

    if (
        structured_output
        and simulation is not None
        and structured_output.project_id_to_join_or_leave
    ):
        project_id = structured_output.project_id_to_join_or_leave
        start_ip = agent_state.ip
        start_du = agent_state.du

        if simulation.join_project(project_id, agent_state.agent_id):
            project = simulation.projects.get(project_id, {})
            agent_state.current_project_id = project_id
            agent_state.projects[project_id] = project
            agent_state.ip -= config.IP_COST_JOIN_PROJECT
            agent_state.du -= config.DU_COST_JOIN_PROJECT
            try:
                from src.infra.ledger import ledger

                ledger.log_change(
                    agent_state.agent_id,
                    agent_state.ip - start_ip,
                    agent_state.du - start_du,
                    "join_project",
                )
            except Exception:  # pragma: no cover - optional
                logger.debug("Ledger logging failed", exc_info=True)

=======
    output = state.get("structured_output")
    perception = state.get("environment_perception", {})
    simulation = perception.get("simulation")
    if not simulation or not output:
        return dict(state)

    project_id = getattr(output, "project_id_to_join_or_leave", None)
    if not project_id:
        return dict(state)

    success = simulation.join_project(project_id, agent_state.agent_id)
    if success:
        agent_state.current_project_id = project_id
        project = simulation.projects.get(project_id, {})
        agent_state.current_project_affiliation = project.get("name")
        start_ip = agent_state.ip
        start_du = agent_state.du
        agent_state.ip -= config.IP_COST_JOIN_PROJECT
        agent_state.du -= config.DU_COST_JOIN_PROJECT
        try:
            from src.infra.ledger import ledger

            ledger.log_change(
                agent_state.agent_id,
                agent_state.ip - start_ip,
                agent_state.du - start_du,
                "join_project",
            )
        except Exception:  # pragma: no cover - optional
            logger.debug("Ledger logging failed", exc_info=True)
>>>>>>> 8ace08df
    return dict(state)


def handle_leave_project_node(state: AgentTurnState) -> dict[str, Any]:
    agent_state = state["state"]
<<<<<<< HEAD
    structured_output = state.get("structured_output")
    perception = state.get("environment_perception", {})
    simulation = perception.get("simulation")

    if (
        structured_output
        and simulation is not None
        and structured_output.project_id_to_join_or_leave
    ):
        project_id = structured_output.project_id_to_join_or_leave
        if simulation.leave_project(project_id, agent_state.agent_id):
            agent_state.current_project_id = None
            agent_state.projects.pop(project_id, None)

=======
    output = state.get("structured_output")
    perception = state.get("environment_perception", {})
    simulation = perception.get("simulation")
    if not simulation:
        return dict(state)

    project_id = getattr(output, "project_id_to_join_or_leave", None) if output else None
    if not project_id:
        project_id = agent_state.current_project_id
    if not project_id:
        return dict(state)

    success = simulation.leave_project(project_id, agent_state.agent_id)
    if success:
        agent_state.current_project_id = None
        agent_state.current_project_affiliation = None
        try:
            from src.infra.ledger import ledger

            ledger.log_change(agent_state.agent_id, 0.0, 0.0, "leave_project")
        except Exception:  # pragma: no cover - optional
            logger.debug("Ledger logging failed", exc_info=True)
>>>>>>> 8ace08df
    return dict(state)


def handle_send_direct_message_node(state: AgentTurnState) -> dict[str, Any]:
    return dict(state)


# --- Simple vertical slice handlers ---

_RELATIONSHIP_INCREMENT = 0.1
_RELATIONSHIP_REPAIR_BOOST = 1.5
_UNLOCK_THRESHOLD = 0.5
_UNLOCKED_CAPABILITY = "collaborate"


def handle_propose_idea(
    agent: AgentAttributes, memory_store: MemoryStore, knowledge_board: MemoryStore
) -> None:
    """Post an idea to the knowledge board and update agent resources."""
    idea_text = f"Idea from {agent.id}"
    metadata = {"author": agent.id}
    docs = [idea_text]
    metas = [metadata]
    knowledge_board.add_documents(docs, metas)
    memory_store.add_documents(docs, metas)
    start_ip = agent.ip
    start_du = agent.du
    agent.ip -= IP_COST_TO_POST_IDEA
    agent.du += config.DU_AWARD_FOR_PROPOSAL
    try:
        from src.infra.ledger import ledger

        ledger.log_change(
            agent.id,
            agent.ip - start_ip,
            agent.du - start_du,
            "propose_idea",
        )
    except Exception:  # pragma: no cover - optional
        logger.debug("Ledger logging failed", exc_info=True)


def handle_retrieve_and_update(agent: AgentAttributes, memory_store: MemoryStore) -> None:
    """Retrieve latest idea and adjust relationship score."""
    results = memory_store.query("All inter-agent communications", top_k=1)
    if not results:
        return
    meta = results[0]["metadata"]
    author = meta.get("author")
    if not author:
        return
    previous = agent.relationships.get(author, 0.0)
    delta = _RELATIONSHIP_INCREMENT
    if previous < 0.0 and delta > 0.0:
        delta *= _RELATIONSHIP_REPAIR_BOOST

    new_score = max(-1.0, min(1.0, previous + delta))
    agent.relationships[author] = new_score

    # Update momentum
    momentum_prev = agent.relationship_momentum.get(author, 0.0)
    agent.relationship_momentum[author] = momentum_prev + delta

    # Unlock capability based on threshold
    if new_score >= _UNLOCK_THRESHOLD:
        agent.unlocked_capabilities.add(_UNLOCKED_CAPABILITY)<|MERGE_RESOLUTION|>--- conflicted
+++ resolved
@@ -72,7 +72,6 @@
 
 def handle_create_project_node(state: AgentTurnState) -> dict[str, Any]:
     agent_state = state["state"]
-<<<<<<< HEAD
     structured_output = state.get("structured_output")
     perception = state.get("environment_perception", {})
     simulation = perception.get("simulation")
@@ -105,44 +104,11 @@
             except Exception:  # pragma: no cover - optional
                 logger.debug("Ledger logging failed", exc_info=True)
 
-=======
-    output = state.get("structured_output")
-    perception = state.get("environment_perception", {})
-    simulation = perception.get("simulation")
-    if not simulation or not output:
-        return dict(state)
-
-    project_name = getattr(output, "project_name_to_create", None)
-    project_desc = getattr(output, "project_description_for_creation", None)
-    if not project_name:
-        return dict(state)
-
-    project_id = simulation.create_project(project_name, agent_state.agent_id, project_desc)
-    if project_id:
-        agent_state.current_project_id = project_id
-        agent_state.current_project_affiliation = project_name
-        start_ip = agent_state.ip
-        start_du = agent_state.du
-        agent_state.ip -= config.IP_COST_CREATE_PROJECT
-        agent_state.du -= config.DU_COST_CREATE_PROJECT
-        try:
-            from src.infra.ledger import ledger
-
-            ledger.log_change(
-                agent_state.agent_id,
-                agent_state.ip - start_ip,
-                agent_state.du - start_du,
-                "create_project",
-            )
-        except Exception:  # pragma: no cover - optional
-            logger.debug("Ledger logging failed", exc_info=True)
->>>>>>> 8ace08df
     return dict(state)
 
 
 def handle_join_project_node(state: AgentTurnState) -> dict[str, Any]:
     agent_state = state["state"]
-<<<<<<< HEAD
     structured_output = state.get("structured_output")
     perception = state.get("environment_perception", {})
     simulation = perception.get("simulation")
@@ -174,44 +140,12 @@
             except Exception:  # pragma: no cover - optional
                 logger.debug("Ledger logging failed", exc_info=True)
 
-=======
-    output = state.get("structured_output")
-    perception = state.get("environment_perception", {})
-    simulation = perception.get("simulation")
-    if not simulation or not output:
-        return dict(state)
-
-    project_id = getattr(output, "project_id_to_join_or_leave", None)
-    if not project_id:
-        return dict(state)
-
-    success = simulation.join_project(project_id, agent_state.agent_id)
-    if success:
-        agent_state.current_project_id = project_id
-        project = simulation.projects.get(project_id, {})
-        agent_state.current_project_affiliation = project.get("name")
-        start_ip = agent_state.ip
-        start_du = agent_state.du
-        agent_state.ip -= config.IP_COST_JOIN_PROJECT
-        agent_state.du -= config.DU_COST_JOIN_PROJECT
-        try:
-            from src.infra.ledger import ledger
-
-            ledger.log_change(
-                agent_state.agent_id,
-                agent_state.ip - start_ip,
-                agent_state.du - start_du,
-                "join_project",
-            )
-        except Exception:  # pragma: no cover - optional
-            logger.debug("Ledger logging failed", exc_info=True)
->>>>>>> 8ace08df
+
     return dict(state)
 
 
 def handle_leave_project_node(state: AgentTurnState) -> dict[str, Any]:
     agent_state = state["state"]
-<<<<<<< HEAD
     structured_output = state.get("structured_output")
     perception = state.get("environment_perception", {})
     simulation = perception.get("simulation")
@@ -226,30 +160,7 @@
             agent_state.current_project_id = None
             agent_state.projects.pop(project_id, None)
 
-=======
-    output = state.get("structured_output")
-    perception = state.get("environment_perception", {})
-    simulation = perception.get("simulation")
-    if not simulation:
-        return dict(state)
-
-    project_id = getattr(output, "project_id_to_join_or_leave", None) if output else None
-    if not project_id:
-        project_id = agent_state.current_project_id
-    if not project_id:
-        return dict(state)
-
-    success = simulation.leave_project(project_id, agent_state.agent_id)
-    if success:
-        agent_state.current_project_id = None
-        agent_state.current_project_affiliation = None
-        try:
-            from src.infra.ledger import ledger
-
-            ledger.log_change(agent_state.agent_id, 0.0, 0.0, "leave_project")
-        except Exception:  # pragma: no cover - optional
-            logger.debug("Ledger logging failed", exc_info=True)
->>>>>>> 8ace08df
+
     return dict(state)
 
 
