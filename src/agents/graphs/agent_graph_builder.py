--- conflicted
+++ resolved
@@ -29,11 +29,8 @@
 )
 
 
-<<<<<<< HEAD
 def build_graph() -> StateGraph:  # type: ignore[no-any-unimported]
-=======
-def build_graph() -> Any:
->>>>>>> f51ca35b
+
     graph_builder = StateGraph(AgentTurnState)
     graph_builder.add_node("analyze_perception_sentiment", analyze_perception_sentiment_node)
     graph_builder.add_node("prepare_relationship_prompt", prepare_relationship_prompt_node)
