--- conflicted
+++ resolved
@@ -5,12 +5,8 @@
 
 from typing_extensions import Self
 
-<<<<<<< HEAD
 import dspy_ai as dspy  # type: ignore
-=======
-import dspy_ai as dspy
 
->>>>>>> 42f103c1
 
 
 class _StubLM(dspy.LM):
