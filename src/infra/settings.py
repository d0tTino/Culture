"""Application configuration settings using pydantic."""

from __future__ import annotations

<<<<<<< HEAD
from pydantic_settings import BaseSettings, SettingsConfigDict
=======
try:  # pragma: no cover - prefer pydantic-settings if available
    from pydantic_settings import BaseSettings as _BaseSettings
except Exception:  # pragma: no cover - fallback for older pydantic
    from pydantic import BaseSettings as _BaseSettings  # type: ignore[no-redef]
>>>>>>> 33e303d1

BaseSettings = _BaseSettings  # type: ignore[misc]

class ConfigSettings(BaseSettings):
    """Configuration loaded from environment variables and ``.env`` file."""

<<<<<<< HEAD
    OLLAMA_API_BASE: str = "http://localhost:11434"
    MODEL_NAME: str = ""
    ROLE_DU_GENERATION: dict[str, float] = {
        "Facilitator": 1.0,
        "Innovator": 1.0,
        "Analyzer": 1.0,
    }
=======
    OLLAMA_API_BASE: str = ""
    MODEL_NAME: str = ""
>>>>>>> 33e303d1
    DEFAULT_LLM_MODEL: str = "mistral:latest"
    # Backwards compatibility with older config keys
    MODEL_NAME: str = "mistral:latest"
    DEFAULT_TEMPERATURE: float = 0.7
    MEMORY_THRESHOLD_L1: float = 0.2
    MEMORY_THRESHOLD_L2: float = 0.3
    VECTOR_STORE_DIR: str = "./chroma_db"
    VECTOR_STORE_BACKEND: str = "chroma"
    KNOWLEDGE_BOARD_BACKEND: str = "memory"
    GRAPH_DB_URI: str = "bolt://localhost:7687"
    GRAPH_DB_USER: str = "neo4j"
    GRAPH_DB_PASSWORD: str = "test"
    WEAVIATE_URL: str = "http://localhost:8080"
    OLLAMA_REQUEST_TIMEOUT: int = 10
    REDPANDA_BROKER: str = ""
    OPA_URL: str = ""
    TARGETED_MESSAGE_MULTIPLIER: float = 3.0
    POSITIVE_RELATIONSHIP_LEARNING_RATE: float = 0.3
    NEGATIVE_RELATIONSHIP_LEARNING_RATE: float = 0.4
    RELATIONSHIP_DECAY_FACTOR: float = 0.01
    MOOD_DECAY_FACTOR: float = 0.02
    ROLE_CHANGE_IP_COST: float = 5.0
    NEUTRAL_RELATIONSHIP_LEARNING_RATE: float = 0.1
    INITIAL_INFLUENCE_POINTS: float = 10.0
    INITIAL_DATA_UNITS: float = 20.0
    MAX_SHORT_TERM_MEMORY: int = 10
    SHORT_TERM_MEMORY_DECAY_RATE: float = 0.1
    MIN_RELATIONSHIP_SCORE: float = -1.0
    MAX_RELATIONSHIP_SCORE: float = 1.0
    MOOD_UPDATE_RATE: float = 0.2
    IP_COST_SEND_DIRECT_MESSAGE: float = 1.0
    DU_COST_PER_ACTION: float = 1.0
    ROLE_CHANGE_COOLDOWN: int = 3
    IP_AWARD_FOR_PROPOSAL: int = 5
    IP_COST_TO_POST_IDEA: int = 2
    DU_AWARD_FOR_PROPOSAL: int = 1
    LAW_PASS_IP_REWARD: int = 1
    LAW_PASS_DU_REWARD: int = 0
    IP_COST_CREATE_PROJECT: int = 10
    IP_COST_JOIN_PROJECT: int = 1
    IP_AWARD_FACILITATION_ATTEMPT: int = 3
    PROPOSE_DETAILED_IDEA_DU_COST: int = 5
    DU_AWARD_IDEA_ACKNOWLEDGED: int = 3
    DU_AWARD_SUCCESSFUL_ANALYSIS: int = 4
    DU_BONUS_FOR_CONSTRUCTIVE_REFERENCE: int = 1
    DU_COST_DEEP_ANALYSIS: int = 3
    DU_COST_REQUEST_DETAILED_CLARIFICATION: int = 2
    DU_COST_CREATE_PROJECT: int = 10
    DU_COST_JOIN_PROJECT: int = 1
    MAP_MOVE_IP_COST: float = 0.0
    MAP_MOVE_IP_REWARD: float = 0.0
    MAP_MOVE_DU_COST: float = 0.0
    MAP_MOVE_DU_REWARD: float = 0.0
    MAP_GATHER_IP_COST: float = 0.0
    MAP_GATHER_IP_REWARD: float = 0.0
    MAP_GATHER_DU_COST: float = 0.0
    MAP_GATHER_DU_REWARD: float = 0.0
    MAP_BUILD_IP_COST: float = 0.0
    MAP_BUILD_IP_REWARD: float = 0.0
    MAP_BUILD_DU_COST: float = 0.0
    MAP_BUILD_DU_REWARD: float = 0.0
    MEMORY_PRUNING_L1_DELAY_STEPS: int = 10
    MEMORY_PRUNING_L2_MAX_AGE_DAYS: int = 30
    MEMORY_PRUNING_L2_CHECK_INTERVAL_STEPS: int = 100
    MEMORY_PRUNING_L1_MUS_THRESHOLD: float = 0.3
    MEMORY_PRUNING_L1_MUS_MIN_AGE_DAYS_FOR_CONSIDERATION: int = 7
    MEMORY_PRUNING_L1_MUS_CHECK_INTERVAL_STEPS: int = 50
    MEMORY_PRUNING_L2_MUS_THRESHOLD: float = 0.25
    MEMORY_PRUNING_L2_MUS_MIN_AGE_DAYS_FOR_CONSIDERATION: int = 14
    MEMORY_PRUNING_L2_MUS_CHECK_INTERVAL_STEPS: int = 150
    MEMORY_PRUNING_USAGE_COUNT_THRESHOLD: int = 3
    SEMANTIC_MEMORY_CONSOLIDATION_INTERVAL_STEPS: int = 0
    REDIS_HOST: str = "localhost"
    REDIS_PORT: int = 6379
    REDIS_DB: int = 0
    DISCORD_BOT_TOKEN: str = ""
    DISCORD_CHANNEL_ID: int | None = None
    DISCORD_TOKENS_DB_URL: str = ""
    OPENAI_API_KEY: str = ""
    ANTHROPIC_API_KEY: str = ""
    DEFAULT_LOG_LEVEL: str = "INFO"
    OTEL_EXPORTER_ENDPOINT: str = "http://localhost:4318/v1/logs"
    MEMORY_PRUNING_ENABLED: bool = False
    MEMORY_PRUNING_L2_ENABLED: bool = True
    MEMORY_PRUNING_L1_MUS_ENABLED: bool = False
    MEMORY_PRUNING_L2_MUS_ENABLED: bool = False
    MAX_PROJECT_MEMBERS: int = 3
    DEFAULT_MAX_SIMULATION_STEPS: int = 50
    MAX_KB_ENTRIES_FOR_PERCEPTION: int = 10
    MAX_KB_ENTRIES: int = 100
    MEMORY_STORE_TTL_SECONDS: int = 60 * 60 * 24 * 7
    MEMORY_STORE_PRUNE_INTERVAL_STEPS: int = 1
    MAX_IP_PER_TICK: float = 10.0
    MAX_DU_PER_TICK: float = 10.0
    GAS_PRICE_PER_CALL: float = 1.0
    GAS_PRICE_PER_TOKEN: float = 0.0
    SNAPSHOT_COMPRESS: bool = False
    S3_BUCKET: str = ""
    S3_PREFIX: str = ""
    SNAPSHOT_INTERVAL_STEPS: int = 100
    MAX_AGENT_AGE: int = 10
    AGENT_TOKEN_BUDGET: int = 10000
    ROLE_DU_GENERATION: dict[str, object] = {
        "Facilitator": {"base": 1.0},
        "Innovator": {"base": 1.0},
        "Analyzer": {"base": 1.0},
    }
    GENE_MUTATION_RATE: float = 0.1
    # Default generation distribution for each role (used in tests)
    ROLE_DU_GENERATION: ClassVar[dict[str, Any]] = {
        "Facilitator": {"base": 1.0},
        "Innovator": {"base": 1.0},
        "Analyzer": {"base": 1.0},

    }

    model_config = SettingsConfigDict(env_file=".env", case_sensitive=True)


settings = ConfigSettings()<|MERGE_RESOLUTION|>--- conflicted
+++ resolved
@@ -2,21 +2,14 @@
 
 from __future__ import annotations
 
-<<<<<<< HEAD
 from pydantic_settings import BaseSettings, SettingsConfigDict
-=======
-try:  # pragma: no cover - prefer pydantic-settings if available
-    from pydantic_settings import BaseSettings as _BaseSettings
-except Exception:  # pragma: no cover - fallback for older pydantic
-    from pydantic import BaseSettings as _BaseSettings  # type: ignore[no-redef]
->>>>>>> 33e303d1
+
 
 BaseSettings = _BaseSettings  # type: ignore[misc]
 
 class ConfigSettings(BaseSettings):
     """Configuration loaded from environment variables and ``.env`` file."""
 
-<<<<<<< HEAD
     OLLAMA_API_BASE: str = "http://localhost:11434"
     MODEL_NAME: str = ""
     ROLE_DU_GENERATION: dict[str, float] = {
@@ -24,10 +17,7 @@
         "Innovator": 1.0,
         "Analyzer": 1.0,
     }
-=======
-    OLLAMA_API_BASE: str = ""
-    MODEL_NAME: str = ""
->>>>>>> 33e303d1
+
     DEFAULT_LLM_MODEL: str = "mistral:latest"
     # Backwards compatibility with older config keys
     MODEL_NAME: str = "mistral:latest"
