--- conflicted
+++ resolved
@@ -2,14 +2,8 @@
 
 from __future__ import annotations
 
-<<<<<<< HEAD
 from pydantic_settings import BaseSettings
-=======
-try:
-    from pydantic import BaseSettings  # type: ignore[attr-defined]
-except Exception:  # pragma: no cover - fallback for pydantic v2
-    from pydantic_settings import BaseSettings
->>>>>>> cfd6cdcd
+
 
 
 class ConfigSettings(BaseSettings):
