"""Application configuration settings using pydantic."""

from __future__ import annotations

from pydantic_settings import BaseSettings
<<<<<<< HEAD
=======

>>>>>>> cf31dd9b


class ConfigSettings(BaseSettings):
    """Configuration loaded from environment variables and ``.env`` file."""

    OLLAMA_API_BASE: str = ""
    MODEL_NAME: str = ""
    DEFAULT_LLM_MODEL: str = "mistral:latest"
    DEFAULT_TEMPERATURE: float = 0.7
    MEMORY_THRESHOLD_L1: float = 0.2
    MEMORY_THRESHOLD_L2: float = 0.3
    VECTOR_STORE_DIR: str = "./chroma_db"
    VECTOR_STORE_BACKEND: str = "chroma"
    KNOWLEDGE_BOARD_BACKEND: str = "memory"
    GRAPH_DB_URI: str = "bolt://localhost:7687"
    GRAPH_DB_USER: str = "neo4j"
    GRAPH_DB_PASSWORD: str = "test"
    WEAVIATE_URL: str = "http://localhost:8080"
    OLLAMA_REQUEST_TIMEOUT: int = 10
    REDPANDA_BROKER: str = ""
    OPA_URL: str = ""
    TARGETED_MESSAGE_MULTIPLIER: float = 3.0
    POSITIVE_RELATIONSHIP_LEARNING_RATE: float = 0.3
    NEGATIVE_RELATIONSHIP_LEARNING_RATE: float = 0.4
    RELATIONSHIP_DECAY_FACTOR: float = 0.01
    MOOD_DECAY_FACTOR: float = 0.02
    ROLE_CHANGE_IP_COST: float = 5.0
    NEUTRAL_RELATIONSHIP_LEARNING_RATE: float = 0.1
    INITIAL_INFLUENCE_POINTS: float = 10.0
    INITIAL_DATA_UNITS: float = 20.0
    MAX_SHORT_TERM_MEMORY: int = 10
    SHORT_TERM_MEMORY_DECAY_RATE: float = 0.1
    MIN_RELATIONSHIP_SCORE: float = -1.0
    MAX_RELATIONSHIP_SCORE: float = 1.0
    MOOD_UPDATE_RATE: float = 0.2
    IP_COST_SEND_DIRECT_MESSAGE: float = 1.0
    DU_COST_PER_ACTION: float = 1.0
    ROLE_CHANGE_COOLDOWN: int = 3
    IP_AWARD_FOR_PROPOSAL: int = 5
    IP_COST_TO_POST_IDEA: int = 2
    DU_AWARD_FOR_PROPOSAL: int = 1
    LAW_PASS_IP_REWARD: int = 1
    LAW_PASS_DU_REWARD: int = 0
    IP_COST_CREATE_PROJECT: int = 10
    IP_COST_JOIN_PROJECT: int = 1
    IP_AWARD_FACILITATION_ATTEMPT: int = 3
    PROPOSE_DETAILED_IDEA_DU_COST: int = 5
    DU_AWARD_IDEA_ACKNOWLEDGED: int = 3
    DU_AWARD_SUCCESSFUL_ANALYSIS: int = 4
    DU_BONUS_FOR_CONSTRUCTIVE_REFERENCE: int = 1
    DU_COST_DEEP_ANALYSIS: int = 3
    DU_COST_REQUEST_DETAILED_CLARIFICATION: int = 2
    DU_COST_CREATE_PROJECT: int = 10
    DU_COST_JOIN_PROJECT: int = 1
    MAP_MOVE_IP_COST: float = 0.0
    MAP_MOVE_IP_REWARD: float = 0.0
    MAP_MOVE_DU_COST: float = 0.0
    MAP_MOVE_DU_REWARD: float = 0.0
    MAP_GATHER_IP_COST: float = 0.0
    MAP_GATHER_IP_REWARD: float = 0.0
    MAP_GATHER_DU_COST: float = 0.0
    MAP_GATHER_DU_REWARD: float = 0.0
    MAP_BUILD_IP_COST: float = 0.0
    MAP_BUILD_IP_REWARD: float = 0.0
    MAP_BUILD_DU_COST: float = 0.0
    MAP_BUILD_DU_REWARD: float = 0.0
    MEMORY_PRUNING_L1_DELAY_STEPS: int = 10
    MEMORY_PRUNING_L2_MAX_AGE_DAYS: int = 30
    MEMORY_PRUNING_L2_CHECK_INTERVAL_STEPS: int = 100
    MEMORY_PRUNING_L1_MUS_THRESHOLD: float = 0.3
    MEMORY_PRUNING_L1_MUS_MIN_AGE_DAYS_FOR_CONSIDERATION: int = 7
    MEMORY_PRUNING_L1_MUS_CHECK_INTERVAL_STEPS: int = 50
    MEMORY_PRUNING_L2_MUS_THRESHOLD: float = 0.25
    MEMORY_PRUNING_L2_MUS_MIN_AGE_DAYS_FOR_CONSIDERATION: int = 14
    MEMORY_PRUNING_L2_MUS_CHECK_INTERVAL_STEPS: int = 150
    MEMORY_PRUNING_USAGE_COUNT_THRESHOLD: int = 3
    SEMANTIC_MEMORY_CONSOLIDATION_INTERVAL_STEPS: int = 0
    REDIS_HOST: str = "localhost"
    REDIS_PORT: int = 6379
    REDIS_DB: int = 0
    DISCORD_BOT_TOKEN: str = ""
    DISCORD_CHANNEL_ID: int | None = None
    DISCORD_TOKENS_DB_URL: str = ""
    OPENAI_API_KEY: str = ""
    ANTHROPIC_API_KEY: str = ""
    DEFAULT_LOG_LEVEL: str = "INFO"
    OTEL_EXPORTER_ENDPOINT: str = "http://localhost:4318/v1/logs"
    MEMORY_PRUNING_ENABLED: bool = False
    MEMORY_PRUNING_L2_ENABLED: bool = True
    MEMORY_PRUNING_L1_MUS_ENABLED: bool = False
    MEMORY_PRUNING_L2_MUS_ENABLED: bool = False
    MAX_PROJECT_MEMBERS: int = 3
    DEFAULT_MAX_SIMULATION_STEPS: int = 50
    MAX_KB_ENTRIES_FOR_PERCEPTION: int = 10
    MAX_KB_ENTRIES: int = 100
    MEMORY_STORE_TTL_SECONDS: int = 60 * 60 * 24 * 7
    MEMORY_STORE_PRUNE_INTERVAL_STEPS: int = 1
    MAX_IP_PER_TICK: float = 10.0
    MAX_DU_PER_TICK: float = 10.0
    GAS_PRICE_PER_CALL: float = 1.0
    GAS_PRICE_PER_TOKEN: float = 0.0
    SNAPSHOT_COMPRESS: bool = False
    S3_BUCKET: str = ""
    S3_PREFIX: str = ""
    SNAPSHOT_INTERVAL_STEPS: int = 100
    MAX_AGENT_AGE: int = 10
    AGENT_TOKEN_BUDGET: int = 10000
    GENE_MUTATION_RATE: float = 0.1
    MODEL_NAME: str = ""
    ROLE_DU_GENERATION: dict[str, object] = {
        "Innovator": {"base": 1.0, "bonus_factor": 0.5},
        "Analyzer": {"base": 1.0, "bonus_factor": 0.2},
        "Facilitator": {"base": 1.0, "bonus_factor": 0.0},
    }

    class Config:
        env_file = ".env"
        case_sensitive = True


settings = ConfigSettings()<|MERGE_RESOLUTION|>--- conflicted
+++ resolved
@@ -3,11 +3,6 @@
 from __future__ import annotations
 
 from pydantic_settings import BaseSettings
-<<<<<<< HEAD
-=======
-
->>>>>>> cf31dd9b
-
 
 class ConfigSettings(BaseSettings):
     """Configuration loaded from environment variables and ``.env`` file."""
