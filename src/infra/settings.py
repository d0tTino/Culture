--- conflicted
+++ resolved
@@ -9,11 +9,6 @@
 
 BaseSettings = _BaseSettings  # type: ignore[misc]
 
-<<<<<<< HEAD
-=======
-from pydantic_settings import BaseSettings
-
->>>>>>> 93a7c70a
 class ConfigSettings(BaseSettings):
     """Configuration loaded from environment variables and ``.env`` file."""
 
