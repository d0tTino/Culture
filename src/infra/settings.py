--- conflicted
+++ resolved
@@ -2,12 +2,8 @@
 
 from __future__ import annotations
 
-<<<<<<< HEAD
 from pydantic_settings import BaseSettings
-=======
-from pydantic_settings import BaseSettings, SettingsConfigDict
 
->>>>>>> ee57c424
 
 BaseSettings = _BaseSettings  # type: ignore[misc]
 
@@ -130,19 +126,11 @@
         "Analyzer": {"base": 1.0},
     }
     GENE_MUTATION_RATE: float = 0.1
-<<<<<<< HEAD
     ROLE_DU_GENERATION: dict[str, dict[str, float]] = {
         "Facilitator": {"base": 1.2, "bonus_factor": 0.3},
         "Innovator": {"base": 1.0, "bonus_factor": 0.5},
         "Analyzer": {"base": 1.0, "bonus_factor": 0.2},
-=======
-    # Default generation distribution for each role (used in tests)
-    ROLE_DU_GENERATION: ClassVar[dict[str, Any]] = {
-        "Facilitator": {"base": 1.0},
-        "Innovator": {"base": 1.0},
-        "Analyzer": {"base": 1.0},
 
->>>>>>> ee57c424
     }
 
     model_config = SettingsConfigDict(env_file=".env", case_sensitive=True)
