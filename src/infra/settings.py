"""Application configuration settings using pydantic."""

from __future__ import annotations

<<<<<<< HEAD
from typing import ClassVar

try:  # pragma: no cover - prefer pydantic v2
    from pydantic_settings import BaseSettings
except ImportError:  # pragma: no cover - fallback for pydantic v1
    from pydantic import BaseSettings  # type: ignore
=======
from pydantic_settings import BaseSettings
>>>>>>> c8fba044

BaseSettings = _BaseSettings  # type: ignore[misc]

class ConfigSettings(BaseSettings):
    """Configuration loaded from environment variables and ``.env`` file."""

    OLLAMA_API_BASE: str = "http://localhost:11434"
    MODEL_NAME: str = ""
    ROLE_DU_GENERATION: dict[str, float] = {
        "Facilitator": 1.0,
        "Innovator": 1.0,
        "Analyzer": 1.0,
    }

    DEFAULT_LLM_MODEL: str = "mistral:latest"
    # Backwards compatibility with older config keys
    MODEL_NAME: str = "mistral:latest"
    DEFAULT_TEMPERATURE: float = 0.7
    MEMORY_THRESHOLD_L1: float = 0.2
    MEMORY_THRESHOLD_L2: float = 0.3
    VECTOR_STORE_DIR: str = "./chroma_db"
    VECTOR_STORE_BACKEND: str = "chroma"
    KNOWLEDGE_BOARD_BACKEND: str = "memory"
    GRAPH_DB_URI: str = "bolt://localhost:7687"
    GRAPH_DB_USER: str = "neo4j"
    GRAPH_DB_PASSWORD: str = "test"
    WEAVIATE_URL: str = "http://localhost:8080"
    OLLAMA_REQUEST_TIMEOUT: int = 10
    REDPANDA_BROKER: str = ""
    OPA_URL: str = ""
    MODEL_NAME: str = "mistral:latest"
    ROLE_DU_GENERATION: dict[str, float] = {}
    REDPANDA_TOPIC: str = "culture.events"
    REPLAY_GROUP: str = "culture-replay"
    ENABLE_REDPANDA: bool = False
    TARGETED_MESSAGE_MULTIPLIER: float = 3.0
    POSITIVE_RELATIONSHIP_LEARNING_RATE: float = 0.3
    NEGATIVE_RELATIONSHIP_LEARNING_RATE: float = 0.4
    RELATIONSHIP_DECAY_FACTOR: float = 0.01
    MOOD_DECAY_FACTOR: float = 0.02
    ROLE_CHANGE_IP_COST: float = 5.0
    NEUTRAL_RELATIONSHIP_LEARNING_RATE: float = 0.1
    INITIAL_INFLUENCE_POINTS: float = 10.0
    INITIAL_DATA_UNITS: float = 20.0
    MAX_SHORT_TERM_MEMORY: int = 10
    SHORT_TERM_MEMORY_DECAY_RATE: float = 0.1
    MIN_RELATIONSHIP_SCORE: float = -1.0
    MAX_RELATIONSHIP_SCORE: float = 1.0
    MOOD_UPDATE_RATE: float = 0.2
    IP_COST_SEND_DIRECT_MESSAGE: float = 1.0
    DU_COST_PER_ACTION: float = 1.0
    ROLE_CHANGE_COOLDOWN: int = 3
    IP_AWARD_FOR_PROPOSAL: int = 5
    IP_COST_TO_POST_IDEA: int = 2
    DU_AWARD_FOR_PROPOSAL: int = 1
    LAW_PASS_IP_REWARD: int = 1
    LAW_PASS_DU_REWARD: int = 0
    IP_COST_CREATE_PROJECT: int = 10
    IP_COST_JOIN_PROJECT: int = 1
    IP_AWARD_FACILITATION_ATTEMPT: int = 3
    PROPOSE_DETAILED_IDEA_DU_COST: int = 5
    DU_AWARD_IDEA_ACKNOWLEDGED: int = 3
    DU_AWARD_SUCCESSFUL_ANALYSIS: int = 4
    DU_BONUS_FOR_CONSTRUCTIVE_REFERENCE: int = 1
    DU_COST_DEEP_ANALYSIS: int = 3
    DU_COST_REQUEST_DETAILED_CLARIFICATION: int = 2
    DU_COST_CREATE_PROJECT: int = 10
    DU_COST_JOIN_PROJECT: int = 1
    MODEL_NAME: str = "mistral:latest"
    ROLE_DU_GENERATION: ClassVar[dict[str, dict[str, float]]] = {
        "Facilitator": {"base": 1.0, "bonus_factor": 0.0},
        "Innovator": {"base": 1.0, "bonus_factor": 0.5},
        "Analyzer": {"base": 1.0, "bonus_factor": 0.5},
    }
    MAP_MOVE_IP_COST: float = 0.0
    MAP_MOVE_IP_REWARD: float = 0.0
    MAP_MOVE_DU_COST: float = 0.0
    MAP_MOVE_DU_REWARD: float = 0.0
    MAP_GATHER_IP_COST: float = 0.0
    MAP_GATHER_IP_REWARD: float = 0.0
    MAP_GATHER_DU_COST: float = 0.0
    MAP_GATHER_DU_REWARD: float = 0.0
    MAP_BUILD_IP_COST: float = 0.0
    MAP_BUILD_IP_REWARD: float = 0.0
    MAP_BUILD_DU_COST: float = 0.0
    MAP_BUILD_DU_REWARD: float = 0.0
    MEMORY_PRUNING_L1_DELAY_STEPS: int = 10
    MEMORY_PRUNING_L2_MAX_AGE_DAYS: int = 30
    MEMORY_PRUNING_L2_CHECK_INTERVAL_STEPS: int = 100
    MEMORY_PRUNING_L1_MUS_THRESHOLD: float = 0.3
    MEMORY_PRUNING_L1_MUS_MIN_AGE_DAYS_FOR_CONSIDERATION: int = 7
    MEMORY_PRUNING_L1_MUS_CHECK_INTERVAL_STEPS: int = 50
    MEMORY_PRUNING_L2_MUS_THRESHOLD: float = 0.25
    MEMORY_PRUNING_L2_MUS_MIN_AGE_DAYS_FOR_CONSIDERATION: int = 14
    MEMORY_PRUNING_L2_MUS_CHECK_INTERVAL_STEPS: int = 150
    MEMORY_PRUNING_USAGE_COUNT_THRESHOLD: int = 3
    SEMANTIC_MEMORY_CONSOLIDATION_INTERVAL_STEPS: int = 0
    REDIS_HOST: str = "localhost"
    REDIS_PORT: int = 6379
    REDIS_DB: int = 0
    DISCORD_BOT_TOKEN: str = ""
    DISCORD_CHANNEL_ID: int | None = None
    DISCORD_TOKENS_DB_URL: str = ""
    OPENAI_API_KEY: str = ""
    ANTHROPIC_API_KEY: str = ""
    DEFAULT_LOG_LEVEL: str = "INFO"
    OTEL_EXPORTER_ENDPOINT: str = "http://localhost:4318/v1/logs"
    MEMORY_PRUNING_ENABLED: bool = False
    MEMORY_PRUNING_L2_ENABLED: bool = True
    MEMORY_PRUNING_L1_MUS_ENABLED: bool = False
    MEMORY_PRUNING_L2_MUS_ENABLED: bool = False
    MAX_PROJECT_MEMBERS: int = 3
    DEFAULT_MAX_SIMULATION_STEPS: int = 50
    MAX_KB_ENTRIES_FOR_PERCEPTION: int = 10
    MAX_KB_ENTRIES: int = 100
    MEMORY_STORE_TTL_SECONDS: int = 60 * 60 * 24 * 7
    MEMORY_STORE_PRUNE_INTERVAL_STEPS: int = 1
    MAX_IP_PER_TICK: float = 10.0
    MAX_DU_PER_TICK: float = 10.0
    GAS_PRICE_PER_CALL: float = 1.0
    GAS_PRICE_PER_TOKEN: float = 0.0
    SNAPSHOT_COMPRESS: bool = False
    S3_BUCKET: str = ""
    S3_PREFIX: str = ""
    SNAPSHOT_INTERVAL_STEPS: int = 100
    MAX_AGENT_AGE: int = 10
    AGENT_TOKEN_BUDGET: int = 10000
    ROLE_DU_GENERATION: dict[str, object] = {
        "Facilitator": {"base": 1.0},
        "Innovator": {"base": 1.0},
        "Analyzer": {"base": 1.0},
    }
    GENE_MUTATION_RATE: float = 0.1
    ENABLE_OTEL: bool = False
    OPA_BLOCKLIST: str = ""
    HTTP_HOST: str = "0.0.0.0"
    HTTP_PORT: int = 8000
    DEBUG_SQLITE: bool = False
    ENABLE_DSPY_TESTS: bool = False


    model_config = SettingsConfigDict(env_file=".env", case_sensitive=True)


settings = ConfigSettings()<|MERGE_RESOLUTION|>--- conflicted
+++ resolved
@@ -2,16 +2,12 @@
 
 from __future__ import annotations
 
-<<<<<<< HEAD
 from typing import ClassVar
 
 try:  # pragma: no cover - prefer pydantic v2
     from pydantic_settings import BaseSettings
 except ImportError:  # pragma: no cover - fallback for pydantic v1
     from pydantic import BaseSettings  # type: ignore
-=======
-from pydantic_settings import BaseSettings
->>>>>>> c8fba044
 
 BaseSettings = _BaseSettings  # type: ignore[misc]
 
