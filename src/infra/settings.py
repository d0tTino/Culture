--- conflicted
+++ resolved
@@ -3,10 +3,7 @@
 from __future__ import annotations
 
 from pydantic_settings import BaseSettings
-<<<<<<< HEAD
-=======
 
->>>>>>> d0c17184
 
 BaseSettings = _BaseSettings  # type: ignore[misc]
 
