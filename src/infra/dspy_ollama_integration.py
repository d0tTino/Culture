--- conflicted
+++ resolved
@@ -92,20 +92,14 @@
 
     dspy = SimpleNamespace(
         settings=SimpleNamespace(configure=_configure, lm=None),
-<<<<<<< HEAD
-=======
-
->>>>>>> 3ba3c819
+
         LM=BaseLM,
         Signature=Signature,
         InputField=InputField,
         OutputField=OutputField,
         Predict=Predict,
         Prediction=Prediction,
-<<<<<<< HEAD
-=======
-
->>>>>>> 3ba3c819
+
     )
     sys.modules.setdefault("dspy", dspy)
     DSPY_AVAILABLE = False
@@ -407,18 +401,11 @@
 
 # === AsyncDSPyManager Design (Task 137 Phase 2) ===
 
-<<<<<<< HEAD
 # The ``AsyncDSPyManager`` class originally lived in this file as a placeholder
 # design. It now resides in ``src.shared.async_utils`` as a fully functional
 # implementation. All production code should import it from that module. The
 # commented stub below remains only for historical reference.
-=======
-# The AsyncDSPyManager class previously lived in this module as a placeholder
-# design. It has since been fully implemented in ``src.shared.async_utils`` and
-# all references have been updated to import it from there.  The stub below is
-# retained only for historical context and is commented out to avoid accidental
-# use.
->>>>>>> 3ba3c819
+
 
 # class AsyncDSPyManager:  # pragma: no cover - unused placeholder
 #     """Deprecated stub. Use :class:`src.shared.async_utils.AsyncDSPyManager`."""
