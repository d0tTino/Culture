"""
Integration module for using Ollama models with DSPy.
Provides a proper implementation of DSPy's LM interface for Ollama models.
"""

# mypy: ignore-errors
# ruff: noqa: ANN101, ANN102

import json
import logging
import sys
import time
from types import SimpleNamespace
from typing import Any
from unittest.mock import MagicMock

try:  # pragma: no cover - optional dependency
    import requests  # type: ignore
except Exception:  # pragma: no cover - fallback when requests missing
    requests = MagicMock()
from typing_extensions import Self

# Import DSPy and Ollama, providing fallbacks when unavailable
try:
    import dspy

    BaseLM = dspy.LM
    Predict = dspy.Predict
    Prediction = getattr(dspy, "Prediction", SimpleNamespace)
    DSPY_AVAILABLE = True
except Exception:  # pragma: no cover - optional dependency
    logging.getLogger(__name__).warning("DSPy not available; using stub implementations")

    class BaseLM:
        def __init__(self: Self, *args: Any, **kwargs: Any) -> None:
            pass

        def __call__(self: Self, *args: Any, **kwargs: Any) -> list[str]:
            return ["DSPy unavailable"]

    class Signature:
        pass

    class InputField:
        def __init__(self: Self, *args: Any, **kwargs: Any) -> None:
            pass

    class OutputField:
        def __init__(self: Self, *args: Any, **kwargs: Any) -> None:
            pass

    class _Settings(SimpleNamespace):
        def __init__(self: Self) -> None:
            super().__init__()
            self.lm: Any | None = None

        def configure(self: Self, lm: Any | None = None, **_: object) -> None:
            self.lm = lm

    class Prediction(SimpleNamespace):
        """Simple container mimicking DSPy's Prediction object."""

    class Predict:
        """Minimal stand-in for :class:`dspy.Predict`."""

        def __init__(self: Self, signature: object) -> None:
            self.signature = signature

        def __call__(self: Self, *args: object, **kwargs: object) -> Prediction:
            lm = getattr(dspy.settings, "lm", None)
            result: object = "PROPOSE_IDEA"
            if callable(lm):
                try:
                    result = lm("intent query")
                except Exception:
                    result = lm()
            if isinstance(result, list):
                text = str(result[0]) if result else ""
            else:
                text = str(result)
            try:
                data = json.loads(text)
                if isinstance(data, dict):
                    return Prediction(**data)
            except Exception:
                pass
            return Prediction(intent=text)

        def load(self: Self, _path: str) -> None:  # pragma: no cover - no-op for tests
            pass

    class Settings(SimpleNamespace):
        def configure(self, **kwargs: Any) -> None:
            for key, value in kwargs.items():
                setattr(self, key, value)

    settings = Settings()

    class Predict:
        def __init__(self, *args: Any, **kwargs: Any) -> None:
            pass

        def __call__(self, *args: Any, **kwargs: Any) -> SimpleNamespace:
            lm = getattr(settings, "lm", BaseLM())
            result = lm(*args, **kwargs)
            if isinstance(result, list):
                result = result[0]
            try:
                data = json.loads(str(result))
                intent = data.get("intent", str(result))
            except Exception:
                intent = str(result)
            return SimpleNamespace(intent=intent)

    dspy = SimpleNamespace(
<<<<<<< HEAD
        settings=_Settings(),
=======
        settings=settings,
>>>>>>> 70f33d1d
        LM=BaseLM,
        Signature=Signature,
        InputField=InputField,
        OutputField=OutputField,
        Predict=Predict,
<<<<<<< HEAD
        Prediction=Prediction,
=======
>>>>>>> 70f33d1d
    )
    sys.modules.setdefault("dspy", dspy)
    DSPY_AVAILABLE = False

try:
    import ollama
except Exception:  # pragma: no cover - optional dependency
    logging.getLogger(__name__).warning("ollama package not installed; using MagicMock stub")
    ollama = MagicMock()


# Configure logging
logging.basicConfig(level=logging.INFO)
logger = logging.getLogger("dspy_ollama")

__all__ = [
    "OllamaLM",
    "configure_dspy_with_ollama",
    "dspy",
    "Predict",
    "Prediction",
]


class OllamaLM(BaseLM):  # type: ignore[misc]
    """
    A DSPy-compatible language model implementation for Ollama.

    This class implements DSPy's LM interface for local Ollama models,
    ensuring compatibility with DSPy optimizers like BootstrapFewShot.
    """

    def __init__(
        self: Self,
        model_name: str = "mistral:latest",
        api_base: str = "http://localhost:11434",
        temperature: float = 0.1,
        max_tokens: int = 2048,
        request_timeout: None = None,
        **kwargs: object,
    ):
        """
        Initialize the OllamaLM with model configuration.

        Args:
            model_name: Name of the Ollama model to use
            api_base: Base URL for the Ollama API
            temperature: Sampling temperature for generation
            max_tokens: Maximum number of tokens to generate
            request_timeout: Timeout for API requests (in seconds)
            **kwargs: Additional arguments to pass to the Ollama client
        """
        # Initialize the parent class with the model name when DSPy is available
        if DSPY_AVAILABLE:
            super().__init__(model=model_name)
        else:  # pragma: no cover - fallback when DSPy absent
            super().__init__()

        # Store configuration
        self.model_name = model_name
        self.api_base = api_base
        self.temperature = temperature
        self.max_tokens = max_tokens
        self.request_timeout = request_timeout
        self.kwargs = kwargs

        # Initialize Ollama client
        try:
            self.client = ollama.Client(host=api_base)
            logger.info(f"Initialized OllamaLM with model {model_name} at {api_base}")
        except Exception as e:
            logger.error(f"Failed to initialize Ollama client: {e}")
            raise

        # Track statistics for debugging
        self.total_calls = 0
        self.total_tokens = 0
        self.failed_calls = 0

    def basic_request(self: Self, prompt: str, **kwargs: object) -> dict[str, Any]:
        """
        Make a basic request to the Ollama API.
        This is the core method called by DSPy internals.

        Args:
            prompt: The prompt to send to the model
            **kwargs: Additional parameters to override defaults

        Returns:
            Dict containing the model's response and metadata
        """
        self.total_calls += 1
        start_time = time.time()

        # Merge default kwargs with provided kwargs
        request_kwargs: dict[str, float | int | object] = {
            "temperature": self.temperature,
            "num_predict": self.max_tokens,
        }
        request_kwargs.update(self.kwargs)
        request_kwargs.update(kwargs)

        try:
            logger.debug(
                f"Sending request to Ollama: model={self.model_name}, prompt length={len(prompt)}"
            )
            logger.debug(f"Request params: {request_kwargs}")

            # Make the API call to Ollama
            response = self.client.generate(
                model=self.model_name, prompt=prompt, options=request_kwargs
            )
            logger.debug(f"OLLAMA_RAW_RESPONSE ({self.model_name}): {response}")

            # Extract the response text and metadata
            response_text = response.get("response", "")

            # Track token usage if available
            if "eval_count" in response:
                self.total_tokens += response["eval_count"]

            # Format the response for DSPy
            dspy_response = {
                "choices": [{"text": response_text, "index": 0, "finish_reason": "stop"}],
                "model": self.model_name,
                "usage": {
                    "completion_tokens": len(response_text.split()),  # Approximation
                    "prompt_tokens": len(prompt.split()),  # Approximation
                    "total_tokens": len(prompt.split())
                    + len(response_text.split()),  # Approximation
                },
                "raw_ollama_response": response,
            }

            duration = time.time() - start_time
            logger.debug(f"Ollama request completed in {duration:.2f}s")
            return dspy_response

        except Exception as e:
            self.failed_calls += 1
            logger.error(f"Error during Ollama API call: {e}")
            # Return a minimal error response that DSPy can handle
            return {
                "choices": [{"text": f"ERROR: {e!s}", "index": 0, "finish_reason": "error"}],
                "model": self.model_name,
                "error": str(e),
            }

    def __call__(
        self: Self,
        prompt: str | None = None,
        messages: list[dict[str, Any]] | None = None,
        **kwargs: object,
    ) -> list[str]:
        """
        Call the language model with a prompt.
        This is the primary interface used by DSPy modules.

        Args:
            prompt: String prompt (when provided directly)
            messages: List of message dicts for chat models (alternative input method)
            **kwargs: Additional parameters for the language model

        Returns:
            List of completion strings
        """
        # Make sure we have either prompt or messages
        if prompt is None and messages is None:
            logger.error("Either 'prompt' or 'messages' must be provided")
            return ["Error: No prompt or messages provided"]

        # If we have messages but no prompt, convert messages to a prompt string
        if prompt is None and messages is not None:
            logger.debug(f"Converting chat-style messages with {len(messages)} items to string")
            prompt = self._convert_messages_to_string(messages)

        # Make the request
        response = self.basic_request(str(prompt), **kwargs)

        # Extract the completion text
        if response.get("choices"):
            completion = response["choices"][0]["text"]
            completions = [completion]

            # Cache the completions if a cache is configured
            if self.cache and hasattr(self.cache, "store"):
                self.cache.store(prompt, completions)

            return completions
        else:
            logger.warning("Empty or invalid response from Ollama")
            return [""]  # Return empty string as fallback

    def _convert_messages_to_string(self: Self, messages: list[dict[str, Any]]) -> str:
        """
        Convert a list of chat messages to a single string prompt.

        Args:
            messages: List of message dictionaries with 'role' and 'content' keys

        Returns:
            String representation of the chat messages
        """
        prompt_parts = []

        for msg in messages:
            role = msg.get("role", "user").upper()
            content = msg.get("content", "")
            prompt_parts.append(f"{role}: {content}")

        return "\n\n".join(prompt_parts)

    def get_stats(self: Self) -> dict[str, Any]:
        """Return usage statistics."""
        return {
            "total_calls": self.total_calls,
            "total_tokens": self.total_tokens,
            "failed_calls": self.failed_calls,
        }

    # Implement required methods from the dspy.LM interface
    def generate(self: Self, prompt: str | list[str], **kwargs: object) -> list[str]:
        """
        Generate a completion for the given prompt(s).

        Args:
            prompt: A string or list of strings to generate completions for
            kwargs: Additional keyword arguments for generation

        Returns:
            List of completions for each prompt
        """
        if isinstance(prompt, list):
            # Handle batch of prompts
            results = []
            for p in prompt:
                result = self.__call__(prompt=p)
                results.extend(result)
            return results
        else:
            # Handle single prompt
            return self.__call__(prompt=prompt)

    def _try_load_compiled_program(self: Self, program_path: str) -> bool:
        # Implementation of _try_load_compiled_program method
        # This method should return a boolean indicating whether the program was loaded successfully
        return False  # Placeholder return, actual implementation needed


def configure_dspy_with_ollama(
    model_name: str = "mistral:latest",
    api_base: str = "http://localhost:11434",
    temperature: float = 0.1,
) -> OllamaLM | None:
    """
    Configure DSPy to use an Ollama model globally.

    Args:
        model_name: Name of the Ollama model to use
        api_base: Base URL for the Ollama API
        temperature: Sampling temperature for generation

    Returns:
        The configured OllamaLM instance or None if configuration failed
    """
    if not DSPY_AVAILABLE:
        logger.error("DSPy or Ollama not available. Cannot configure DSPy.")
        return None

    # Check Ollama server availability
    try:
        logger.info(f"Checking Ollama server availability at {api_base}...")
        response = requests.get(api_base, timeout=2)
        if response.status_code != 200:
            logger.error(
                f"Ollama server not accessible at {api_base}. "
                f"Status code: {response.status_code}. "
                "DSPy LM cannot be configured."
            )
            return None
    except Exception as e:
        logger.critical(
            f"Ollama server not accessible at {api_base}. Exception: {e}. "
            "DSPy LM cannot be configured."
        )
        return None

    try:
        # Create and configure the OllamaLM instance
        ollama_lm = OllamaLM(model_name=model_name, api_base=api_base, temperature=temperature)
        dspy.settings.configure(lm=ollama_lm)
        logger.info(
            f"DSPy LM successfully configured with Ollama model '{model_name}' at '{api_base}'."
        )
        return ollama_lm
    except Exception as e:
        logger.error(f"Failed to configure DSPy with Ollama: {e}")
        return None


# === AsyncDSPyManager Design (Task 137 Phase 2) ===


class AsyncDSPyManager:
    """
    Manages asynchronous execution of DSPy program calls with robust error handling and timeouts.
    Intended to allow non-blocking DSPy calls from agents, with result retrieval and
    fallback support.
    """

    def __init__(self: Self, max_workers: int = 4, default_timeout: float = 10.0) -> None:
        """
        Initialize the async manager with a worker pool and default timeout.
        Args:
            max_workers (int): Maximum number of concurrent DSPy calls.
            default_timeout (float): Default timeout for DSPy calls in seconds.
        """

    async def submit(
        self: Self,
        dspy_callable: object,
        *args: object,
        timeout: float | None = None,
        **kwargs: object,
    ) -> object:
        """
        Submit a DSPy program call to be executed asynchronously.
        Args:
            dspy_callable: The DSPy program or function to call.
            *args, **kwargs: Arguments to pass to the DSPy call.
            timeout (float, optional): Timeout for this call.
        Returns:
            An asyncio.Future or similar handle for result retrieval.
        """

    async def get_result(self: Self, future: object, default: object = None) -> object:
        """
        Await and retrieve the result of a submitted DSPy call.
        Args:
            future: The handle returned by submit().
            default: Value to return if the call fails or times out.
        Returns:
            The result of the DSPy call, or the default value on error/timeout.
        """

    async def shutdown(self: Self) -> None:
        """
        Cleanly shut down the async manager, cancelling any pending tasks.
        """


# Usage Example (not implemented):
# manager = AsyncDSPyManager()
# future = await manager.submit(dspy_program, arg1, arg2)
# result = await manager.get_result(future, default="Failsafe output")<|MERGE_RESOLUTION|>--- conflicted
+++ resolved
@@ -113,20 +113,15 @@
             return SimpleNamespace(intent=intent)
 
     dspy = SimpleNamespace(
-<<<<<<< HEAD
         settings=_Settings(),
-=======
-        settings=settings,
->>>>>>> 70f33d1d
+
         LM=BaseLM,
         Signature=Signature,
         InputField=InputField,
         OutputField=OutputField,
         Predict=Predict,
-<<<<<<< HEAD
         Prediction=Prediction,
-=======
->>>>>>> 70f33d1d
+
     )
     sys.modules.setdefault("dspy", dspy)
     DSPY_AVAILABLE = False
