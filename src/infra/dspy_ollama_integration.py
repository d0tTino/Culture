--- conflicted
+++ resolved
@@ -51,7 +51,6 @@
         def __init__(self, *args: Any, **kwargs: Any) -> None:
             pass
 
-<<<<<<< HEAD
     class Prediction(SimpleNamespace):
         """Minimal stand-in for ``dspy.Prediction``."""
 
@@ -90,42 +89,12 @@
 
     dspy = SimpleNamespace(
         settings=SimpleNamespace(configure=_configure, lm=None),
-=======
-    class Settings(SimpleNamespace):
-        def configure(self, **kwargs: Any) -> None:
-            for key, value in kwargs.items():
-                setattr(self, key, value)
-
-    settings = Settings()
-
-    class Predict:
-        def __init__(self, *args: Any, **kwargs: Any) -> None:
-            pass
-
-        def __call__(self, *args: Any, **kwargs: Any) -> SimpleNamespace:
-            lm = getattr(settings, "lm", BaseLM())
-            result = lm(*args, **kwargs)
-            if isinstance(result, list):
-                result = result[0]
-            try:
-                data = json.loads(str(result))
-                intent = data.get("intent", str(result))
-            except Exception:
-                intent = str(result)
-            return SimpleNamespace(intent=intent)
-
-    dspy = SimpleNamespace(
-        settings=settings,
->>>>>>> 4bc24be3
         LM=BaseLM,
         Signature=Signature,
         InputField=InputField,
         OutputField=OutputField,
         Predict=Predict,
-<<<<<<< HEAD
         Prediction=Prediction,
-=======
->>>>>>> 4bc24be3
     )
     sys.modules.setdefault("dspy", dspy)
     DSPY_AVAILABLE = False
