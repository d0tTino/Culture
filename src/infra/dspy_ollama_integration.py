--- conflicted
+++ resolved
@@ -44,7 +44,6 @@
         def __init__(self, *args: Any, **kwargs: Any) -> None:
             pass
 
-<<<<<<< HEAD
     class Settings(SimpleNamespace):
         def configure(self, **kwargs: Any) -> None:
             for key, value in kwargs.items():
@@ -70,38 +69,6 @@
 
     dspy = SimpleNamespace(
         settings=settings,
-=======
-    _dspy_settings = SimpleNamespace(lm=None)
-
-    def _configure(**kwargs: object) -> None:
-        if "lm" in kwargs:
-            _dspy_settings.lm = kwargs["lm"]
-            dspy.settings.lm = kwargs["lm"]
-
-    class Predict:
-        def __init__(self, _signature: object, lm: BaseLM | None = None) -> None:
-            self.lm = lm or _dspy_settings.lm or BaseLM()
-
-        def __call__(self, *args: Any, **kwargs: Any) -> SimpleNamespace:
-            prompt = kwargs.get("question")
-            result = self.lm(prompt)
-            if isinstance(result, list):
-                result_str = str(result[0]) if result else "PROPOSE_IDEA"
-            else:
-                result_str = str(result)
-            try:
-                if result_str.startswith("{"):
-                    import json
-
-                    parsed = json.loads(result_str)
-                    result_str = parsed.get("intent", result_str)
-            except Exception:
-                pass
-            return SimpleNamespace(intent=result_str)
-
-    dspy = SimpleNamespace(
-        settings=SimpleNamespace(configure=_configure, lm=None),
->>>>>>> 078c3f0d
         LM=BaseLM,
         Signature=Signature,
         InputField=InputField,
