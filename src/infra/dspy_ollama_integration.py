"""
Integration module for using Ollama models with DSPy.
Provides a proper implementation of DSPy's LM interface for Ollama models.
"""

# ruff: noqa: ANN101, ANN102

import logging
import sys
import time
from types import SimpleNamespace
from typing import Any, Callable
from unittest.mock import MagicMock

try:  # pragma: no cover - optional dependency
    import requests  # type: ignore[import-untyped]
except Exception:  # pragma: no cover - fallback when requests missing
    requests = MagicMock()
from typing_extensions import Self

# Import DSPy and Ollama, providing fallbacks when unavailable
try:
    import dspy

    if not hasattr(dspy, "LM"):
        raise AttributeError("dspy.LM missing")
except Exception:  # pragma: no cover - attempt dspy_ai fallback
    try:
        import dspy_ai as dspy

        if not hasattr(dspy, "LM"):
            raise AttributeError("dspy_ai.LM missing")

    except Exception:
        dspy = None

if dspy is not None:
    # dspy lacks type hints, so LM resolves to "Any"
    BaseLM = dspy.LM
    DSPY_AVAILABLE = True
else:
    logging.getLogger(__name__).warning("DSPy not available; using stub implementations")

    class _BaseLM:
        def __init__(self, *args: Any, **kwargs: Any) -> None:
            pass

        def __call__(self, *args: Any, **kwargs: Any) -> list[str]:
            return ["DSPy unavailable"]

    BaseLM = _BaseLM

    class Signature:
        pass

    _CONFIGURED_LM: Callable[[str], str | list[str]] | None = None

    def _configure(*, lm: Callable[[str | None], str | list[str]] | None = None, **_: Any) -> None:
        """Record the LM for stub predictions."""
        global _CONFIGURED_LM
        _CONFIGURED_LM = lm

    class InputField:
        def __init__(self, *args: Any, **kwargs: Any) -> None:
            pass

    class OutputField:
        def __init__(self, *args: Any, **kwargs: Any) -> None:
            self.name = kwargs.get("name")

    class Prediction(SimpleNamespace):
        """Minimal stand-in for ``dspy.Prediction`` that stores arbitrary fields."""

    class Predict:
        """Basic callable stub used when DSPy is unavailable."""

        def __init__(self, *args: Any, **kwargs: Any) -> None:
            pass

<<<<<<< HEAD
        def __call__(self, question: str | None = None, *args: Any, **kwargs: Any) -> Prediction:
            role = kwargs.get("agent_role")
            situation = kwargs.get("current_situation")
            if role and situation:
                thought = f"As a {role}, {situation}"
                return Prediction(thought_process=thought)

            if _CONFIGURED_LM is not None:
                result = _CONFIGURED_LM(question or "")
                if isinstance(result, list):
                    result = result[0]
                if isinstance(result, str):
                    try:
                        parsed = json.loads(result)
                    except Exception:
                        return Prediction(intent=result.strip())
                    else:
                        if isinstance(parsed, dict):
                            return Prediction(**parsed)
                        return Prediction(intent=str(parsed))
                if isinstance(result, dict):
                    return Prediction(**result)
                return Prediction(result=result)

            return Prediction(intent="PROPOSE_IDEA")
=======
        def __call__(self, *args: Any, **kwargs: Any) -> Prediction:
            agent_role = kwargs.get("agent_role", "Agent")
            situation = kwargs.get("current_situation", "")
            thought_process = f"As a {agent_role}, {situation}"
            return Prediction(thought_process=thought_process)
>>>>>>> 8d5a8b7c

        @staticmethod
        def load(path: str, *args: Any, **kwargs: Any) -> "Predict":
            return Predict()

    import types

    dspy = types.ModuleType("dspy")
    dspy.settings = SimpleNamespace(configure=_configure, lm=None)
    dspy.LM = BaseLM
    dspy.Signature = Signature
    dspy.InputField = InputField
    dspy.OutputField = OutputField
    dspy.Predict = Predict
    dspy.Prediction = Prediction
    sys.modules.setdefault("dspy", dspy)
    DSPY_AVAILABLE = False

try:
    import ollama
except Exception:  # pragma: no cover - optional dependency
    logging.getLogger(__name__).warning("ollama package not installed; using MagicMock stub")
    ollama = MagicMock()


# Configure logging
logger = logging.getLogger("dspy_ollama")

__all__ = [
    "OllamaLM",
    "Predict",
    "configure_dspy_with_ollama",
    "dspy",
]


class OllamaLM(BaseLM):  # type: ignore[misc, valid-type]
    """
    A DSPy-compatible language model implementation for Ollama.

    This class implements DSPy's LM interface for local Ollama models,
    ensuring compatibility with DSPy optimizers like BootstrapFewShot.
    """

    def __init__(
        self,
        model_name: str = "mistral:latest",
        api_base: str = "http://localhost:11434",
        temperature: float = 0.1,
        max_tokens: int = 2048,
        request_timeout: None = None,
        **kwargs: object,
    ):
        """
        Initialize the OllamaLM with model configuration.

        Args:
            model_name: Name of the Ollama model to use
            api_base: Base URL for the Ollama API
            temperature: Sampling temperature for generation
            max_tokens: Maximum number of tokens to generate
            request_timeout: Timeout for API requests (in seconds)
            **kwargs: Additional arguments to pass to the Ollama client
        """
        # Initialize the parent class with the model name when DSPy is available
        if DSPY_AVAILABLE:
            super().__init__(model=model_name)
        else:  # pragma: no cover - fallback when DSPy absent
            super().__init__()

        # Store configuration
        self.model_name = model_name
        self.api_base = api_base
        self.temperature = temperature
        self.max_tokens = max_tokens
        self.request_timeout = request_timeout
        self.kwargs = kwargs

        # Initialize Ollama client
        try:
            self.client = ollama.Client(host=api_base)
            logger.info(f"Initialized OllamaLM with model {model_name} at {api_base}")
        except Exception as e:
            logger.error(f"Failed to initialize Ollama client: {e}")
            raise

        # Track statistics for debugging
        self.total_calls = 0
        self.total_tokens = 0
        self.failed_calls = 0

    def basic_request(self: Self, prompt: str, **kwargs: object) -> dict[str, Any]:
        """
        Make a basic request to the Ollama API.
        This is the core method called by DSPy internals.

        Args:
            prompt: The prompt to send to the model
            **kwargs: Additional parameters to override defaults

        Returns:
            Dict containing the model's response and metadata
        """
        self.total_calls += 1
        start_time = time.time()

        # Merge default kwargs with provided kwargs
        request_kwargs: dict[str, float | int | object] = {
            "temperature": self.temperature,
            "num_predict": self.max_tokens,
        }
        request_kwargs.update(self.kwargs)
        request_kwargs.update(kwargs)

        try:
            logger.debug(
                f"Sending request to Ollama: model={self.model_name}, prompt length={len(prompt)}"
            )
            logger.debug(f"Request params: {request_kwargs}")

            # Make the API call to Ollama
            response = self.client.generate(
                model=self.model_name, prompt=prompt, options=request_kwargs
            )
            logger.debug(f"OLLAMA_RAW_RESPONSE ({self.model_name}): {response}")

            # Extract the response text and metadata
            response_text = response.get("response", "")

            # Track token usage if available
            if "eval_count" in response:
                self.total_tokens += response["eval_count"]

            # Format the response for DSPy
            dspy_response = {
                "choices": [{"text": response_text, "index": 0, "finish_reason": "stop"}],
                "model": self.model_name,
                "usage": {
                    "completion_tokens": len(response_text.split()),  # Approximation
                    "prompt_tokens": len(prompt.split()),  # Approximation
                    "total_tokens": len(prompt.split())
                    + len(response_text.split()),  # Approximation
                },
                "raw_ollama_response": response,
            }

            duration = time.time() - start_time
            logger.debug(f"Ollama request completed in {duration:.2f}s")
            return dspy_response

        except Exception as e:
            self.failed_calls += 1
            logger.error(f"Error during Ollama API call: {e}")
            # Return a minimal error response that DSPy can handle
            return {
                "choices": [{"text": f"ERROR: {e!s}", "index": 0, "finish_reason": "error"}],
                "model": self.model_name,
                "error": str(e),
            }

    def __call__(
        self: Self,
        prompt: str | None = None,
        messages: list[dict[str, Any]] | None = None,
        **kwargs: object,
    ) -> list[str]:
        """
        Call the language model with a prompt.
        This is the primary interface used by DSPy modules.

        Args:
            prompt: String prompt (when provided directly)
            messages: List of message dicts for chat models (alternative input method)
            **kwargs: Additional parameters for the language model

        Returns:
            List of completion strings
        """
        # Make sure we have either prompt or messages
        if prompt is None and messages is None:
            logger.error("Either 'prompt' or 'messages' must be provided")
            return ["Error: No prompt or messages provided"]

        # If we have messages but no prompt, convert messages to a prompt string
        if prompt is None and messages is not None:
            logger.debug(f"Converting chat-style messages with {len(messages)} items to string")
            prompt = self._convert_messages_to_string(messages)

        # Make the request
        response = self.basic_request(str(prompt), **kwargs)

        # Extract the completion text
        if response.get("choices"):
            completion = response["choices"][0]["text"]
            completions = [completion]

            # Cache the completions if a cache is configured
            if self.cache and hasattr(self.cache, "store"):
                self.cache.store(prompt, completions)

            return completions
        else:
            logger.warning("Empty or invalid response from Ollama")
            return [""]  # Return empty string as fallback

    def _convert_messages_to_string(self: Self, messages: list[dict[str, Any]]) -> str:
        """
        Convert a list of chat messages to a single string prompt.

        Args:
            messages: List of message dictionaries with 'role' and 'content' keys

        Returns:
            String representation of the chat messages
        """
        prompt_parts = []

        for msg in messages:
            role = msg.get("role", "user").upper()
            content = msg.get("content", "")
            prompt_parts.append(f"{role}: {content}")

        return "\n\n".join(prompt_parts)

    def get_stats(self: Self) -> dict[str, Any]:
        """Return usage statistics."""
        return {
            "total_calls": self.total_calls,
            "total_tokens": self.total_tokens,
            "failed_calls": self.failed_calls,
        }

    # Implement required methods from the dspy.LM interface
    def generate(self: Self, prompt: str | list[str], **kwargs: object) -> list[str]:
        """
        Generate a completion for the given prompt(s).

        Args:
            prompt: A string or list of strings to generate completions for
            kwargs: Additional keyword arguments for generation

        Returns:
            List of completions for each prompt
        """
        if isinstance(prompt, list):
            # Handle batch of prompts
            results = []
            for p in prompt:
                result = self.__call__(prompt=p)
                results.extend(result)
            return results
        else:
            # Handle single prompt
            return self.__call__(prompt=prompt)

    def _try_load_compiled_program(self: Self, program_path: str) -> bool:
        # Implementation of _try_load_compiled_program method
        # This method should return a boolean indicating whether the program was loaded successfully
        return False  # Placeholder return, actual implementation needed


def configure_dspy_with_ollama(
    model_name: str = "mistral:latest",
    api_base: str = "http://localhost:11434",
    temperature: float = 0.1,
) -> OllamaLM | None:
    """
    Configure DSPy to use an Ollama model globally.

    Args:
        model_name: Name of the Ollama model to use
        api_base: Base URL for the Ollama API
        temperature: Sampling temperature for generation

    Returns:
        The configured OllamaLM instance or None if configuration failed
    """
    if not DSPY_AVAILABLE:
        logger.error("DSPy or Ollama not available. Cannot configure DSPy.")
        return None

    # Check Ollama server availability
    try:
        logger.info(f"Checking Ollama server availability at {api_base}...")
        response = requests.get(api_base, timeout=2)
        if response.status_code != 200:
            logger.error(
                f"Ollama server not accessible at {api_base}. "
                f"Status code: {response.status_code}. "
                "DSPy LM cannot be configured."
            )
            return None
    except Exception as e:
        logger.critical(
            f"Ollama server not accessible at {api_base}. Exception: {e}. "
            "DSPy LM cannot be configured."
        )
        return None

    try:
        # Create and configure the OllamaLM instance
        ollama_lm = OllamaLM(model_name=model_name, api_base=api_base, temperature=temperature)
        dspy.settings.configure(lm=ollama_lm)
        logger.info(
            f"DSPy LM successfully configured with Ollama model '{model_name}' at '{api_base}'."
        )
        return ollama_lm
    except Exception as e:
        logger.error(f"Failed to configure DSPy with Ollama: {e}")
        return None


# === AsyncDSPyManager Design (Task 137 Phase 2) ===

# The ``AsyncDSPyManager`` class originally lived in this file as a placeholder
# design. It now resides in ``src.shared.async_utils`` as a fully functional
# implementation. All production code should import it from that module. The
# commented stub below remains only for historical reference.


# class AsyncDSPyManager:  # pragma: no cover - unused placeholder
#     """Deprecated stub. Use :class:`src.shared.async_utils.AsyncDSPyManager`."""
#
#     def __init__(self: Self, max_workers: int = 4, default_timeout: float = 10.0) -> None:
#         pass
#
#     async def submit(
#         self: Self,
#         dspy_callable: object,
#         *args: object,
#         timeout: float | None = None,
#         **kwargs: object,
#     ) -> object:
#         pass
#
#     async def get_result(self: Self, future: object, default: object = None) -> object:
#         pass
#
#     async def shutdown(self: Self) -> None:
#         pass


# Usage Example (not implemented):
# manager = AsyncDSPyManager()
# future = await manager.submit(dspy_program, arg1, arg2)
# result = await manager.get_result(future, default="Failsafe output")<|MERGE_RESOLUTION|>--- conflicted
+++ resolved
@@ -77,7 +77,6 @@
         def __init__(self, *args: Any, **kwargs: Any) -> None:
             pass
 
-<<<<<<< HEAD
         def __call__(self, question: str | None = None, *args: Any, **kwargs: Any) -> Prediction:
             role = kwargs.get("agent_role")
             situation = kwargs.get("current_situation")
@@ -103,13 +102,7 @@
                 return Prediction(result=result)
 
             return Prediction(intent="PROPOSE_IDEA")
-=======
-        def __call__(self, *args: Any, **kwargs: Any) -> Prediction:
-            agent_role = kwargs.get("agent_role", "Agent")
-            situation = kwargs.get("current_situation", "")
-            thought_process = f"As a {agent_role}, {situation}"
-            return Prediction(thought_process=thought_process)
->>>>>>> 8d5a8b7c
+
 
         @staticmethod
         def load(path: str, *args: Any, **kwargs: Any) -> "Predict":
