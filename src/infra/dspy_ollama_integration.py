--- conflicted
+++ resolved
@@ -20,7 +20,6 @@
 
 # Import DSPy and Ollama, providing fallbacks when unavailable
 try:
-<<<<<<< HEAD
     import dspy
 
     if not hasattr(dspy, "LM"):
@@ -31,12 +30,7 @@
 
         if not hasattr(dspy, "LM"):
             raise AttributeError("dspy_ai.LM missing")
-=======
-    import dspy_ai as dspy
-except Exception:  # pragma: no cover - attempt dspy fallback
-    try:
-        import dspy
->>>>>>> f4d680f8
+
     except Exception:
         dspy = None
 
