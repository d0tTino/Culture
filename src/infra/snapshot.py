--- conflicted
+++ resolved
@@ -59,7 +59,6 @@
             json.dump(data, f, indent=2)
 
 
-<<<<<<< HEAD
 def load_snapshot(
     step: int,
     directory: str | Path = "snapshots",
@@ -110,19 +109,4 @@
             raise ValueError(
                 f"Trace hash mismatch for snapshot {step}: expected {expected}, computed {actual}"
             )
-    return data
-=======
-def load_snapshot(path: str | Path) -> dict[str, Any]:
-    """Load snapshot JSON or JSON.zst and return the data."""
-    file_path = Path(path)
-    if file_path.suffix == ".zst":
-        if zstd is None:
-            raise RuntimeError(
-                "Loading compressed snapshots requires the optional 'zstandard' package."
-            )
-        with file_path.open("rb") as f:
-            decompressed = zstd.ZstdDecompressor().decompress(f.read())
-        return cast(dict[str, Any], json.loads(decompressed.decode("utf-8")))
-    with file_path.open("r", encoding="utf-8") as f:
-        return cast(dict[str, Any], json.load(f))
->>>>>>> 95f2ff85
+    return data