"""
Logging configuration for the Culture.ai project.
"""

import logging
import logging.handlers
<<<<<<< HEAD
from pathlib import Path
=======
import os

from src.utils.paths import ensure_dir
>>>>>>> be79278e

from src.infra import config

try:  # pragma: no cover - optional dependency
    from opentelemetry.exporter.otlp.proto.http._log_exporter import OTLPLogExporter
    from opentelemetry.sdk._logs import LoggerProvider, LoggingHandler
    from opentelemetry.sdk._logs.export import BatchLogRecordProcessor
    from opentelemetry.sdk.resources import Resource

    OTEL_AVAILABLE = True
except Exception:  # pragma: no cover - optional
    OTEL_AVAILABLE = False


def setup_logging(log_dir: str = "logs") -> tuple[logging.Logger, logging.Logger]:
    """
    Configure application logging with formatters for different handlers.

    Args:
        log_dir: Directory to store log files
    """
    # Create log directory if it doesn't exist
    log_path = ensure_dir(log_dir)

    # Set up root logger
    root_logger = logging.getLogger()
    root_logger.setLevel(logging.INFO)

    # Console handler with more concise format
    console_handler = logging.StreamHandler()
    console_handler.setLevel(logging.INFO)
    console_formatter = logging.Formatter("%(asctime)s - %(name)s - %(levelname)s - %(message)s")
    console_handler.setFormatter(console_formatter)
    root_logger.addHandler(console_handler)

    # File handler for general application logs
    file_handler = logging.handlers.RotatingFileHandler(
        log_path / "app.log",
        maxBytes=10 * 1024 * 1024,  # 10 MB
        backupCount=5,
    )
    file_handler.setLevel(logging.INFO)
    file_formatter = logging.Formatter(
        "%(asctime)s - %(name)s - %(levelname)s - %(pathname)s:%(lineno)d - %(message)s"
    )
    file_handler.setFormatter(file_formatter)
    root_logger.addHandler(file_handler)

    if OTEL_AVAILABLE and config.get_config("ENABLE_OTEL"):
        try:  # pragma: no cover - best effort
            resource = Resource.create({"service.name": "culture"})
            provider = LoggerProvider(resource=resource)
            from .config import get_config

            endpoint = get_config("OTEL_EXPORTER_ENDPOINT")
            exporter = OTLPLogExporter(endpoint=endpoint)
            provider.add_log_record_processor(BatchLogRecordProcessor(exporter))
            otel_handler = LoggingHandler(level=logging.INFO, logger_provider=provider)
            root_logger.addHandler(otel_handler)
        except Exception as exc:  # pragma: no cover - safety
            root_logger.debug("Failed to configure OTEL exporter: %s", exc)

    # Set up dedicated logger for LLM performance metrics
    llm_perf_logger = logging.getLogger("llm_performance")
    llm_perf_logger.setLevel(logging.INFO)

    # Use a separate file handler for LLM performance logs
    llm_file_handler = logging.handlers.RotatingFileHandler(
        log_path / "llm_performance.log",
        maxBytes=50 * 1024 * 1024,  # 50 MB
        backupCount=10,
    )
    llm_file_handler.setLevel(logging.INFO)

    # Use a simple formatter for the performance logs to make parsing easier
    llm_formatter = logging.Formatter("%(asctime)s - %(message)s")
    llm_file_handler.setFormatter(llm_formatter)
    llm_perf_logger.addHandler(llm_file_handler)

    # Make the LLM logger propagate=False to avoid duplicate entries in general log
    llm_perf_logger.propagate = False

    # Return the configured loggers
    return root_logger, llm_perf_logger<|MERGE_RESOLUTION|>--- conflicted
+++ resolved
@@ -4,13 +4,8 @@
 
 import logging
 import logging.handlers
-<<<<<<< HEAD
 from pathlib import Path
-=======
-import os
 
-from src.utils.paths import ensure_dir
->>>>>>> be79278e
 
 from src.infra import config
 
