"""Configuration utilities for the Culture project."""
from __future__ import annotations

import importlib
import logging
from typing import Any, cast

from .settings import ConfigSettings, settings

logger = logging.getLogger(__name__)

# Allow runtime overrides in tests
CONFIG_OVERRIDES: dict[str, Any] = {}

<<<<<<< HEAD
# Default values
DEFAULT_CONFIG: dict[str, object] = {
    "OLLAMA_API_BASE": "http://localhost:11434",
    "DEFAULT_LLM_MODEL": "mistral:latest",
    "DEFAULT_TEMPERATURE": 0.7,
    "MEMORY_THRESHOLD_L1": 0.2,
    "MEMORY_THRESHOLD_L2": 0.3,
    "VECTOR_STORE_DIR": "./chroma_db",
    "VECTOR_STORE_BACKEND": "chroma",  # chroma or weaviate
    # Knowledge board backend: "memory" or "graph"
    "KNOWLEDGE_BOARD_BACKEND": "memory",
    # Neo4j connection details for graph-backed knowledge board
    "GRAPH_DB_URI": "bolt://localhost:7687",
    "GRAPH_DB_USER": "neo4j",
    "GRAPH_DB_PASSWORD": "test",
    "WEAVIATE_URL": "http://localhost:8080",
    "OLLAMA_REQUEST_TIMEOUT": 10,
    "OPA_URL": "",
    "TARGETED_MESSAGE_MULTIPLIER": 3.0,
    "POSITIVE_RELATIONSHIP_LEARNING_RATE": 0.3,
    "NEGATIVE_RELATIONSHIP_LEARNING_RATE": 0.4,
    "RELATIONSHIP_DECAY_FACTOR": 0.01,
    "MOOD_DECAY_FACTOR": 0.02,
    "ROLE_CHANGE_IP_COST": 5.0,
    "NEUTRAL_RELATIONSHIP_LEARNING_RATE": 0.1,
    "INITIAL_INFLUENCE_POINTS": 10.0,
    "INITIAL_DATA_UNITS": 20.0,
    "MAX_SHORT_TERM_MEMORY": 10,
    "SHORT_TERM_MEMORY_DECAY_RATE": 0.1,
    "MIN_RELATIONSHIP_SCORE": -1.0,
    "MAX_RELATIONSHIP_SCORE": 1.0,
    "MOOD_UPDATE_RATE": 0.2,
    "IP_COST_SEND_DIRECT_MESSAGE": 1.0,
    "DU_COST_PER_ACTION": 1.0,
    "ROLE_CHANGE_COOLDOWN": 3,
    "IP_AWARD_FOR_PROPOSAL": 5,
    "IP_COST_TO_POST_IDEA": 2,
    "DU_AWARD_FOR_PROPOSAL": 1,
    "LAW_PASS_IP_REWARD": 1,
    "LAW_PASS_DU_REWARD": 0,
    "IP_COST_CREATE_PROJECT": 10,
    "IP_COST_JOIN_PROJECT": 1,
    "IP_AWARD_FACILITATION_ATTEMPT": 3,
    "PROPOSE_DETAILED_IDEA_DU_COST": 5,
    "DU_AWARD_IDEA_ACKNOWLEDGED": 3,
    "DU_AWARD_SUCCESSFUL_ANALYSIS": 4,
    "DU_BONUS_FOR_CONSTRUCTIVE_REFERENCE": 1,
    "DU_COST_DEEP_ANALYSIS": 3,
    "DU_COST_REQUEST_DETAILED_CLARIFICATION": 2,
    "DU_COST_CREATE_PROJECT": 10,
    "DU_COST_JOIN_PROJECT": 1,
    # Map action economic settings
    "MAP_MOVE_IP_COST": 0.0,
    "MAP_MOVE_IP_REWARD": 0.0,
    "MAP_MOVE_DU_COST": 0.0,
    "MAP_MOVE_DU_REWARD": 0.0,
    "MAP_GATHER_IP_COST": 0.0,
    "MAP_GATHER_IP_REWARD": 0.0,
    "MAP_GATHER_DU_COST": 0.0,
    "MAP_GATHER_DU_REWARD": 0.0,
    "MAP_BUILD_IP_COST": 0.0,
    "MAP_BUILD_IP_REWARD": 0.0,
    "MAP_BUILD_DU_COST": 0.0,
    "MAP_BUILD_DU_REWARD": 0.0,
    "MEMORY_PRUNING_L1_DELAY_STEPS": 10,
    "MEMORY_PRUNING_L2_MAX_AGE_DAYS": 30,
    "MEMORY_PRUNING_L2_CHECK_INTERVAL_STEPS": 100,
    "MEMORY_PRUNING_L1_MUS_THRESHOLD": 0.3,
    "MEMORY_PRUNING_L1_MUS_MIN_AGE_DAYS_FOR_CONSIDERATION": 7,
    "MEMORY_PRUNING_L1_MUS_CHECK_INTERVAL_STEPS": 50,
    "MEMORY_PRUNING_L2_MUS_THRESHOLD": 0.25,
    "MEMORY_PRUNING_L2_MUS_MIN_AGE_DAYS_FOR_CONSIDERATION": 14,
    "MEMORY_PRUNING_L2_MUS_CHECK_INTERVAL_STEPS": 150,
    "MEMORY_PRUNING_USAGE_COUNT_THRESHOLD": 3,
    "SEMANTIC_MEMORY_CONSOLIDATION_INTERVAL_STEPS": 0,
    "REDIS_HOST": "localhost",
    "REDIS_PORT": 6379,
    "REDIS_DB": 0,
    "DISCORD_BOT_TOKEN": "",
    "DISCORD_CHANNEL_ID": None,
    "DISCORD_TOKENS_DB_URL": "",
    "OPENAI_API_KEY": "",
    "ANTHROPIC_API_KEY": "",
    "DEFAULT_LOG_LEVEL": "INFO",
    # Endpoint for sending logs via OpenTelemetry
    "OTEL_EXPORTER_ENDPOINT": "http://localhost:4318/v1/logs",
    "MEMORY_PRUNING_ENABLED": False,
    "MEMORY_PRUNING_L2_ENABLED": True,
    "MEMORY_PRUNING_L1_MUS_ENABLED": False,
    "MEMORY_PRUNING_L2_MUS_ENABLED": False,
    "MAX_PROJECT_MEMBERS": 3,
    "DEFAULT_MAX_SIMULATION_STEPS": 50,
    "MAX_KB_ENTRIES_FOR_PERCEPTION": 10,
    "MAX_KB_ENTRIES": 100,
    "MEMORY_STORE_TTL_SECONDS": 60 * 60 * 24 * 7,
    "MEMORY_STORE_PRUNE_INTERVAL_STEPS": 1,
    "MAX_IP_PER_TICK": 10.0,
    "MAX_DU_PER_TICK": 10.0,
    "GAS_PRICE_PER_CALL": 1.0,
    "GAS_PRICE_PER_TOKEN": 0.0,
    "SNAPSHOT_COMPRESS": False,
    "S3_BUCKET": "",
    "S3_PREFIX": "",
    "SNAPSHOT_INTERVAL_STEPS": 100,
    "MAX_AGENT_AGE": 10,
    "AGENT_TOKEN_BUDGET": 10000,
    "GENE_MUTATION_RATE": 0.1,
}

# Global config dictionary
_CONFIG: dict[str, object] = {}

# Define keys that should be floats and ints for type conversion
FLOAT_CONFIG_KEYS = [
    "MEMORY_THRESHOLD_L1",
    "MEMORY_THRESHOLD_L2",
    "TARGETED_MESSAGE_MULTIPLIER",
    "POSITIVE_RELATIONSHIP_LEARNING_RATE",
    "NEGATIVE_RELATIONSHIP_LEARNING_RATE",
    "RELATIONSHIP_DECAY_FACTOR",
    "MOOD_DECAY_FACTOR",
    "DEFAULT_TEMPERATURE",
    "MEMORY_PRUNING_L1_MUS_THRESHOLD",
    "MEMORY_PRUNING_L2_MUS_THRESHOLD",
    "NEUTRAL_RELATIONSHIP_LEARNING_RATE",
    "INITIAL_INFLUENCE_POINTS",
    "INITIAL_DATA_UNITS",
    "SHORT_TERM_MEMORY_DECAY_RATE",
    "MIN_RELATIONSHIP_SCORE",
    "MAX_RELATIONSHIP_SCORE",
    "MOOD_UPDATE_RATE",
    "IP_COST_SEND_DIRECT_MESSAGE",
    "DU_COST_PER_ACTION",
    "ROLE_CHANGE_IP_COST",
    "MAX_IP_PER_TICK",
    "MAX_DU_PER_TICK",
    "GAS_PRICE_PER_CALL",
    "GAS_PRICE_PER_TOKEN",
    "MAP_MOVE_IP_COST",
    "MAP_MOVE_IP_REWARD",
    "MAP_MOVE_DU_COST",
    "MAP_MOVE_DU_REWARD",
    "MAP_GATHER_IP_COST",
    "MAP_GATHER_IP_REWARD",
    "MAP_GATHER_DU_COST",
    "MAP_GATHER_DU_REWARD",
    "MAP_BUILD_IP_COST",
    "MAP_BUILD_IP_REWARD",
    "MAP_BUILD_DU_COST",
    "MAP_BUILD_DU_REWARD",
    "GENE_MUTATION_RATE",
]
INT_CONFIG_KEYS = [
    "IP_AWARD_FOR_PROPOSAL",
    "IP_COST_TO_POST_IDEA",
    "DU_AWARD_FOR_PROPOSAL",
    "LAW_PASS_IP_REWARD",
    "LAW_PASS_DU_REWARD",
    "IP_COST_CREATE_PROJECT",
    "IP_COST_JOIN_PROJECT",
    "IP_AWARD_FACILITATION_ATTEMPT",
    "PROPOSE_DETAILED_IDEA_DU_COST",
    "DU_AWARD_IDEA_ACKNOWLEDGED",
    "DU_AWARD_SUCCESSFUL_ANALYSIS",
    "DU_BONUS_FOR_CONSTRUCTIVE_REFERENCE",
    "DU_COST_DEEP_ANALYSIS",
    "DU_COST_REQUEST_DETAILED_CLARIFICATION",
    "DU_COST_CREATE_PROJECT",
    "DU_COST_JOIN_PROJECT",
    "MEMORY_PRUNING_L1_DELAY_STEPS",
    "MEMORY_PRUNING_L2_MAX_AGE_DAYS",
    "MEMORY_PRUNING_L2_CHECK_INTERVAL_STEPS",
    "MEMORY_PRUNING_L1_MUS_MIN_AGE_DAYS_FOR_CONSIDERATION",
    "MEMORY_PRUNING_L1_MUS_CHECK_INTERVAL_STEPS",
    "MEMORY_PRUNING_L2_MUS_MIN_AGE_DAYS_FOR_CONSIDERATION",
    "MEMORY_PRUNING_L2_MUS_CHECK_INTERVAL_STEPS",
    "REDIS_PORT",
    "REDIS_DB",
    "MAX_SHORT_TERM_MEMORY",
    "ROLE_CHANGE_COOLDOWN",
    "OLLAMA_REQUEST_TIMEOUT",
    "MAX_PROJECT_MEMBERS",
    "DEFAULT_MAX_SIMULATION_STEPS",
    "MAX_KB_ENTRIES_FOR_PERCEPTION",
    "MAX_KB_ENTRIES",
    "MEMORY_STORE_TTL_SECONDS",
    "MEMORY_STORE_PRUNE_INTERVAL_STEPS",
    "MEMORY_PRUNING_USAGE_COUNT_THRESHOLD",
    "SEMANTIC_MEMORY_CONSOLIDATION_INTERVAL_STEPS",
    "MAX_AGENT_AGE",
    "AGENT_TOKEN_BUDGET",
]
BOOL_CONFIG_KEYS = [
    "MEMORY_PRUNING_ENABLED",
    "MEMORY_PRUNING_L2_ENABLED",
    "MEMORY_PRUNING_L1_MUS_ENABLED",
    "MEMORY_PRUNING_L2_MUS_ENABLED",
    "SNAPSHOT_COMPRESS",
]

# Keys that must be defined for a complete runtime configuration.
# ``REDPANDA_BROKER`` enables event logging through Redpanda, while
# ``OPA_URL`` points to the Open Policy Agent service used to filter
# outgoing messages.
REQUIRED_CONFIG_KEYS = ["REDPANDA_BROKER", "OPA_URL", "MODEL_NAME"]
=======
REQUIRED_CONFIG_KEYS = ["REDPANDA_BROKER", "OPA_URL"]
>>>>>>> b1dc24f9


def load_config(*, validate_required: bool = True) -> dict[str, Any]:
    """Reload configuration from environment variables."""
    global settings
    new_settings = ConfigSettings()
    if validate_required:
<<<<<<< HEAD
        missing = [
            k
            for k in REQUIRED_CONFIG_KEYS
            if _CONFIG.get(k) is None or str(_CONFIG.get(k)).strip() == ""
        ]
=======
        missing = [k for k in REQUIRED_CONFIG_KEYS if not getattr(new_settings, k, None)]
>>>>>>> b1dc24f9
        if missing:
            raise RuntimeError(
                "Missing mandatory configuration keys: " + ", ".join(missing)
            )
    settings = new_settings
    try:
        data = settings.model_dump()
    except AttributeError:  # pragma: no cover - pydantic v1 fallback
        data = settings.dict()
    return cast(dict[str, Any], data)

def get_config(key: str | None = None) -> Any:
    """Return a configuration value from :class:`ConfigSettings`."""
    if key is None:
        try:
            return settings.model_dump()
        except AttributeError:  # pragma: no cover - pydantic v1
            return settings.dict()
    return getattr(settings, key)


def get(setting_name: str, default: str | None = None) -> object:
    """Retrieve a setting value with a fallback default."""
    return getattr(settings, setting_name, default)


RELATIONSHIP_LABELS = {
    (-1.0, -0.7): "Hostile",
    (-0.7, -0.4): "Negative",
    (-0.4, -0.1): "Cautious",
    (-0.1, 0.1): "Neutral",
    (0.1, 0.4): "Cordial",
    (0.4, 0.7): "Positive",
    (0.7, 1.0): "Allied",
}

def get_relationship_label(score: float) -> str:
    """Return a descriptive relationship label for ``score``."""
    for (min_val, max_val), label in RELATIONSHIP_LABELS.items():
        if min_val <= score <= max_val:
            return label
    return "Neutral"


def get_redis_config() -> dict[str, object]:
    """Return Redis connection details as a dictionary."""
    return {
        "host": settings.REDIS_HOST,
        "port": settings.REDIS_PORT,
        "db": settings.REDIS_DB,
        "password": getattr(settings, "REDIS_PASSWORD", None),
    }


def get_config_value_with_override(
    key: str, default: Any = None, module_name: str = "src.infra.config"
) -> Any:
    """Fetch a config value, checking overrides first."""
    try:
        module = importlib.import_module(module_name)
    except ImportError:
        logger.error("Failed to import configuration module: %s", module_name)
        return default

    if CONFIG_OVERRIDES.get(key) is not None:
        return CONFIG_OVERRIDES[key]

    return getattr(module, str(key), default)


def __getattr__(name: str) -> Any:
    return getattr(settings, name)<|MERGE_RESOLUTION|>--- conflicted
+++ resolved
@@ -12,7 +12,6 @@
 # Allow runtime overrides in tests
 CONFIG_OVERRIDES: dict[str, Any] = {}
 
-<<<<<<< HEAD
 # Default values
 DEFAULT_CONFIG: dict[str, object] = {
     "OLLAMA_API_BASE": "http://localhost:11434",
@@ -218,25 +217,18 @@
 # ``OPA_URL`` points to the Open Policy Agent service used to filter
 # outgoing messages.
 REQUIRED_CONFIG_KEYS = ["REDPANDA_BROKER", "OPA_URL", "MODEL_NAME"]
-=======
-REQUIRED_CONFIG_KEYS = ["REDPANDA_BROKER", "OPA_URL"]
->>>>>>> b1dc24f9
-
 
 def load_config(*, validate_required: bool = True) -> dict[str, Any]:
     """Reload configuration from environment variables."""
     global settings
     new_settings = ConfigSettings()
     if validate_required:
-<<<<<<< HEAD
         missing = [
             k
             for k in REQUIRED_CONFIG_KEYS
             if _CONFIG.get(k) is None or str(_CONFIG.get(k)).strip() == ""
         ]
-=======
-        missing = [k for k in REQUIRED_CONFIG_KEYS if not getattr(new_settings, k, None)]
->>>>>>> b1dc24f9
+
         if missing:
             raise RuntimeError(
                 "Missing mandatory configuration keys: " + ", ".join(missing)
