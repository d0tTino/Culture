"""Configuration utilities for the Culture project."""

from __future__ import annotations

import importlib
import logging
from typing import Any

from .settings import ConfigSettings, settings

logger = logging.getLogger(__name__)

# Allow runtime overrides in tests
CONFIG_OVERRIDES: dict[str, Any] = {}

# Default values
DEFAULT_CONFIG: dict[str, object] = {
    "OLLAMA_API_BASE": "http://localhost:11434",
    "DEFAULT_LLM_MODEL": "mistral:latest",
    "DEFAULT_TEMPERATURE": 0.7,
    "MEMORY_THRESHOLD_L1": 0.2,
    "MEMORY_THRESHOLD_L2": 0.3,
    "VECTOR_STORE_DIR": "./chroma_db",
    "VECTOR_STORE_BACKEND": "chroma",  # chroma or weaviate
    # Knowledge board backend: "memory" or "graph"
    "KNOWLEDGE_BOARD_BACKEND": "memory",
    # Neo4j connection details for graph-backed knowledge board
    "GRAPH_DB_URI": "bolt://localhost:7687",
    "GRAPH_DB_USER": "neo4j",
    "GRAPH_DB_PASSWORD": "test",
    "WEAVIATE_URL": "http://localhost:8080",
    "OLLAMA_REQUEST_TIMEOUT": 10,
    "OPA_URL": "",
    "TARGETED_MESSAGE_MULTIPLIER": 3.0,
    "POSITIVE_RELATIONSHIP_LEARNING_RATE": 0.3,
    "NEGATIVE_RELATIONSHIP_LEARNING_RATE": 0.4,
    "RELATIONSHIP_DECAY_FACTOR": 0.01,
    "MOOD_DECAY_FACTOR": 0.02,
    "ROLE_CHANGE_IP_COST": 5.0,
    "NEUTRAL_RELATIONSHIP_LEARNING_RATE": 0.1,
    "INITIAL_INFLUENCE_POINTS": 10.0,
    "INITIAL_DATA_UNITS": 20.0,
    "MAX_SHORT_TERM_MEMORY": 10,
    "SHORT_TERM_MEMORY_DECAY_RATE": 0.1,
    "MIN_RELATIONSHIP_SCORE": -1.0,
    "MAX_RELATIONSHIP_SCORE": 1.0,
    "MOOD_UPDATE_RATE": 0.2,
    "IP_COST_SEND_DIRECT_MESSAGE": 1.0,
    "DU_COST_PER_ACTION": 1.0,
    "ROLE_CHANGE_COOLDOWN": 3,
    "IP_AWARD_FOR_PROPOSAL": 5,
    "IP_COST_TO_POST_IDEA": 2,
    "DU_AWARD_FOR_PROPOSAL": 1,
    "LAW_PASS_IP_REWARD": 1,
    "LAW_PASS_DU_REWARD": 0,
    "IP_COST_CREATE_PROJECT": 10,
    "IP_COST_JOIN_PROJECT": 1,
    "IP_AWARD_FACILITATION_ATTEMPT": 3,
    "PROPOSE_DETAILED_IDEA_DU_COST": 5,
    "DU_AWARD_IDEA_ACKNOWLEDGED": 3,
    "DU_AWARD_SUCCESSFUL_ANALYSIS": 4,
    "DU_BONUS_FOR_CONSTRUCTIVE_REFERENCE": 1,
    "DU_COST_DEEP_ANALYSIS": 3,
    "DU_COST_REQUEST_DETAILED_CLARIFICATION": 2,
    "DU_COST_CREATE_PROJECT": 10,
    "DU_COST_JOIN_PROJECT": 1,
    # Map action economic settings
    "MAP_MOVE_IP_COST": 0.0,
    "MAP_MOVE_IP_REWARD": 0.0,
    "MAP_MOVE_DU_COST": 0.0,
    "MAP_MOVE_DU_REWARD": 0.0,
    "MAP_GATHER_IP_COST": 0.0,
    "MAP_GATHER_IP_REWARD": 0.0,
    "MAP_GATHER_DU_COST": 0.0,
    "MAP_GATHER_DU_REWARD": 0.0,
    "MAP_BUILD_IP_COST": 0.0,
    "MAP_BUILD_IP_REWARD": 0.0,
    "MAP_BUILD_DU_COST": 0.0,
    "MAP_BUILD_DU_REWARD": 0.0,
    "MEMORY_PRUNING_L1_DELAY_STEPS": 10,
    "MEMORY_PRUNING_L2_MAX_AGE_DAYS": 30,
    "MEMORY_PRUNING_L2_CHECK_INTERVAL_STEPS": 100,
    "MEMORY_PRUNING_L1_MUS_THRESHOLD": 0.3,
    "MEMORY_PRUNING_L1_MUS_MIN_AGE_DAYS_FOR_CONSIDERATION": 7,
    "MEMORY_PRUNING_L1_MUS_CHECK_INTERVAL_STEPS": 50,
    "MEMORY_PRUNING_L2_MUS_THRESHOLD": 0.25,
    "MEMORY_PRUNING_L2_MUS_MIN_AGE_DAYS_FOR_CONSIDERATION": 14,
    "MEMORY_PRUNING_L2_MUS_CHECK_INTERVAL_STEPS": 150,
    "MEMORY_PRUNING_USAGE_COUNT_THRESHOLD": 3,
    "SEMANTIC_MEMORY_CONSOLIDATION_INTERVAL_STEPS": 0,
    "REDIS_HOST": "localhost",
    "REDIS_PORT": 6379,
    "REDIS_DB": 0,
    "DISCORD_BOT_TOKEN": "",
    "DISCORD_CHANNEL_ID": None,
    "DISCORD_TOKENS_DB_URL": "",
    "OPENAI_API_KEY": "",
    "ANTHROPIC_API_KEY": "",
    "DEFAULT_LOG_LEVEL": "INFO",
    # Endpoint for sending logs via OpenTelemetry
    "OTEL_EXPORTER_ENDPOINT": "http://localhost:4318/v1/logs",
    "MEMORY_PRUNING_ENABLED": False,
    "MEMORY_PRUNING_L2_ENABLED": True,
    "MEMORY_PRUNING_L1_MUS_ENABLED": False,
    "MEMORY_PRUNING_L2_MUS_ENABLED": False,
    "MAX_PROJECT_MEMBERS": 3,
    "DEFAULT_MAX_SIMULATION_STEPS": 50,
    "MAX_KB_ENTRIES_FOR_PERCEPTION": 10,
    "MAX_KB_ENTRIES": 100,
    "MEMORY_STORE_TTL_SECONDS": 60 * 60 * 24 * 7,
    "MEMORY_STORE_PRUNE_INTERVAL_STEPS": 1,
    "MAX_IP_PER_TICK": 10.0,
    "MAX_DU_PER_TICK": 10.0,
    "GAS_PRICE_PER_CALL": 1.0,
    "GAS_PRICE_PER_TOKEN": 0.0,
    "SNAPSHOT_COMPRESS": False,
    "S3_BUCKET": "",
    "S3_PREFIX": "",
    "SNAPSHOT_INTERVAL_STEPS": 100,
    "MAX_AGENT_AGE": 10,
    "AGENT_TOKEN_BUDGET": 10000,
    "GENE_MUTATION_RATE": 0.1,
}

# Global config dictionary
_CONFIG: dict[str, object] = {}

# Define keys that should be floats and ints for type conversion
FLOAT_CONFIG_KEYS = [
    "MEMORY_THRESHOLD_L1",
    "MEMORY_THRESHOLD_L2",
    "TARGETED_MESSAGE_MULTIPLIER",
    "POSITIVE_RELATIONSHIP_LEARNING_RATE",
    "NEGATIVE_RELATIONSHIP_LEARNING_RATE",
    "RELATIONSHIP_DECAY_FACTOR",
    "MOOD_DECAY_FACTOR",
    "DEFAULT_TEMPERATURE",
    "MEMORY_PRUNING_L1_MUS_THRESHOLD",
    "MEMORY_PRUNING_L2_MUS_THRESHOLD",
    "NEUTRAL_RELATIONSHIP_LEARNING_RATE",
    "INITIAL_INFLUENCE_POINTS",
    "INITIAL_DATA_UNITS",
    "SHORT_TERM_MEMORY_DECAY_RATE",
    "MIN_RELATIONSHIP_SCORE",
    "MAX_RELATIONSHIP_SCORE",
    "MOOD_UPDATE_RATE",
    "IP_COST_SEND_DIRECT_MESSAGE",
    "DU_COST_PER_ACTION",
    "ROLE_CHANGE_IP_COST",
    "MAX_IP_PER_TICK",
    "MAX_DU_PER_TICK",
    "GAS_PRICE_PER_CALL",
    "GAS_PRICE_PER_TOKEN",
    "MAP_MOVE_IP_COST",
    "MAP_MOVE_IP_REWARD",
    "MAP_MOVE_DU_COST",
    "MAP_MOVE_DU_REWARD",
    "MAP_GATHER_IP_COST",
    "MAP_GATHER_IP_REWARD",
    "MAP_GATHER_DU_COST",
    "MAP_GATHER_DU_REWARD",
    "MAP_BUILD_IP_COST",
    "MAP_BUILD_IP_REWARD",
    "MAP_BUILD_DU_COST",
    "MAP_BUILD_DU_REWARD",
    "GENE_MUTATION_RATE",
]
INT_CONFIG_KEYS = [
    "IP_AWARD_FOR_PROPOSAL",
    "IP_COST_TO_POST_IDEA",
    "DU_AWARD_FOR_PROPOSAL",
    "LAW_PASS_IP_REWARD",
    "LAW_PASS_DU_REWARD",
    "IP_COST_CREATE_PROJECT",
    "IP_COST_JOIN_PROJECT",
    "IP_AWARD_FACILITATION_ATTEMPT",
    "PROPOSE_DETAILED_IDEA_DU_COST",
    "DU_AWARD_IDEA_ACKNOWLEDGED",
    "DU_AWARD_SUCCESSFUL_ANALYSIS",
    "DU_BONUS_FOR_CONSTRUCTIVE_REFERENCE",
    "DU_COST_DEEP_ANALYSIS",
    "DU_COST_REQUEST_DETAILED_CLARIFICATION",
    "DU_COST_CREATE_PROJECT",
    "DU_COST_JOIN_PROJECT",
    "MEMORY_PRUNING_L1_DELAY_STEPS",
    "MEMORY_PRUNING_L2_MAX_AGE_DAYS",
    "MEMORY_PRUNING_L2_CHECK_INTERVAL_STEPS",
    "MEMORY_PRUNING_L1_MUS_MIN_AGE_DAYS_FOR_CONSIDERATION",
    "MEMORY_PRUNING_L1_MUS_CHECK_INTERVAL_STEPS",
    "MEMORY_PRUNING_L2_MUS_MIN_AGE_DAYS_FOR_CONSIDERATION",
    "MEMORY_PRUNING_L2_MUS_CHECK_INTERVAL_STEPS",
    "REDIS_PORT",
    "REDIS_DB",
    "MAX_SHORT_TERM_MEMORY",
    "ROLE_CHANGE_COOLDOWN",
    "OLLAMA_REQUEST_TIMEOUT",
    "MAX_PROJECT_MEMBERS",
    "DEFAULT_MAX_SIMULATION_STEPS",
    "MAX_KB_ENTRIES_FOR_PERCEPTION",
    "MAX_KB_ENTRIES",
    "MEMORY_STORE_TTL_SECONDS",
    "MEMORY_STORE_PRUNE_INTERVAL_STEPS",
    "MEMORY_PRUNING_USAGE_COUNT_THRESHOLD",
    "SEMANTIC_MEMORY_CONSOLIDATION_INTERVAL_STEPS",
    "MAX_AGENT_AGE",
    "AGENT_TOKEN_BUDGET",
]
BOOL_CONFIG_KEYS = [
    "MEMORY_PRUNING_ENABLED",
    "MEMORY_PRUNING_L2_ENABLED",
    "MEMORY_PRUNING_L1_MUS_ENABLED",
    "MEMORY_PRUNING_L2_MUS_ENABLED",
    "SNAPSHOT_COMPRESS",
]

# Keys that must be defined for a complete runtime configuration.
# ``REDPANDA_BROKER`` enables event logging through Redpanda, while
# ``OPA_URL`` points to the Open Policy Agent service used to filter
# outgoing messages.
REQUIRED_CONFIG_KEYS = ["OLLAMA_API_BASE", "REDPANDA_BROKER", "MODEL_NAME", "OPA_URL"]


def load_config(*, validate_required: bool = True) -> dict[str, Any]:
    """Reload configuration from environment variables."""
    global settings, _CONFIG
    new_settings = ConfigSettings()
<<<<<<< HEAD
    try:
        data = new_settings.model_dump()
    except AttributeError:  # pragma: no cover - pydantic v1 fallback
        data = new_settings.dict()

    _CONFIG.update(data)
    settings = new_settings
=======
    if validate_required:
        missing = []
        for key in REQUIRED_CONFIG_KEYS:
            value = getattr(new_settings, key, None)
            if value is None or (isinstance(value, str) and value.strip() == ""):
                missing.append(key)
>>>>>>> cf31dd9b

    if validate_required:
        missing = [k for k in REQUIRED_CONFIG_KEYS if str(_CONFIG.get(k, "")).strip() == ""]
        if missing:
<<<<<<< HEAD
            raise RuntimeError(
                "Missing mandatory configuration keys: " + ", ".join(missing)
            )
    return data
=======
            raise RuntimeError("Missing mandatory configuration keys: " + ", ".join(missing))
    settings = new_settings
    try:
        data = settings.model_dump()
    except AttributeError:  # pragma: no cover - pydantic v1 fallback
        data = settings.dict()
    return data

>>>>>>> cf31dd9b

def get_config(key: str | None = None) -> Any:
    """Return a configuration value from :class:`ConfigSettings`."""
    if key is None:
        try:
            return settings.model_dump()
        except AttributeError:  # pragma: no cover - pydantic v1
            return settings.dict()
    return getattr(settings, key)


def get(setting_name: str, default: str | None = None) -> object:
    """Retrieve a setting value with a fallback default."""
    return getattr(settings, setting_name, default)


RELATIONSHIP_LABELS = {
    (-1.0, -0.7): "Hostile",
    (-0.7, -0.4): "Negative",
    (-0.4, -0.1): "Cautious",
    (-0.1, 0.1): "Neutral",
    (0.1, 0.4): "Cordial",
    (0.4, 0.7): "Positive",
    (0.7, 1.0): "Allied",
}


def get_relationship_label(score: float) -> str:
    """Return a descriptive relationship label for ``score``."""
    for (min_val, max_val), label in RELATIONSHIP_LABELS.items():
        if min_val <= score <= max_val:
            return label
    return "Neutral"


def get_redis_config() -> dict[str, object]:
    """Return Redis connection details as a dictionary."""
    return {
        "host": settings.REDIS_HOST,
        "port": settings.REDIS_PORT,
        "db": settings.REDIS_DB,
        "password": getattr(settings, "REDIS_PASSWORD", None),
    }


def get_config_value_with_override(
    key: str, default: Any = None, module_name: str = "src.infra.config"
) -> Any:
    """Fetch a config value, checking overrides first."""
    try:
        module = importlib.import_module(module_name)
    except ImportError:
        logger.error("Failed to import configuration module: %s", module_name)
        return default

    if CONFIG_OVERRIDES.get(key) is not None:
        return CONFIG_OVERRIDES[key]

    return getattr(module, str(key), default)


def __getattr__(name: str) -> Any:
    return getattr(settings, name)<|MERGE_RESOLUTION|>--- conflicted
+++ resolved
@@ -224,7 +224,6 @@
     """Reload configuration from environment variables."""
     global settings, _CONFIG
     new_settings = ConfigSettings()
-<<<<<<< HEAD
     try:
         data = new_settings.model_dump()
     except AttributeError:  # pragma: no cover - pydantic v1 fallback
@@ -232,33 +231,16 @@
 
     _CONFIG.update(data)
     settings = new_settings
-=======
-    if validate_required:
-        missing = []
-        for key in REQUIRED_CONFIG_KEYS:
-            value = getattr(new_settings, key, None)
-            if value is None or (isinstance(value, str) and value.strip() == ""):
-                missing.append(key)
->>>>>>> cf31dd9b
+
 
     if validate_required:
         missing = [k for k in REQUIRED_CONFIG_KEYS if str(_CONFIG.get(k, "")).strip() == ""]
         if missing:
-<<<<<<< HEAD
             raise RuntimeError(
                 "Missing mandatory configuration keys: " + ", ".join(missing)
             )
     return data
-=======
-            raise RuntimeError("Missing mandatory configuration keys: " + ", ".join(missing))
-    settings = new_settings
-    try:
-        data = settings.model_dump()
-    except AttributeError:  # pragma: no cover - pydantic v1 fallback
-        data = settings.dict()
-    return data
-
->>>>>>> cf31dd9b
+
 
 def get_config(key: str | None = None) -> Any:
     """Return a configuration value from :class:`ConfigSettings`."""
