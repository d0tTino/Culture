"""Configuration utilities for the Culture project."""

from __future__ import annotations

import importlib
import logging
from typing import Any

from .settings import ConfigSettings, settings

logger = logging.getLogger(__name__)

# Allow runtime overrides in tests
CONFIG_OVERRIDES: dict[str, Any] = {}

# Default values
DEFAULT_CONFIG: dict[str, object] = {
    "OLLAMA_API_BASE": "http://localhost:11434",
    "DEFAULT_LLM_MODEL": "mistral:latest",
    "DEFAULT_TEMPERATURE": 0.7,
    "MEMORY_THRESHOLD_L1": 0.2,
    "MEMORY_THRESHOLD_L2": 0.3,
    "VECTOR_STORE_DIR": "./chroma_db",
    "VECTOR_STORE_BACKEND": "chroma",  # chroma or weaviate
    # Knowledge board backend: "memory" or "graph"
    "KNOWLEDGE_BOARD_BACKEND": "memory",
    # Neo4j connection details for graph-backed knowledge board
    "GRAPH_DB_URI": "bolt://localhost:7687",
    "GRAPH_DB_USER": "neo4j",
    "GRAPH_DB_PASSWORD": "test",
    "WEAVIATE_URL": "http://localhost:8080",
    "OLLAMA_REQUEST_TIMEOUT": 10,
    "OPA_URL": "",
    "TARGETED_MESSAGE_MULTIPLIER": 3.0,
    "POSITIVE_RELATIONSHIP_LEARNING_RATE": 0.3,
    "NEGATIVE_RELATIONSHIP_LEARNING_RATE": 0.4,
    "RELATIONSHIP_DECAY_FACTOR": 0.01,
    "MOOD_DECAY_FACTOR": 0.02,
    "ROLE_CHANGE_IP_COST": 5.0,
    "NEUTRAL_RELATIONSHIP_LEARNING_RATE": 0.1,
    "INITIAL_INFLUENCE_POINTS": 10.0,
    "INITIAL_DATA_UNITS": 20.0,
    "MAX_SHORT_TERM_MEMORY": 10,
    "SHORT_TERM_MEMORY_DECAY_RATE": 0.1,
    "MIN_RELATIONSHIP_SCORE": -1.0,
    "MAX_RELATIONSHIP_SCORE": 1.0,
    "MOOD_UPDATE_RATE": 0.2,
    "IP_COST_SEND_DIRECT_MESSAGE": 1.0,
    "DU_COST_PER_ACTION": 1.0,
    "ROLE_CHANGE_COOLDOWN": 3,
    "IP_AWARD_FOR_PROPOSAL": 5,
    "IP_COST_TO_POST_IDEA": 2,
    "DU_AWARD_FOR_PROPOSAL": 1,
    "LAW_PASS_IP_REWARD": 1,
    "LAW_PASS_DU_REWARD": 0,
    "IP_COST_CREATE_PROJECT": 10,
    "IP_COST_JOIN_PROJECT": 1,
    "IP_AWARD_FACILITATION_ATTEMPT": 3,
    "PROPOSE_DETAILED_IDEA_DU_COST": 5,
    "DU_AWARD_IDEA_ACKNOWLEDGED": 3,
    "DU_AWARD_SUCCESSFUL_ANALYSIS": 4,
    "DU_BONUS_FOR_CONSTRUCTIVE_REFERENCE": 1,
    "DU_COST_DEEP_ANALYSIS": 3,
    "DU_COST_REQUEST_DETAILED_CLARIFICATION": 2,
    "DU_COST_CREATE_PROJECT": 10,
    "DU_COST_JOIN_PROJECT": 1,
    # Map action economic settings
    "MAP_MOVE_IP_COST": 0.0,
    "MAP_MOVE_IP_REWARD": 0.0,
    "MAP_MOVE_DU_COST": 0.0,
    "MAP_MOVE_DU_REWARD": 0.0,
    "MAP_GATHER_IP_COST": 0.0,
    "MAP_GATHER_IP_REWARD": 0.0,
    "MAP_GATHER_DU_COST": 0.0,
    "MAP_GATHER_DU_REWARD": 0.0,
    "MAP_BUILD_IP_COST": 0.0,
    "MAP_BUILD_IP_REWARD": 0.0,
    "MAP_BUILD_DU_COST": 0.0,
    "MAP_BUILD_DU_REWARD": 0.0,
    "MEMORY_PRUNING_L1_DELAY_STEPS": 10,
    "MEMORY_PRUNING_L2_MAX_AGE_DAYS": 30,
    "MEMORY_PRUNING_L2_CHECK_INTERVAL_STEPS": 100,
    "MEMORY_PRUNING_L1_MUS_THRESHOLD": 0.3,
    "MEMORY_PRUNING_L1_MUS_MIN_AGE_DAYS_FOR_CONSIDERATION": 7,
    "MEMORY_PRUNING_L1_MUS_CHECK_INTERVAL_STEPS": 50,
    "MEMORY_PRUNING_L2_MUS_THRESHOLD": 0.25,
    "MEMORY_PRUNING_L2_MUS_MIN_AGE_DAYS_FOR_CONSIDERATION": 14,
    "MEMORY_PRUNING_L2_MUS_CHECK_INTERVAL_STEPS": 150,
    "MEMORY_PRUNING_USAGE_COUNT_THRESHOLD": 3,
    "SEMANTIC_MEMORY_CONSOLIDATION_INTERVAL_STEPS": 0,
    "REDIS_HOST": "localhost",
    "REDIS_PORT": 6379,
    "REDIS_DB": 0,
    "DISCORD_BOT_TOKEN": "",
    "DISCORD_CHANNEL_ID": None,
    "DISCORD_TOKENS_DB_URL": "",
    "OPENAI_API_KEY": "",
    "ANTHROPIC_API_KEY": "",
    "DEFAULT_LOG_LEVEL": "INFO",
    # Endpoint for sending logs via OpenTelemetry
    "OTEL_EXPORTER_ENDPOINT": "http://localhost:4318/v1/logs",
    "MEMORY_PRUNING_ENABLED": False,
    "MEMORY_PRUNING_L2_ENABLED": True,
    "MEMORY_PRUNING_L1_MUS_ENABLED": False,
    "MEMORY_PRUNING_L2_MUS_ENABLED": False,
    "MAX_PROJECT_MEMBERS": 3,
    "DEFAULT_MAX_SIMULATION_STEPS": 50,
    "MAX_KB_ENTRIES_FOR_PERCEPTION": 10,
    "MAX_KB_ENTRIES": 100,
    "MEMORY_STORE_TTL_SECONDS": 60 * 60 * 24 * 7,
    "MEMORY_STORE_PRUNE_INTERVAL_STEPS": 1,
    "MAX_IP_PER_TICK": 10.0,
    "MAX_DU_PER_TICK": 10.0,
    "GAS_PRICE_PER_CALL": 1.0,
    "GAS_PRICE_PER_TOKEN": 0.0,
    "SNAPSHOT_COMPRESS": False,
    "S3_BUCKET": "",
    "S3_PREFIX": "",
    "SNAPSHOT_INTERVAL_STEPS": 100,
    "MAX_AGENT_AGE": 10,
    "AGENT_TOKEN_BUDGET": 10000,
    "ROLE_DU_GENERATION": {
        "Facilitator": {"base": 1.0},
        "Innovator": {"base": 1.0},
        "Analyzer": {"base": 1.0},
    },
    "GENE_MUTATION_RATE": 0.1,
}

# Global config dictionary
_CONFIG: dict[str, object] = {}

# Define keys that should be floats and ints for type conversion
FLOAT_CONFIG_KEYS = [
    "MEMORY_THRESHOLD_L1",
    "MEMORY_THRESHOLD_L2",
    "TARGETED_MESSAGE_MULTIPLIER",
    "POSITIVE_RELATIONSHIP_LEARNING_RATE",
    "NEGATIVE_RELATIONSHIP_LEARNING_RATE",
    "RELATIONSHIP_DECAY_FACTOR",
    "MOOD_DECAY_FACTOR",
    "DEFAULT_TEMPERATURE",
    "MEMORY_PRUNING_L1_MUS_THRESHOLD",
    "MEMORY_PRUNING_L2_MUS_THRESHOLD",
    "NEUTRAL_RELATIONSHIP_LEARNING_RATE",
    "INITIAL_INFLUENCE_POINTS",
    "INITIAL_DATA_UNITS",
    "SHORT_TERM_MEMORY_DECAY_RATE",
    "MIN_RELATIONSHIP_SCORE",
    "MAX_RELATIONSHIP_SCORE",
    "MOOD_UPDATE_RATE",
    "IP_COST_SEND_DIRECT_MESSAGE",
    "DU_COST_PER_ACTION",
    "ROLE_CHANGE_IP_COST",
    "MAX_IP_PER_TICK",
    "MAX_DU_PER_TICK",
    "GAS_PRICE_PER_CALL",
    "GAS_PRICE_PER_TOKEN",
    "MAP_MOVE_IP_COST",
    "MAP_MOVE_IP_REWARD",
    "MAP_MOVE_DU_COST",
    "MAP_MOVE_DU_REWARD",
    "MAP_GATHER_IP_COST",
    "MAP_GATHER_IP_REWARD",
    "MAP_GATHER_DU_COST",
    "MAP_GATHER_DU_REWARD",
    "MAP_BUILD_IP_COST",
    "MAP_BUILD_IP_REWARD",
    "MAP_BUILD_DU_COST",
    "MAP_BUILD_DU_REWARD",
    "GENE_MUTATION_RATE",
]
INT_CONFIG_KEYS = [
    "IP_AWARD_FOR_PROPOSAL",
    "IP_COST_TO_POST_IDEA",
    "DU_AWARD_FOR_PROPOSAL",
    "LAW_PASS_IP_REWARD",
    "LAW_PASS_DU_REWARD",
    "IP_COST_CREATE_PROJECT",
    "IP_COST_JOIN_PROJECT",
    "IP_AWARD_FACILITATION_ATTEMPT",
    "PROPOSE_DETAILED_IDEA_DU_COST",
    "DU_AWARD_IDEA_ACKNOWLEDGED",
    "DU_AWARD_SUCCESSFUL_ANALYSIS",
    "DU_BONUS_FOR_CONSTRUCTIVE_REFERENCE",
    "DU_COST_DEEP_ANALYSIS",
    "DU_COST_REQUEST_DETAILED_CLARIFICATION",
    "DU_COST_CREATE_PROJECT",
    "DU_COST_JOIN_PROJECT",
    "MEMORY_PRUNING_L1_DELAY_STEPS",
    "MEMORY_PRUNING_L2_MAX_AGE_DAYS",
    "MEMORY_PRUNING_L2_CHECK_INTERVAL_STEPS",
    "MEMORY_PRUNING_L1_MUS_MIN_AGE_DAYS_FOR_CONSIDERATION",
    "MEMORY_PRUNING_L1_MUS_CHECK_INTERVAL_STEPS",
    "MEMORY_PRUNING_L2_MUS_MIN_AGE_DAYS_FOR_CONSIDERATION",
    "MEMORY_PRUNING_L2_MUS_CHECK_INTERVAL_STEPS",
    "REDIS_PORT",
    "REDIS_DB",
    "MAX_SHORT_TERM_MEMORY",
    "ROLE_CHANGE_COOLDOWN",
    "OLLAMA_REQUEST_TIMEOUT",
    "MAX_PROJECT_MEMBERS",
    "DEFAULT_MAX_SIMULATION_STEPS",
    "MAX_KB_ENTRIES_FOR_PERCEPTION",
    "MAX_KB_ENTRIES",
    "MEMORY_STORE_TTL_SECONDS",
    "MEMORY_STORE_PRUNE_INTERVAL_STEPS",
    "MEMORY_PRUNING_USAGE_COUNT_THRESHOLD",
    "SEMANTIC_MEMORY_CONSOLIDATION_INTERVAL_STEPS",
    "MAX_AGENT_AGE",
    "AGENT_TOKEN_BUDGET",
]
BOOL_CONFIG_KEYS = [
    "MEMORY_PRUNING_ENABLED",
    "MEMORY_PRUNING_L2_ENABLED",
    "MEMORY_PRUNING_L1_MUS_ENABLED",
    "MEMORY_PRUNING_L2_MUS_ENABLED",
    "SNAPSHOT_COMPRESS",
]

# Keys that must be defined for a complete runtime configuration.
# ``REDPANDA_BROKER`` enables event logging through Redpanda, while
# ``OPA_URL`` points to the Open Policy Agent service used to filter
# outgoing messages.
REQUIRED_CONFIG_KEYS = ["OLLAMA_API_BASE", "REDPANDA_BROKER", "MODEL_NAME", "OPA_URL"]




def load_config(*, validate_required: bool = True) -> dict[str, Any]:
    """Reload configuration from environment variables."""
    global settings, _CONFIG
    new_settings = ConfigSettings()
<<<<<<< HEAD
    if validate_required:
        try:
            data = new_settings.model_dump()
        except AttributeError:  # pragma: no cover - pydantic v1 fallback
            data = new_settings.dict()
        missing = [key for key in REQUIRED_CONFIG_KEYS if str(data.get(key, "")).strip() == ""]
=======
    try:
        data = new_settings.model_dump()
    except AttributeError:  # pragma: no cover - pydantic v1 fallback
        data = new_settings.dict()
>>>>>>> 33e303d1

    if validate_required:
        missing = [k for k in REQUIRED_CONFIG_KEYS if not data.get(k)]
        if missing:
            raise RuntimeError("Missing mandatory configuration keys: " + ", ".join(missing))
<<<<<<< HEAD
    settings = new_settings
    try:
        data = settings.model_dump()
    except AttributeError:  # pragma: no cover - pydantic v1 fallback
        data = settings.dict()
    _CONFIG.update(cast(dict[str, Any], data))
    return cast(dict[str, Any], data)


=======

    settings = new_settings
    _CONFIG = data
    return cast(dict[str, Any], data)



>>>>>>> 33e303d1
def get_config(key: str | None = None) -> Any:
    """Return a configuration value from :class:`ConfigSettings`."""
    if key is None:
        try:
            return settings.model_dump()
        except AttributeError:  # pragma: no cover - pydantic v1
            return settings.dict()
    if key in _CONFIG and str(_CONFIG.get(key, "")).strip() != "":
        return _CONFIG[key]
    if hasattr(settings, key):
        return getattr(settings, key)
    return None


def get(setting_name: str, default: str | None = None) -> object:
    """Retrieve a setting value with a fallback default."""
    return getattr(settings, setting_name, default)


RELATIONSHIP_LABELS = {
    (-1.0, -0.7): "Hostile",
    (-0.7, -0.4): "Negative",
    (-0.4, -0.1): "Cautious",
    (-0.1, 0.1): "Neutral",
    (0.1, 0.4): "Cordial",
    (0.4, 0.7): "Positive",
    (0.7, 1.0): "Allied",
}


def get_relationship_label(score: float) -> str:
    """Return a descriptive relationship label for ``score``."""
    for (min_val, max_val), label in RELATIONSHIP_LABELS.items():
        if min_val <= score <= max_val:
            return label
    return "Neutral"


def get_redis_config() -> dict[str, object]:
    """Return Redis connection details as a dictionary."""
    return {
        "host": settings.REDIS_HOST,
        "port": settings.REDIS_PORT,
        "db": settings.REDIS_DB,
        "password": getattr(settings, "REDIS_PASSWORD", None),
    }


def get_config_value_with_override(
    key: str, default: Any = None, module_name: str = "src.infra.config"
) -> Any:
    """Fetch a config value, checking overrides first."""
    try:
        module = importlib.import_module(module_name)
    except ImportError:
        logger.error("Failed to import configuration module: %s", module_name)
        return default

    if CONFIG_OVERRIDES.get(key) is not None:
        return CONFIG_OVERRIDES[key]

    return getattr(module, str(key), default)


def __getattr__(name: str) -> Any:
    return getattr(settings, name)<|MERGE_RESOLUTION|>--- conflicted
+++ resolved
@@ -231,25 +231,18 @@
     """Reload configuration from environment variables."""
     global settings, _CONFIG
     new_settings = ConfigSettings()
-<<<<<<< HEAD
     if validate_required:
         try:
             data = new_settings.model_dump()
         except AttributeError:  # pragma: no cover - pydantic v1 fallback
             data = new_settings.dict()
         missing = [key for key in REQUIRED_CONFIG_KEYS if str(data.get(key, "")).strip() == ""]
-=======
-    try:
-        data = new_settings.model_dump()
-    except AttributeError:  # pragma: no cover - pydantic v1 fallback
-        data = new_settings.dict()
->>>>>>> 33e303d1
+
 
     if validate_required:
         missing = [k for k in REQUIRED_CONFIG_KEYS if not data.get(k)]
         if missing:
             raise RuntimeError("Missing mandatory configuration keys: " + ", ".join(missing))
-<<<<<<< HEAD
     settings = new_settings
     try:
         data = settings.model_dump()
@@ -259,15 +252,7 @@
     return cast(dict[str, Any], data)
 
 
-=======
-
-    settings = new_settings
-    _CONFIG = data
-    return cast(dict[str, Any], data)
-
-
-
->>>>>>> 33e303d1
+
 def get_config(key: str | None = None) -> Any:
     """Return a configuration value from :class:`ConfigSettings`."""
     if key is None:
