--- conflicted
+++ resolved
@@ -11,230 +11,7 @@
 
 # Allow runtime overrides in tests
 CONFIG_OVERRIDES: dict[str, Any] = {}
-<<<<<<< HEAD
-=======
 
-# Default values
-DEFAULT_CONFIG: dict[str, object] = {
-    "OLLAMA_API_BASE": "http://localhost:11434",
-    "DEFAULT_LLM_MODEL": "mistral:latest",
-    "DEFAULT_TEMPERATURE": 0.7,
-    "MEMORY_THRESHOLD_L1": 0.2,
-    "MEMORY_THRESHOLD_L2": 0.3,
-    "VECTOR_STORE_DIR": "./chroma_db",
-    "VECTOR_STORE_BACKEND": "chroma",  # chroma or weaviate
-    # Knowledge board backend: "memory" or "graph"
-    "KNOWLEDGE_BOARD_BACKEND": "memory",
-    # Neo4j connection details for graph-backed knowledge board
-    "GRAPH_DB_URI": "bolt://localhost:7687",
-    "GRAPH_DB_USER": "neo4j",
-    "GRAPH_DB_PASSWORD": "test",
-    "WEAVIATE_URL": "http://localhost:8080",
-    "OLLAMA_REQUEST_TIMEOUT": 10,
-    "OPA_URL": "",
-    "TARGETED_MESSAGE_MULTIPLIER": 3.0,
-    "POSITIVE_RELATIONSHIP_LEARNING_RATE": 0.3,
-    "NEGATIVE_RELATIONSHIP_LEARNING_RATE": 0.4,
-    "RELATIONSHIP_DECAY_FACTOR": 0.01,
-    "MOOD_DECAY_FACTOR": 0.02,
-    "ROLE_CHANGE_IP_COST": 5.0,
-    "NEUTRAL_RELATIONSHIP_LEARNING_RATE": 0.1,
-    "INITIAL_INFLUENCE_POINTS": 10.0,
-    "INITIAL_DATA_UNITS": 20.0,
-    "MAX_SHORT_TERM_MEMORY": 10,
-    "SHORT_TERM_MEMORY_DECAY_RATE": 0.1,
-    "MIN_RELATIONSHIP_SCORE": -1.0,
-    "MAX_RELATIONSHIP_SCORE": 1.0,
-    "MOOD_UPDATE_RATE": 0.2,
-    "IP_COST_SEND_DIRECT_MESSAGE": 1.0,
-    "DU_COST_PER_ACTION": 1.0,
-    "ROLE_CHANGE_COOLDOWN": 3,
-    "IP_AWARD_FOR_PROPOSAL": 5,
-    "IP_COST_TO_POST_IDEA": 2,
-    "DU_AWARD_FOR_PROPOSAL": 1,
-    "LAW_PASS_IP_REWARD": 1,
-    "LAW_PASS_DU_REWARD": 0,
-    "IP_COST_CREATE_PROJECT": 10,
-    "IP_COST_JOIN_PROJECT": 1,
-    "IP_AWARD_FACILITATION_ATTEMPT": 3,
-    "PROPOSE_DETAILED_IDEA_DU_COST": 5,
-    "DU_AWARD_IDEA_ACKNOWLEDGED": 3,
-    "DU_AWARD_SUCCESSFUL_ANALYSIS": 4,
-    "DU_BONUS_FOR_CONSTRUCTIVE_REFERENCE": 1,
-    "DU_COST_DEEP_ANALYSIS": 3,
-    "DU_COST_REQUEST_DETAILED_CLARIFICATION": 2,
-    "DU_COST_CREATE_PROJECT": 10,
-    "DU_COST_JOIN_PROJECT": 1,
-    # Map action economic settings
-    "MAP_MOVE_IP_COST": 0.0,
-    "MAP_MOVE_IP_REWARD": 0.0,
-    "MAP_MOVE_DU_COST": 0.0,
-    "MAP_MOVE_DU_REWARD": 0.0,
-    "MAP_GATHER_IP_COST": 0.0,
-    "MAP_GATHER_IP_REWARD": 0.0,
-    "MAP_GATHER_DU_COST": 0.0,
-    "MAP_GATHER_DU_REWARD": 0.0,
-    "MAP_BUILD_IP_COST": 0.0,
-    "MAP_BUILD_IP_REWARD": 0.0,
-    "MAP_BUILD_DU_COST": 0.0,
-    "MAP_BUILD_DU_REWARD": 0.0,
-    "MEMORY_PRUNING_L1_DELAY_STEPS": 10,
-    "MEMORY_PRUNING_L2_MAX_AGE_DAYS": 30,
-    "MEMORY_PRUNING_L2_CHECK_INTERVAL_STEPS": 100,
-    "MEMORY_PRUNING_L1_MUS_THRESHOLD": 0.3,
-    "MEMORY_PRUNING_L1_MUS_MIN_AGE_DAYS_FOR_CONSIDERATION": 7,
-    "MEMORY_PRUNING_L1_MUS_CHECK_INTERVAL_STEPS": 50,
-    "MEMORY_PRUNING_L2_MUS_THRESHOLD": 0.25,
-    "MEMORY_PRUNING_L2_MUS_MIN_AGE_DAYS_FOR_CONSIDERATION": 14,
-    "MEMORY_PRUNING_L2_MUS_CHECK_INTERVAL_STEPS": 150,
-    "MEMORY_PRUNING_USAGE_COUNT_THRESHOLD": 3,
-    "SEMANTIC_MEMORY_CONSOLIDATION_INTERVAL_STEPS": 0,
-    "REDIS_HOST": "localhost",
-    "REDIS_PORT": 6379,
-    "REDIS_DB": 0,
-    "DISCORD_BOT_TOKEN": "",
-    "DISCORD_CHANNEL_ID": None,
-    "DISCORD_TOKENS_DB_URL": "",
-    "OPENAI_API_KEY": "",
-    "ANTHROPIC_API_KEY": "",
-    "DEFAULT_LOG_LEVEL": "INFO",
-    # Endpoint for sending logs via OpenTelemetry
-    "OTEL_EXPORTER_ENDPOINT": "http://localhost:4318/v1/logs",
-    "MEMORY_PRUNING_ENABLED": False,
-    "MEMORY_PRUNING_L2_ENABLED": True,
-    "MEMORY_PRUNING_L1_MUS_ENABLED": False,
-    "MEMORY_PRUNING_L2_MUS_ENABLED": False,
-    "MAX_PROJECT_MEMBERS": 3,
-    "DEFAULT_MAX_SIMULATION_STEPS": 50,
-    "MAX_KB_ENTRIES_FOR_PERCEPTION": 10,
-    "MAX_KB_ENTRIES": 100,
-    "MEMORY_STORE_TTL_SECONDS": 60 * 60 * 24 * 7,
-    "MEMORY_STORE_PRUNE_INTERVAL_STEPS": 1,
-    "MAX_IP_PER_TICK": 10.0,
-    "MAX_DU_PER_TICK": 10.0,
-    "GAS_PRICE_PER_CALL": 1.0,
-    "GAS_PRICE_PER_TOKEN": 0.0,
-    "SNAPSHOT_COMPRESS": False,
-    "S3_BUCKET": "",
-    "S3_PREFIX": "",
-    "SNAPSHOT_INTERVAL_STEPS": 100,
-    "MAX_AGENT_AGE": 10,
-    "AGENT_TOKEN_BUDGET": 10000,
-    "GENE_MUTATION_RATE": 0.1,
-    # Token economics per action intent
-    "ACTION_TOKEN_EFFECTS": {
-        "idle": {"cost": 0, "reward": 0},
-        "continue_collaboration": {"cost": 0, "reward": 0},
-        "propose_idea": {"cost": 1, "reward": 0},
-        "ask_clarification": {"cost": 1, "reward": 0},
-        "perform_deep_analysis": {"cost": 2, "reward": 0},
-        "create_project": {"cost": 2, "reward": 1},
-        "join_project": {"cost": 1, "reward": 0},
-        "leave_project": {"cost": 0, "reward": 0},
-        "request_role_change": {"cost": 1, "reward": 0},
-        "send_direct_message": {"cost": 0, "reward": 0},
-        "move": {"cost": 1, "reward": 0},
-        "gather": {"cost": 0, "reward": 0},
-        "build": {"cost": 2, "reward": 1},
-    },
-}
-
-# Global config dictionary
-_CONFIG: dict[str, object] = {}
-
-# Define keys that should be floats and ints for type conversion
-FLOAT_CONFIG_KEYS = [
-    "MEMORY_THRESHOLD_L1",
-    "MEMORY_THRESHOLD_L2",
-    "TARGETED_MESSAGE_MULTIPLIER",
-    "POSITIVE_RELATIONSHIP_LEARNING_RATE",
-    "NEGATIVE_RELATIONSHIP_LEARNING_RATE",
-    "RELATIONSHIP_DECAY_FACTOR",
-    "MOOD_DECAY_FACTOR",
-    "DEFAULT_TEMPERATURE",
-    "MEMORY_PRUNING_L1_MUS_THRESHOLD",
-    "MEMORY_PRUNING_L2_MUS_THRESHOLD",
-    "NEUTRAL_RELATIONSHIP_LEARNING_RATE",
-    "INITIAL_INFLUENCE_POINTS",
-    "INITIAL_DATA_UNITS",
-    "SHORT_TERM_MEMORY_DECAY_RATE",
-    "MIN_RELATIONSHIP_SCORE",
-    "MAX_RELATIONSHIP_SCORE",
-    "MOOD_UPDATE_RATE",
-    "IP_COST_SEND_DIRECT_MESSAGE",
-    "DU_COST_PER_ACTION",
-    "ROLE_CHANGE_IP_COST",
-    "MAX_IP_PER_TICK",
-    "MAX_DU_PER_TICK",
-    "GAS_PRICE_PER_CALL",
-    "GAS_PRICE_PER_TOKEN",
-    "MAP_MOVE_IP_COST",
-    "MAP_MOVE_IP_REWARD",
-    "MAP_MOVE_DU_COST",
-    "MAP_MOVE_DU_REWARD",
-    "MAP_GATHER_IP_COST",
-    "MAP_GATHER_IP_REWARD",
-    "MAP_GATHER_DU_COST",
-    "MAP_GATHER_DU_REWARD",
-    "MAP_BUILD_IP_COST",
-    "MAP_BUILD_IP_REWARD",
-    "MAP_BUILD_DU_COST",
-    "MAP_BUILD_DU_REWARD",
-    "GENE_MUTATION_RATE",
-]
-INT_CONFIG_KEYS = [
-    "IP_AWARD_FOR_PROPOSAL",
-    "IP_COST_TO_POST_IDEA",
-    "DU_AWARD_FOR_PROPOSAL",
-    "LAW_PASS_IP_REWARD",
-    "LAW_PASS_DU_REWARD",
-    "IP_COST_CREATE_PROJECT",
-    "IP_COST_JOIN_PROJECT",
-    "IP_AWARD_FACILITATION_ATTEMPT",
-    "PROPOSE_DETAILED_IDEA_DU_COST",
-    "DU_AWARD_IDEA_ACKNOWLEDGED",
-    "DU_AWARD_SUCCESSFUL_ANALYSIS",
-    "DU_BONUS_FOR_CONSTRUCTIVE_REFERENCE",
-    "DU_COST_DEEP_ANALYSIS",
-    "DU_COST_REQUEST_DETAILED_CLARIFICATION",
-    "DU_COST_CREATE_PROJECT",
-    "DU_COST_JOIN_PROJECT",
-    "MEMORY_PRUNING_L1_DELAY_STEPS",
-    "MEMORY_PRUNING_L2_MAX_AGE_DAYS",
-    "MEMORY_PRUNING_L2_CHECK_INTERVAL_STEPS",
-    "MEMORY_PRUNING_L1_MUS_MIN_AGE_DAYS_FOR_CONSIDERATION",
-    "MEMORY_PRUNING_L1_MUS_CHECK_INTERVAL_STEPS",
-    "MEMORY_PRUNING_L2_MUS_MIN_AGE_DAYS_FOR_CONSIDERATION",
-    "MEMORY_PRUNING_L2_MUS_CHECK_INTERVAL_STEPS",
-    "REDIS_PORT",
-    "REDIS_DB",
-    "MAX_SHORT_TERM_MEMORY",
-    "ROLE_CHANGE_COOLDOWN",
-    "OLLAMA_REQUEST_TIMEOUT",
-    "MAX_PROJECT_MEMBERS",
-    "DEFAULT_MAX_SIMULATION_STEPS",
-    "MAX_KB_ENTRIES_FOR_PERCEPTION",
-    "MAX_KB_ENTRIES",
-    "MEMORY_STORE_TTL_SECONDS",
-    "MEMORY_STORE_PRUNE_INTERVAL_STEPS",
-    "MEMORY_PRUNING_USAGE_COUNT_THRESHOLD",
-    "SEMANTIC_MEMORY_CONSOLIDATION_INTERVAL_STEPS",
-    "MAX_AGENT_AGE",
-    "AGENT_TOKEN_BUDGET",
-]
-BOOL_CONFIG_KEYS = [
-    "MEMORY_PRUNING_ENABLED",
-    "MEMORY_PRUNING_L2_ENABLED",
-    "MEMORY_PRUNING_L1_MUS_ENABLED",
-    "MEMORY_PRUNING_L2_MUS_ENABLED",
-    "SNAPSHOT_COMPRESS",
-]
-
-# Keys that must be defined for a complete runtime configuration.
-# ``REDPANDA_BROKER`` enables event logging through Redpanda, while
-# ``OPA_URL`` points to the Open Policy Agent service used to filter
-# outgoing messages.
->>>>>>> cb417790
 REQUIRED_CONFIG_KEYS = ["REDPANDA_BROKER", "OPA_URL"]
 
 
@@ -280,144 +57,6 @@
     (0.7, 1.0): "Allied",
 }
 
-<<<<<<< HEAD
-=======
-# --- Sentiment Numeric Mapping ---
-SENTIMENT_TO_NUMERIC = {"positive": 1.0, "neutral": 0.0, "negative": -1.0}
-
-# --- Influence Points (IP) Settings ---
-INITIAL_INFLUENCE_POINTS = int(
-    get_config("INITIAL_INFLUENCE_POINTS")
-)  # Starting IP for new agents
-IP_AWARD_FOR_PROPOSAL = int(
-    get_config("IP_AWARD_FOR_PROPOSAL")
-)  # Amount of IP awarded for successfully proposing an idea
-IP_COST_TO_POST_IDEA = get_config("IP_COST_TO_POST_IDEA")  # Cost in IP to post an idea
-ROLE_CHANGE_IP_COST = int(
-    get_config("ROLE_CHANGE_IP_COST")
-)  # Cost in IP to request/confirm a role change
-IP_COST_CREATE_PROJECT = int(
-    get_config("IP_COST_CREATE_PROJECT")
-)  # Cost in IP to create a new project
-IP_COST_JOIN_PROJECT = int(
-    get_config("IP_COST_JOIN_PROJECT")
-)  # Cost in IP to join an existing project
-IP_COST_SEND_DIRECT_MESSAGE = int(
-    get_config("IP_COST_SEND_DIRECT_MESSAGE")
-)  # Cost in IP to send a direct message
-IP_AWARD_FACILITATION_ATTEMPT = int(
-    get_config("IP_AWARD_FACILITATION_ATTEMPT")
-)  # IP award for attempting facilitation
-LAW_PASS_IP_REWARD = int(get_config("LAW_PASS_IP_REWARD"))
-LAW_PASS_DU_REWARD = int(get_config("LAW_PASS_DU_REWARD"))
-
-# --- Data Units (DU) Settings ---
-INITIAL_DATA_UNITS = get_config("INITIAL_DATA_UNITS")  # Starting DU for new agents
-PROPOSE_DETAILED_IDEA_DU_COST = int(
-    get_config("PROPOSE_DETAILED_IDEA_DU_COST")
-)  # DU cost for posting a detailed idea
-DU_AWARD_IDEA_ACKNOWLEDGED = int(
-    get_config("DU_AWARD_IDEA_ACKNOWLEDGED")
-)  # DU awarded to original proposer if idea is referenced
-DU_AWARD_SUCCESSFUL_ANALYSIS = int(
-    get_config("DU_AWARD_SUCCESSFUL_ANALYSIS")
-)  # DU awarded to Analyzer for useful critique
-DU_AWARD_FOR_PROPOSAL = int(
-    get_config("DU_AWARD_FOR_PROPOSAL")
-)  # DU awarded when an agent proposes an idea
-DU_BONUS_FOR_CONSTRUCTIVE_REFERENCE = int(
-    get_config("DU_BONUS_FOR_CONSTRUCTIVE_REFERENCE")
-)  # DU bonus for referencing a board entry
-DU_COST_DEEP_ANALYSIS = int(
-    get_config("DU_COST_DEEP_ANALYSIS")
-)  # Cost for an Analyzer to perform a "deep analysis"
-DU_COST_REQUEST_DETAILED_CLARIFICATION = int(
-    get_config("DU_COST_REQUEST_DETAILED_CLARIFICATION")
-)  # DU cost for asking for detailed clarification
-DU_COST_CREATE_PROJECT = int(
-    get_config("DU_COST_CREATE_PROJECT")
-)  # Cost in DU to create a new project
-DU_COST_JOIN_PROJECT = int(
-    get_config("DU_COST_JOIN_PROJECT")
-)  # Cost in DU to join an existing project
-MAP_MOVE_IP_COST = float(get_config("MAP_MOVE_IP_COST"))
-MAP_MOVE_IP_REWARD = float(get_config("MAP_MOVE_IP_REWARD"))
-MAP_MOVE_DU_COST = float(get_config("MAP_MOVE_DU_COST"))
-MAP_MOVE_DU_REWARD = float(get_config("MAP_MOVE_DU_REWARD"))
-MAP_GATHER_IP_COST = float(get_config("MAP_GATHER_IP_COST"))
-MAP_GATHER_IP_REWARD = float(get_config("MAP_GATHER_IP_REWARD"))
-MAP_GATHER_DU_COST = float(get_config("MAP_GATHER_DU_COST"))
-MAP_GATHER_DU_REWARD = float(get_config("MAP_GATHER_DU_REWARD"))
-MAP_BUILD_IP_COST = float(get_config("MAP_BUILD_IP_COST"))
-MAP_BUILD_IP_REWARD = float(get_config("MAP_BUILD_IP_REWARD"))
-MAP_BUILD_DU_COST = float(get_config("MAP_BUILD_DU_COST"))
-MAP_BUILD_DU_REWARD = float(get_config("MAP_BUILD_DU_REWARD"))
-
-# --- Role Settings ---
-ROLE_DU_GENERATION = {
-    "Facilitator": {"base": 1.0, "bonus_factor": 0.0},
-    "Innovator": {"base": 1.0, "bonus_factor": 0.5},
-    "Analyzer": {"base": 1.0, "bonus_factor": 0.5},
-    # Add other roles here if they have different DU generation patterns
-}
-ROLE_CHANGE_COOLDOWN = int(
-    get_config("ROLE_CHANGE_COOLDOWN")
-)  # Min steps an agent must stay in a role
-
-# --- Project Settings ---
-MAX_PROJECT_MEMBERS = int(
-    get_config("MAX_PROJECT_MEMBERS")
-)  # Maximum number of members in a project
-
-# Vector Store Configuration
-WEAVIATE_URL = get_config("WEAVIATE_URL")
-CHROMA_DB_PATH = get_config("CHROMA_DB_PATH")
-DEFAULT_VECTOR_STORE = get_config("DEFAULT_VECTOR_STORE")  # "chroma" or "weaviate"
-
-# Knowledge Board
-MAX_KB_ENTRIES_FOR_PERCEPTION = get_config("MAX_KB_ENTRIES_FOR_PERCEPTION")
-MAX_KB_ENTRIES = get_config("MAX_KB_ENTRIES")
-
-# Simulation Parameters
-DEFAULT_MAX_SIMULATION_STEPS = get_config("DEFAULT_MAX_SIMULATION_STEPS")
-MEMORY_STORE_TTL_SECONDS = get_config("MEMORY_STORE_TTL_SECONDS")
-MEMORY_STORE_PRUNE_INTERVAL_STEPS = get_config("MEMORY_STORE_PRUNE_INTERVAL_STEPS")
-MAX_IP_PER_TICK = get_config("MAX_IP_PER_TICK")
-MAX_DU_PER_TICK = get_config("MAX_DU_PER_TICK")
-GAS_PRICE_PER_CALL = get_config("GAS_PRICE_PER_CALL")
-GAS_PRICE_PER_TOKEN = get_config("GAS_PRICE_PER_TOKEN")
-SNAPSHOT_COMPRESS = bool(get_config("SNAPSHOT_COMPRESS"))
-S3_BUCKET = get_config("S3_BUCKET")
-S3_PREFIX = get_config("S3_PREFIX")
-SNAPSHOT_INTERVAL_STEPS = get_config("SNAPSHOT_INTERVAL_STEPS")
-
-# Token costs and rewards per action intent
-ACTION_TOKEN_EFFECTS = get_config("ACTION_TOKEN_EFFECTS")
-
-
-# --- Helper Functions ---
-def get(setting_name: str, default: Optional[str] = None) -> object:
-    """
-    Retrieves a configuration setting by name.
-
-    Args:
-        setting_name (str): The name of the configuration setting to retrieve.
-        default: The default value to return if the setting is not found.
-
-    Returns:
-        object: The configuration setting value, or the default if not found.
-    """
-    # Try to get from globals first
-    setting = globals().get(setting_name)
-
-    # If not in globals, try environment variables
-    if setting is None:
-        setting = os.getenv(setting_name, default)
-
-    return setting
-
->>>>>>> cb417790
-
 def get_relationship_label(score: float) -> str:
     """Return a descriptive relationship label for ``score``."""
     for (min_val, max_val), label in RELATIONSHIP_LABELS.items():
