"""Configuration utilities for the Culture project."""

from __future__ import annotations

import importlib
import logging
from typing import Any

from .settings import ConfigSettings, settings

logger = logging.getLogger(__name__)

# Allow runtime overrides in tests
CONFIG_OVERRIDES: dict[str, Any] = {}

# Default values
DEFAULT_CONFIG: dict[str, object] = {
    "OLLAMA_API_BASE": "http://localhost:11434",
    "DEFAULT_LLM_MODEL": "mistral:latest",
    "DEFAULT_TEMPERATURE": 0.7,
    "MEMORY_THRESHOLD_L1": 0.2,
    "MEMORY_THRESHOLD_L2": 0.3,
    "VECTOR_STORE_DIR": "./chroma_db",
    "VECTOR_STORE_BACKEND": "chroma",  # chroma or weaviate
    # Knowledge board backend: "memory" or "graph"
    "KNOWLEDGE_BOARD_BACKEND": "memory",
    # Neo4j connection details for graph-backed knowledge board
    "GRAPH_DB_URI": "bolt://localhost:7687",
    "GRAPH_DB_USER": "neo4j",
    "GRAPH_DB_PASSWORD": "test",
    "WEAVIATE_URL": "http://localhost:8080",
    "OLLAMA_REQUEST_TIMEOUT": 10,
    "OPA_URL": "",
    "TARGETED_MESSAGE_MULTIPLIER": 3.0,
    "POSITIVE_RELATIONSHIP_LEARNING_RATE": 0.3,
    "NEGATIVE_RELATIONSHIP_LEARNING_RATE": 0.4,
    "RELATIONSHIP_DECAY_FACTOR": 0.01,
    "MOOD_DECAY_FACTOR": 0.02,
    "ROLE_CHANGE_IP_COST": 5.0,
    "NEUTRAL_RELATIONSHIP_LEARNING_RATE": 0.1,
    "INITIAL_INFLUENCE_POINTS": 10.0,
    "INITIAL_DATA_UNITS": 20.0,
    "MAX_SHORT_TERM_MEMORY": 10,
    "SHORT_TERM_MEMORY_DECAY_RATE": 0.1,
    "MIN_RELATIONSHIP_SCORE": -1.0,
    "MAX_RELATIONSHIP_SCORE": 1.0,
    "MOOD_UPDATE_RATE": 0.2,
    "IP_COST_SEND_DIRECT_MESSAGE": 1.0,
    "DU_COST_PER_ACTION": 1.0,
    "ROLE_CHANGE_COOLDOWN": 3,
    "IP_AWARD_FOR_PROPOSAL": 5,
    "IP_COST_TO_POST_IDEA": 2,
    "DU_AWARD_FOR_PROPOSAL": 1,
    "LAW_PASS_IP_REWARD": 1,
    "LAW_PASS_DU_REWARD": 0,
    "IP_COST_CREATE_PROJECT": 10,
    "IP_COST_JOIN_PROJECT": 1,
    "IP_AWARD_FACILITATION_ATTEMPT": 3,
    "PROPOSE_DETAILED_IDEA_DU_COST": 5,
    "DU_AWARD_IDEA_ACKNOWLEDGED": 3,
    "DU_AWARD_SUCCESSFUL_ANALYSIS": 4,
    "DU_BONUS_FOR_CONSTRUCTIVE_REFERENCE": 1,
    "DU_COST_DEEP_ANALYSIS": 3,
    "DU_COST_REQUEST_DETAILED_CLARIFICATION": 2,
    "DU_COST_CREATE_PROJECT": 10,
    "DU_COST_JOIN_PROJECT": 1,
    # Map action economic settings
    "MAP_MOVE_IP_COST": 0.0,
    "MAP_MOVE_IP_REWARD": 0.0,
    "MAP_MOVE_DU_COST": 0.0,
    "MAP_MOVE_DU_REWARD": 0.0,
    "MAP_GATHER_IP_COST": 0.0,
    "MAP_GATHER_IP_REWARD": 0.0,
    "MAP_GATHER_DU_COST": 0.0,
    "MAP_GATHER_DU_REWARD": 0.0,
    "MAP_BUILD_IP_COST": 0.0,
    "MAP_BUILD_IP_REWARD": 0.0,
    "MAP_BUILD_DU_COST": 0.0,
    "MAP_BUILD_DU_REWARD": 0.0,
    "MEMORY_PRUNING_L1_DELAY_STEPS": 10,
    "MEMORY_PRUNING_L2_MAX_AGE_DAYS": 30,
    "MEMORY_PRUNING_L2_CHECK_INTERVAL_STEPS": 100,
    "MEMORY_PRUNING_L1_MUS_THRESHOLD": 0.3,
    "MEMORY_PRUNING_L1_MUS_MIN_AGE_DAYS_FOR_CONSIDERATION": 7,
    "MEMORY_PRUNING_L1_MUS_CHECK_INTERVAL_STEPS": 50,
    "MEMORY_PRUNING_L2_MUS_THRESHOLD": 0.25,
    "MEMORY_PRUNING_L2_MUS_MIN_AGE_DAYS_FOR_CONSIDERATION": 14,
    "MEMORY_PRUNING_L2_MUS_CHECK_INTERVAL_STEPS": 150,
    "MEMORY_PRUNING_USAGE_COUNT_THRESHOLD": 3,
    "SEMANTIC_MEMORY_CONSOLIDATION_INTERVAL_STEPS": 0,
    "REDIS_HOST": "localhost",
    "REDIS_PORT": 6379,
    "REDIS_DB": 0,
    "DISCORD_BOT_TOKEN": "",
    "DISCORD_CHANNEL_ID": None,
    "DISCORD_TOKENS_DB_URL": "",
    "OPENAI_API_KEY": "",
    "ANTHROPIC_API_KEY": "",
    "DEFAULT_LOG_LEVEL": "INFO",
    # Endpoint for sending logs via OpenTelemetry
    "OTEL_EXPORTER_ENDPOINT": "http://localhost:4318/v1/logs",
    "MEMORY_PRUNING_ENABLED": False,
    "MEMORY_PRUNING_L2_ENABLED": True,
    "MEMORY_PRUNING_L1_MUS_ENABLED": False,
    "MEMORY_PRUNING_L2_MUS_ENABLED": False,
    "MAX_PROJECT_MEMBERS": 3,
    "DEFAULT_MAX_SIMULATION_STEPS": 50,
    "MAX_KB_ENTRIES_FOR_PERCEPTION": 10,
    "MAX_KB_ENTRIES": 100,
    "MEMORY_STORE_TTL_SECONDS": 60 * 60 * 24 * 7,
    "MEMORY_STORE_PRUNE_INTERVAL_STEPS": 1,
    "MAX_IP_PER_TICK": 10.0,
    "MAX_DU_PER_TICK": 10.0,
    "GAS_PRICE_PER_CALL": 1.0,
    "GAS_PRICE_PER_TOKEN": 0.0,
    "SNAPSHOT_COMPRESS": False,
    "S3_BUCKET": "",
    "S3_PREFIX": "",
    "SNAPSHOT_INTERVAL_STEPS": 100,
    "MAX_AGENT_AGE": 10,
    "AGENT_TOKEN_BUDGET": 10000,
    "ROLE_DU_GENERATION": {
        "Facilitator": {"base": 1.0},
        "Innovator": {"base": 1.0},
        "Analyzer": {"base": 1.0},
    },
    "GENE_MUTATION_RATE": 0.1,
}

# Global config dictionary
_CONFIG: dict[str, object] = {}

# Define keys that should be floats and ints for type conversion
FLOAT_CONFIG_KEYS = [
    "MEMORY_THRESHOLD_L1",
    "MEMORY_THRESHOLD_L2",
    "TARGETED_MESSAGE_MULTIPLIER",
    "POSITIVE_RELATIONSHIP_LEARNING_RATE",
    "NEGATIVE_RELATIONSHIP_LEARNING_RATE",
    "RELATIONSHIP_DECAY_FACTOR",
    "MOOD_DECAY_FACTOR",
    "DEFAULT_TEMPERATURE",
    "MEMORY_PRUNING_L1_MUS_THRESHOLD",
    "MEMORY_PRUNING_L2_MUS_THRESHOLD",
    "NEUTRAL_RELATIONSHIP_LEARNING_RATE",
    "INITIAL_INFLUENCE_POINTS",
    "INITIAL_DATA_UNITS",
    "SHORT_TERM_MEMORY_DECAY_RATE",
    "MIN_RELATIONSHIP_SCORE",
    "MAX_RELATIONSHIP_SCORE",
    "MOOD_UPDATE_RATE",
    "IP_COST_SEND_DIRECT_MESSAGE",
    "DU_COST_PER_ACTION",
    "ROLE_CHANGE_IP_COST",
    "MAX_IP_PER_TICK",
    "MAX_DU_PER_TICK",
    "GAS_PRICE_PER_CALL",
    "GAS_PRICE_PER_TOKEN",
    "MAP_MOVE_IP_COST",
    "MAP_MOVE_IP_REWARD",
    "MAP_MOVE_DU_COST",
    "MAP_MOVE_DU_REWARD",
    "MAP_GATHER_IP_COST",
    "MAP_GATHER_IP_REWARD",
    "MAP_GATHER_DU_COST",
    "MAP_GATHER_DU_REWARD",
    "MAP_BUILD_IP_COST",
    "MAP_BUILD_IP_REWARD",
    "MAP_BUILD_DU_COST",
    "MAP_BUILD_DU_REWARD",
    "GENE_MUTATION_RATE",
]
INT_CONFIG_KEYS = [
    "IP_AWARD_FOR_PROPOSAL",
    "IP_COST_TO_POST_IDEA",
    "DU_AWARD_FOR_PROPOSAL",
    "LAW_PASS_IP_REWARD",
    "LAW_PASS_DU_REWARD",
    "IP_COST_CREATE_PROJECT",
    "IP_COST_JOIN_PROJECT",
    "IP_AWARD_FACILITATION_ATTEMPT",
    "PROPOSE_DETAILED_IDEA_DU_COST",
    "DU_AWARD_IDEA_ACKNOWLEDGED",
    "DU_AWARD_SUCCESSFUL_ANALYSIS",
    "DU_BONUS_FOR_CONSTRUCTIVE_REFERENCE",
    "DU_COST_DEEP_ANALYSIS",
    "DU_COST_REQUEST_DETAILED_CLARIFICATION",
    "DU_COST_CREATE_PROJECT",
    "DU_COST_JOIN_PROJECT",
    "MEMORY_PRUNING_L1_DELAY_STEPS",
    "MEMORY_PRUNING_L2_MAX_AGE_DAYS",
    "MEMORY_PRUNING_L2_CHECK_INTERVAL_STEPS",
    "MEMORY_PRUNING_L1_MUS_MIN_AGE_DAYS_FOR_CONSIDERATION",
    "MEMORY_PRUNING_L1_MUS_CHECK_INTERVAL_STEPS",
    "MEMORY_PRUNING_L2_MUS_MIN_AGE_DAYS_FOR_CONSIDERATION",
    "MEMORY_PRUNING_L2_MUS_CHECK_INTERVAL_STEPS",
    "REDIS_PORT",
    "REDIS_DB",
    "MAX_SHORT_TERM_MEMORY",
    "ROLE_CHANGE_COOLDOWN",
    "OLLAMA_REQUEST_TIMEOUT",
    "MAX_PROJECT_MEMBERS",
    "DEFAULT_MAX_SIMULATION_STEPS",
    "MAX_KB_ENTRIES_FOR_PERCEPTION",
    "MAX_KB_ENTRIES",
    "MEMORY_STORE_TTL_SECONDS",
    "MEMORY_STORE_PRUNE_INTERVAL_STEPS",
    "MEMORY_PRUNING_USAGE_COUNT_THRESHOLD",
    "SEMANTIC_MEMORY_CONSOLIDATION_INTERVAL_STEPS",
    "MAX_AGENT_AGE",
    "AGENT_TOKEN_BUDGET",
]
BOOL_CONFIG_KEYS = [
    "MEMORY_PRUNING_ENABLED",
    "MEMORY_PRUNING_L2_ENABLED",
    "MEMORY_PRUNING_L1_MUS_ENABLED",
    "MEMORY_PRUNING_L2_MUS_ENABLED",
    "SNAPSHOT_COMPRESS",
]

# Keys that must be defined for a complete runtime configuration.
# ``REDPANDA_BROKER`` enables event logging through Redpanda, while
# ``OPA_URL`` points to the Open Policy Agent service used to filter
# outgoing messages.
REQUIRED_CONFIG_KEYS = ["OLLAMA_API_BASE", "REDPANDA_BROKER", "MODEL_NAME", "OPA_URL"]





def load_config(*, validate_required: bool = True) -> dict[str, Any]:
    """Reload configuration from environment variables."""
    global settings, _CONFIG
<<<<<<< HEAD
    settings = ConfigSettings()
=======
    new_settings = ConfigSettings()
    if validate_required:
        try:
            data = new_settings.model_dump()
        except AttributeError:  # pragma: no cover - pydantic v1 fallback
            data = new_settings.dict()
        missing = [key for key in REQUIRED_CONFIG_KEYS if str(data.get(key, "")).strip() == ""]


    if validate_required:
        missing = [k for k in REQUIRED_CONFIG_KEYS if not data.get(k)]
        if missing:
            raise RuntimeError("Missing mandatory configuration keys: " + ", ".join(missing))
    settings = new_settings
>>>>>>> c8fba044
    try:
        data = settings.model_dump()  # type: ignore[attr-defined]
    except AttributeError:  # pragma: no cover - pydantic v1 fallback
        data = settings.dict()
<<<<<<< HEAD

    _CONFIG = dict(data)
    if validate_required:
        missing = [k for k in REQUIRED_CONFIG_KEYS if not str(_CONFIG.get(k, "")).strip()]
        if missing:
            raise RuntimeError("Missing mandatory configuration keys: " + ", ".join(missing))

    return cast(dict[str, Any], data)


=======
    _CONFIG.update(cast(dict[str, Any], data))
    return cast(dict[str, Any], data)



>>>>>>> c8fba044
def get_config(key: str | None = None) -> Any:
    """Return a configuration value from :class:`ConfigSettings`."""
    if key is None:
        try:
            return settings.model_dump()  # type: ignore[attr-defined]
        except AttributeError:  # pragma: no cover - pydantic v1
            return settings.dict()
    if key in _CONFIG and str(_CONFIG.get(key, "")).strip() != "":
        return _CONFIG[key]
    if hasattr(settings, key):
        return getattr(settings, key)
    return None


def get(setting_name: str, default: str | None = None) -> object:
    """Retrieve a setting value with a fallback default."""
    return getattr(settings, setting_name, default)


RELATIONSHIP_LABELS = {
    (-1.0, -0.7): "Hostile",
    (-0.7, -0.4): "Negative",
    (-0.4, -0.1): "Cautious",
    (-0.1, 0.1): "Neutral",
    (0.1, 0.4): "Cordial",
    (0.4, 0.7): "Positive",
    (0.7, 1.0): "Allied",
}


def get_relationship_label(score: float) -> str:
    """Return a descriptive relationship label for ``score``."""
    for (min_val, max_val), label in RELATIONSHIP_LABELS.items():
        if min_val <= score <= max_val:
            return label
    return "Neutral"


def get_redis_config() -> dict[str, object]:
    """Return Redis connection details as a dictionary."""
    return {
        "host": settings.REDIS_HOST,
        "port": settings.REDIS_PORT,
        "db": settings.REDIS_DB,
        "password": getattr(settings, "REDIS_PASSWORD", None),
    }


def get_config_value_with_override(
    key: str, default: Any = None, module_name: str = "src.infra.config"
) -> Any:
    """Fetch a config value, checking overrides first."""
    try:
        module = importlib.import_module(module_name)
    except ImportError:
        logger.error("Failed to import configuration module: %s", module_name)
        return default

    if CONFIG_OVERRIDES.get(key) is not None:
        return CONFIG_OVERRIDES[key]

    return getattr(module, str(key), default)


def __getattr__(name: str) -> Any:
    return getattr(settings, name)<|MERGE_RESOLUTION|>--- conflicted
+++ resolved
@@ -231,29 +231,12 @@
 def load_config(*, validate_required: bool = True) -> dict[str, Any]:
     """Reload configuration from environment variables."""
     global settings, _CONFIG
-<<<<<<< HEAD
     settings = ConfigSettings()
-=======
-    new_settings = ConfigSettings()
-    if validate_required:
-        try:
-            data = new_settings.model_dump()
-        except AttributeError:  # pragma: no cover - pydantic v1 fallback
-            data = new_settings.dict()
-        missing = [key for key in REQUIRED_CONFIG_KEYS if str(data.get(key, "")).strip() == ""]
-
-
-    if validate_required:
-        missing = [k for k in REQUIRED_CONFIG_KEYS if not data.get(k)]
-        if missing:
-            raise RuntimeError("Missing mandatory configuration keys: " + ", ".join(missing))
-    settings = new_settings
->>>>>>> c8fba044
+
     try:
         data = settings.model_dump()  # type: ignore[attr-defined]
     except AttributeError:  # pragma: no cover - pydantic v1 fallback
         data = settings.dict()
-<<<<<<< HEAD
 
     _CONFIG = dict(data)
     if validate_required:
@@ -264,13 +247,7 @@
     return cast(dict[str, Any], data)
 
 
-=======
-    _CONFIG.update(cast(dict[str, Any], data))
-    return cast(dict[str, Any], data)
-
-
-
->>>>>>> c8fba044
+
 def get_config(key: str | None = None) -> Any:
     """Return a configuration value from :class:`ConfigSettings`."""
     if key is None:
