--- conflicted
+++ resolved
@@ -229,7 +229,6 @@
         data = new_settings.model_dump()
     except AttributeError:  # pragma: no cover - pydantic v1 fallback
         data = new_settings.dict()
-<<<<<<< HEAD
 
     if validate_required:
         missing = [k for k in REQUIRED_CONFIG_KEYS if not data.get(k)]
@@ -239,21 +238,7 @@
     settings = new_settings
     _CONFIG = data
     return cast(dict[str, Any], data)
-=======
-
-    _CONFIG.update(data)
-    settings = new_settings
-
-
-    if validate_required:
-        missing = [k for k in REQUIRED_CONFIG_KEYS if str(_CONFIG.get(k, "")).strip() == ""]
-        if missing:
-            raise RuntimeError(
-                "Missing mandatory configuration keys: " + ", ".join(missing)
-            )
-    return data
-
->>>>>>> 0a703973
+
 
 
 def get_config(key: str | None = None) -> Any:
