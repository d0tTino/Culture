from __future__ import annotations

# mypy: ignore-errors
import logging
import os
import pickle
import platform
import random
import sys
from pathlib import Path
from typing import Any, cast

from src.agents.core.base_agent import Agent

try:  # pragma: no cover - optional dependency
    from src.agents.memory.vector_store import ChromaVectorStoreManager
except Exception:  # pragma: no cover - fallback when chromadb missing
    ChromaVectorStoreManager = None  # type: ignore[misc, assignment]
from src.sim.knowledge_board import KnowledgeBoard
from src.sim.simulation import Simulation

logger = logging.getLogger(__name__)

# Prefixes for project-specific environment variables that should be captured
ENV_PREFIXES: tuple[str, ...] = (
    "CULTURE_",
    "OLLAMA_",
    "REDIS_",
    "WEAVIATE_",
    "OPENAI_",
    "ANTHROPIC_",
    "DISCORD_",
    "MEMORY_",
    "ROLE_",
    "IP_",
    "DU_",
)


def capture_rng_state() -> dict[str, Any]:
<<<<<<< HEAD
    """Return the current RNG state for ``random`` and ``numpy`` if available."""
=======
    """Return the current RNG state for ``random`` and ``numpy``."""

>>>>>>> a480398f
    state = {"random": random.getstate()}
    try:  # pragma: no cover - optional dependency
        import numpy as np

        state["numpy"] = np.random.get_state()
    except ImportError:
        # ``numpy`` is optional; ignore if unavailable
        pass

    return state


def restore_rng_state(state: Any) -> None:
    """Restore RNG state for ``random`` and ``numpy``.

    Accepts states from :func:`capture_rng_state` or the legacy tuple-based
    format used in older checkpoints.
    """
    if isinstance(state, dict):
        random_state = state.get("random")
    else:  # backward compatibility
        random_state = state

    if random_state is not None:
        random.setstate(random_state)

    if isinstance(state, dict) and "numpy" in state:
        try:  # pragma: no cover - optional dependency
            import numpy as np

            np.random.set_state(state["numpy"])
        except ImportError:
            pass


def capture_environment() -> dict[str, Any]:
    """Capture relevant environment variables and system info."""
    from src.infra.config import DEFAULT_CONFIG

    env: dict[str, Any] = {}
    prefixes = ENV_PREFIXES
    for key, value in os.environ.items():
        if key in DEFAULT_CONFIG or any(key.startswith(p) for p in prefixes):
            env[key] = value
    env["python_version"] = sys.version
    env["platform"] = platform.platform()
    return env


def restore_environment(env: dict[str, Any]) -> None:
    """Restore environment variables captured by :func:`capture_environment`."""
    from src.infra import config

    for key, value in env.items():
        if key in {"python_version", "platform"}:
            continue
        if value is None:
            os.environ.pop(key, None)
        else:
            os.environ[key] = str(value)
    config.load_config()


def _serialize_simulation(sim: Simulation) -> dict[str, Any]:
    """Convert a ``Simulation`` instance into a serializable dictionary."""
    return {
        "agents": [cast(Agent, agent).state.to_dict(exclude_none=True) for agent in sim.agents],
        "current_step": sim.current_step,
        "current_agent_index": sim.current_agent_index,
        "scenario": sim.scenario,
        "vector_store_dir": getattr(
            sim.vector_store_manager,
            "persist_directory",
            None,
        ),
        "rng_state": capture_rng_state(),
        "environment": capture_environment(),
    }


def save_checkpoint(sim: Simulation, path: str | Path) -> None:
    """Serialize ``sim`` to ``path`` using pickle."""
    data = _serialize_simulation(sim)
    p = Path(path)
    with p.open("wb") as fh:
        pickle.dump(data, fh)
    logger.info("Checkpoint saved to %s", p)


def load_checkpoint(path: str | Path) -> tuple[Simulation, dict[str, Any]]:
    """Restore a ``Simulation`` instance and metadata from ``path``."""
    p = Path(path)
    with p.open("rb") as fh:
        data = pickle.load(fh)

    vector_store_manager = None
    vector_store_dir = data.get("vector_store_dir")
    if vector_store_dir:
        if ChromaVectorStoreManager is None:
            raise ImportError("chromadb is required to load vector store from checkpoint")
        vector_store_manager = ChromaVectorStoreManager(persist_directory=vector_store_dir)

    agents = [
        Agent(
            agent_id=agent_data.get("agent_id"),
            initial_state=agent_data,
            name=agent_data.get("name"),
            vector_store_manager=vector_store_manager,
        )
        for agent_data in data.get("agents", [])
    ]

    sim = Simulation(
        agents=agents,
        vector_store_manager=vector_store_manager,
        scenario=data.get("scenario", ""),
    )
    sim.knowledge_board = KnowledgeBoard()
    sim.current_step = data.get("current_step", 0)
    sim.current_agent_index = data.get("current_agent_index", 0)

    meta = {
        "rng_state": data.get("rng_state"),
        "environment": data.get("environment"),
    }
    return sim, meta<|MERGE_RESOLUTION|>--- conflicted
+++ resolved
@@ -38,12 +38,8 @@
 
 
 def capture_rng_state() -> dict[str, Any]:
-<<<<<<< HEAD
     """Return the current RNG state for ``random`` and ``numpy`` if available."""
-=======
-    """Return the current RNG state for ``random`` and ``numpy``."""
 
->>>>>>> a480398f
     state = {"random": random.getstate()}
     try:  # pragma: no cover - optional dependency
         import numpy as np
