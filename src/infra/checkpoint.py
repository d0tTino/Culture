from __future__ import annotations

# mypy: ignore-errors
import logging
import os
import pickle
import platform
import random
import sys
from pathlib import Path
from typing import Any, cast

<<<<<<< HEAD
=======
from src.agents.core.agent_state import AgentState
>>>>>>> b6122f09
from src.agents.core.base_agent import Agent

try:  # pragma: no cover - optional dependency
    from src.agents.memory.vector_store import ChromaVectorStoreManager
except Exception:  # pragma: no cover - fallback when chromadb missing
    ChromaVectorStoreManager = None  # type: ignore[misc, assignment]
from src.sim.knowledge_board import KnowledgeBoard
from src.sim.simulation import Simulation

logger = logging.getLogger(__name__)


def capture_rng_state() -> tuple[Any, ...]:
    """Return the current ``random`` module state."""
    return random.getstate()


def restore_rng_state(state: tuple[Any, ...]) -> None:
    """Restore the ``random`` module to ``state``."""
    random.setstate(state)


def capture_environment() -> dict[str, Any]:
    """Capture relevant environment variables and system info."""
    from src.infra.config import DEFAULT_CONFIG

    env = {key: os.environ.get(key) for key in DEFAULT_CONFIG}
    env["python_version"] = sys.version
    env["platform"] = platform.platform()
    return env


def restore_environment(env: dict[str, Any]) -> None:
    """Restore environment variables from ``env``."""
    from src.infra import config

    for key, value in env.items():
        if key in {"python_version", "platform"}:
            continue
        if value is None:
            os.environ.pop(key, None)
        else:
            os.environ[key] = str(value)
    config.load_config()


def _serialize_simulation(sim: Simulation) -> dict[str, Any]:
    """Convert a ``Simulation`` instance into a serializable dictionary."""
    return {
<<<<<<< HEAD
        "agents": [cast(Agent, agent).state.to_dict(exclude_none=True) for agent in sim.agents],
=======
        "agents": [
            cast("AgentState", agent.state).to_dict(exclude_none=True) for agent in sim.agents
        ],
>>>>>>> b6122f09
        "current_step": sim.current_step,
        "current_agent_index": sim.current_agent_index,
        "scenario": sim.scenario,
        "vector_store_dir": getattr(
            sim.vector_store_manager,
            "persist_directory",
            None,
        ),
        "rng_state": capture_rng_state(),
        "environment": capture_environment(),
    }


def save_checkpoint(sim: Simulation, path: str | Path) -> None:
    """Serialize ``sim`` to ``path`` using pickle."""
    data = _serialize_simulation(sim)
    p = Path(path)
    with p.open("wb") as fh:
        pickle.dump(data, fh)
    logger.info("Checkpoint saved to %s", p)


def load_checkpoint(path: str | Path) -> tuple[Simulation, dict[str, Any]]:
    """Restore a ``Simulation`` instance and metadata from ``path``."""
    p = Path(path)
    with p.open("rb") as fh:
        data = pickle.load(fh)

    vector_store_manager = None
    vector_store_dir = data.get("vector_store_dir")
    if vector_store_dir:
        if ChromaVectorStoreManager is None:
            raise ImportError("chromadb is required to load vector store from checkpoint")
        vector_store_manager = ChromaVectorStoreManager(persist_directory=vector_store_dir)

    agents = [
        Agent(
            agent_id=agent_data.get("agent_id"),
            initial_state=agent_data,
            name=agent_data.get("name"),
            vector_store_manager=vector_store_manager,
        )
        for agent_data in data.get("agents", [])
    ]

    sim = Simulation(
        agents=agents,
        vector_store_manager=vector_store_manager,
        scenario=data.get("scenario", ""),
    )
    sim.knowledge_board = KnowledgeBoard()
    sim.current_step = data.get("current_step", 0)
    sim.current_agent_index = data.get("current_agent_index", 0)

    meta = {
        "rng_state": data.get("rng_state"),
        "environment": data.get("environment"),
    }
    return sim, meta<|MERGE_RESOLUTION|>--- conflicted
+++ resolved
@@ -10,10 +10,6 @@
 from pathlib import Path
 from typing import Any, cast
 
-<<<<<<< HEAD
-=======
-from src.agents.core.agent_state import AgentState
->>>>>>> b6122f09
 from src.agents.core.base_agent import Agent
 
 try:  # pragma: no cover - optional dependency
@@ -63,13 +59,8 @@
 def _serialize_simulation(sim: Simulation) -> dict[str, Any]:
     """Convert a ``Simulation`` instance into a serializable dictionary."""
     return {
-<<<<<<< HEAD
         "agents": [cast(Agent, agent).state.to_dict(exclude_none=True) for agent in sim.agents],
-=======
-        "agents": [
-            cast("AgentState", agent.state).to_dict(exclude_none=True) for agent in sim.agents
-        ],
->>>>>>> b6122f09
+
         "current_step": sim.current_step,
         "current_agent_index": sim.current_agent_index,
         "scenario": sim.scenario,
