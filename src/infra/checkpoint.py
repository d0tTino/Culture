--- conflicted
+++ resolved
@@ -59,15 +59,8 @@
 def _serialize_simulation(sim: Simulation) -> dict[str, Any]:
     """Convert a ``Simulation`` instance into a serializable dictionary."""
     return {
-<<<<<<< HEAD
         "agents": [agent.state.to_dict() for agent in sim.agents],
-=======
-        "agents": [
-            agent.state.model_dump() if hasattr(agent.state, "model_dump") else agent.state.dict()
-            for agent in sim.agents
-        ],
 
->>>>>>> f4d680f8
         "current_step": sim.current_step,
         "current_agent_index": sim.current_agent_index,
         "scenario": sim.scenario,
