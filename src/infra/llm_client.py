--- conflicted
+++ resolved
@@ -30,7 +30,6 @@
 
     ollama = MagicMock()
     sys.modules.setdefault("ollama", ollama)
-<<<<<<< HEAD
 if TYPE_CHECKING:
     import requests
     from requests.exceptions import RequestException, Timeout
@@ -41,14 +40,6 @@
     except Exception:  # pragma: no cover - fallback when requests missing
         logging.getLogger(__name__).warning("requests package not installed; using MagicMock stub")
         from unittest.mock import MagicMock
-=======
-try:  # pragma: no cover - optional dependency
-    import requests
-    from requests.exceptions import RequestException, Timeout
-except Exception:  # pragma: no cover - fallback when requests missing
-    logging.getLogger(__name__).warning("requests package not installed; using MagicMock stub")
-    from unittest.mock import MagicMock
->>>>>>> 8d5a8b7c
 
         requests = MagicMock()
 
@@ -57,14 +48,9 @@
 
             pass
 
-<<<<<<< HEAD
         class Timeout(RequestException):
             """Fallback Timeout when requests is unavailable."""
-=======
-    # Timeout depends on requests; ignore redefinition when stubbed
-    class Timeout(RequestException):  # type: ignore[no-redef]
-        """Fallback Timeout when requests is unavailable."""
->>>>>>> 8d5a8b7c
+
 
             pass
 
@@ -196,10 +182,7 @@
     try:
         # Try to connect to Ollama with a small timeout
         response: requests.Response = requests.get(f"{OLLAMA_API_BASE}", timeout=1)
-<<<<<<< HEAD
-=======
-
->>>>>>> 8d5a8b7c
+
         return bool(getattr(response, "status_code", 0) == 200)
     except RequestException as e:
         logger.debug(f"Ollama is not available: {e}")
