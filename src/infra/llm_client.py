"""Provides a client for interacting with the Ollama LLM service."""

from __future__ import annotations

import functools
import json
import logging
import time
from collections.abc import Iterable
from typing import TYPE_CHECKING, Any, Callable, ParamSpec, Protocol, TypeVar, cast

from src.shared.typing import (
    JSONDict,
    LLMChatResponse,
    LLMClientMockResponses,
    LLMMessage,
    OllamaGenerateResponse,
    SentimentAnalysisResponse,
    StructuredOutputMock,
)

try:
    import ollama
except ImportError:  # pragma: no cover - optional dependency
    logging.getLogger(__name__).warning(
        "ollama package not installed; using MagicMock stub for ollama"
    )
    import sys
    from unittest.mock import MagicMock

    ollama = MagicMock()
    sys.modules.setdefault("ollama", ollama)
if TYPE_CHECKING:
    import requests
    from requests.exceptions import RequestException, Timeout
else:
    try:  # pragma: no cover - optional dependency
        import requests
        from requests.exceptions import RequestException, Timeout
    except ImportError:  # pragma: no cover - fallback when requests missing
        logging.getLogger(__name__).warning("requests package not installed; using MagicMock stub")
        from unittest.mock import MagicMock

        requests = MagicMock()

        class RequestException(Exception):
            """Fallback RequestException when requests is unavailable."""

            pass

        class Timeout(RequestException):
            """Fallback Timeout when requests is unavailable."""

            pass


from pydantic import BaseModel, ValidationError
from pydantic.fields import FieldInfo

if TYPE_CHECKING:
    from pydantic.v1.fields import ModelField
else:  # pragma: no cover - runtime import
    try:  # Support pydantic >= 2 if installed
        from pydantic.v1.fields import ModelField
    except ImportError:  # pragma: no cover - fallback for pydantic<2
        from pydantic.fields import ModelField  # type: ignore[attr-defined]  # noqa: F401


from src.shared.decorator_utils import monitor_llm_call

from .config import (
    OLLAMA_API_BASE,
    OLLAMA_REQUEST_TIMEOUT,
    get_config,
)
from .ledger import ledger

if TYPE_CHECKING:
    from litellm.exceptions import APIError
else:
    try:
        from litellm.exceptions import APIError
    except ImportError:

        class APIError(Exception):
            """Fallback APIError when litellm is unavailable."""

            pass


_RequestException = RequestException
_APIError = APIError

logger = logging.getLogger(__name__)

# Define generic type variables for Pydantic models and call signatures
T = TypeVar("T")
P = ParamSpec("P")


def charge_du_cost(func: Callable[P, T]) -> Callable[P, T]:
    """Deduct DU cost from the provided agent state."""

    @functools.wraps(func)
    def wrapper(*args: P.args, **kwargs: P.kwargs) -> T:
        state = kwargs.get("agent_state")
        result = func(*args, **kwargs)
        if state is not None:
            try:
                base_price = float(get_config("GAS_PRICE_PER_CALL"))
                token_price = float(get_config("GAS_PRICE_PER_TOKEN"))
                tokens = 1
                if isinstance(result, dict):
                    usage = result.get("usage")
                    if isinstance(usage, dict):
                        tokens = int(usage.get("prompt_tokens", 0)) + int(
                            usage.get("completion_tokens", 0)
                        )
                cost = base_price + token_price * tokens
<<<<<<< HEAD
                state.du -= cost
                try:
                    ledger.log_change(
                        state.agent_id,
                        0.0,
                        -cost,
                        "llm_gas",
                        gas_price_per_call=base_price,
                        gas_price_per_token=token_price,
                    )
                except Exception as log_err:  # pragma: no cover - optional
=======
                if state.du - cost >= 0:
                    state.du -= cost
                    try:
                        ledger.log_change(state.agent_id, 0.0, -cost, "llm_gas")
                    except Exception as log_err:  # pragma: no cover - optional
                        logger.warning(
                            "Ledger logging failed for %s (delta_du=%s)",
                            state.agent_id,
                            -cost,
                            exc_info=log_err,
                        )
                else:
>>>>>>> a67d456b
                    logger.warning(
                        "Insufficient DU for agent %s: cost=%s, available=%s",
                        state.agent_id,
                        cost,
                        state.du,
                    )
            except Exception as e:  # pragma: no cover - defensive
                logger.debug(f"Failed to deduct DU cost: {e}")
        return result

    return wrapper


class OllamaClientProtocol(Protocol):
    """Minimal protocol for the Ollama client used in this module."""

    def chat(
        self: OllamaClientProtocol,
        model: str,
        messages: list[LLMMessage],
        options: dict[str, Any] | None = None,
    ) -> LLMChatResponse: ...


class LLMClientConfig(BaseModel):
    """Simple configuration for ``LLMClient``."""

    model_name: str = "mistral:latest"
    api_key: str | None = None


class LLMClient:
    """Lightweight wrapper around the Ollama client."""

    def __init__(self, config: LLMClientConfig) -> None:
        self.config = config
        self._client = get_ollama_client()

    @monitor_llm_call(model_param="model", context="ollama_chat")
    def chat(
        self,
        model: str,
        messages: list[LLMMessage],
        options: dict[str, Any] | None = None,
    ) -> LLMChatResponse:
        if not self._client:
            raise RuntimeError("Ollama client not initialized")
        return self._client.chat(model=model, messages=messages, options=options)


# Mock implementation variables and functions
_MOCK_ENABLED = False
_MOCK_RESPONSES: LLMClientMockResponses = {
    "default": "This is a mock response from the LLM client.",
    "text_generation": "This is a mock text generation response.",
    "structured_output": {
        "action_intent": "continue_collaboration",
        "reasoning": "Mock reasoning",
        "action": "Mock action",
    },
    "memory_summarization": "This is a mock memory summary.",
    "sentiment_analysis": "positive",
}


def enable_mock_mode(
    enabled: bool = True,
    mock_responses: LLMClientMockResponses | None = None,
) -> None:
    """
    Enable or disable mock mode for testing.

    Args:
        enabled (bool): Whether to enable mock mode
        mock_responses (LLMClientMockResponses | None): Custom mock responses to use
    """
    global _MOCK_ENABLED, _MOCK_RESPONSES
    _MOCK_ENABLED = enabled
    if mock_responses is not None:
        _MOCK_RESPONSES.update(mock_responses)
    logger.info(f"LLM client mock mode {'enabled' if enabled else 'disabled'}")


def is_mock_mode_enabled() -> bool:
    """Return whether mock mode is enabled."""
    return _MOCK_ENABLED


def is_ollama_available() -> bool:
    """
    Check if Ollama service is available.

    Returns:
        bool: True if Ollama is available, False otherwise
    """
    if _MOCK_ENABLED:
        return True  # When in mock mode, pretend Ollama is available

    try:
        # Try to connect to Ollama with a small timeout
        response = requests.get(f"{OLLAMA_API_BASE}", timeout=1)

        return bool(getattr(response, "status_code", 0) == 200)
    except RequestException as e:
        logger.debug(f"Ollama is not available: {e}")
        return False


# Check if OLLAMA_API_BASE is set, if not use the default
if not OLLAMA_API_BASE:
    OLLAMA_API_BASE = "http://localhost:11434"
    logger.warning(f"OLLAMA_API_BASE not set in config, using default: {OLLAMA_API_BASE}")
else:
    logger.info(f"Using OLLAMA_API_BASE: {OLLAMA_API_BASE}")

# Initialize the Ollama client globally using the configured base URL
# This assumes the Ollama service is running and accessible.
client: OllamaClientProtocol | None
try:
    # Ensure OLLAMA_API_BASE is correctly formatted (e.g., 'http://localhost:11434')
    client = cast(OllamaClientProtocol, ollama.Client(host=OLLAMA_API_BASE))
    # Optional: Perform a quick check to see if the client can connect.
    # client.list() # This might be too slow or throw errors if Ollama is busy/starting.
    # A basic check might be better handled during the first actual call.
    logger.info(f"Ollama client initialized for host: {OLLAMA_API_BASE}")
except (APIError, RequestException) as e:
    logger.error(
        f"Failed to initialize Ollama client for host {OLLAMA_API_BASE}: {e}", exc_info=True
    )
    # Set client to None or raise an error if Ollama connection is critical at startup
    client = None
    # Consider raising an error if connection is essential:
    # raise ConnectionError(f"Could not connect to Ollama at {OLLAMA_API_BASE}") from e


def get_ollama_client() -> OllamaClientProtocol | None:
    """Return the initialized Ollama client instance if available."""
    if client is None:
        logger.error("Ollama client is not available. Check connection and configuration.")
    return client


def _retry_with_backoff(
    func: Callable[P, T],
    max_retries: int = 3,
    base_delay: int = 1,
    *args: Any,
    **kwargs: Any,
) -> tuple[T | None, Exception | None]:
    """
    Helper for retrying a function with exponential backoff.
    Returns (result, error) tuple. If successful, error is None.
    """
    e: Exception | None = None
    for attempt in range(max_retries):
        try:
            return func(*args, **kwargs), None
        except (_RequestException, _APIError, ValidationError) as exc:
            e = exc
            logger.error(
                f"LLM call failed (attempt {attempt + 1}/{max_retries}): {e}", exc_info=True
            )
            time.sleep(base_delay * (2**attempt))
    return None, e


@charge_du_cost
@monitor_llm_call(model_param="model", context="text_generation")
def generate_text(
    prompt: str,
    model: str = "mistral:latest",
    temperature: float = 0.7,
    *,
    agent_state: Any | None = None,
) -> str | None:
    """
    Generates text using the configured Ollama client.

    Args:
        prompt (str): The input prompt for the LLM.
        model (str): The Ollama model to use (e.g., "mistral:latest", "llama2:latest").
            Ensure this model is pulled in your Ollama instance
            (`ollama pull model_name`).
        temperature (float): The generation temperature (creativity).

    Returns:
        str | None: The generated text, or None if an error occurred or client is unavailable.
    """
    # In mock mode, return a mock response
    if _MOCK_ENABLED:
        logger.debug("Using mock response for text generation")
        # Check for context-specific responses first
        if "summarize" in prompt.lower():
            val = _MOCK_RESPONSES.get("summarization", _MOCK_RESPONSES.get("default"))
            return str(val) if isinstance(val, str) else None
        val = _MOCK_RESPONSES.get("text_generation", _MOCK_RESPONSES.get("default"))
        return str(val) if isinstance(val, str) else None

    ollama_client = get_ollama_client()
    if not ollama_client:
        logger.warning("Attempted to generate text but Ollama client is unavailable.")
        return None

    def call() -> LLMChatResponse:
        messages: list[LLMMessage] = [{"role": "user", "content": prompt}]
        return ollama_client.chat(
            model=model,
            messages=messages,
            options={"temperature": temperature},
        )

    response, error = _retry_with_backoff(call)

    if error:
        logger.error(f"Failed to generate text after retries: {error}")
        return None
    if isinstance(response, dict) and "message" in response and "content" in response["message"]:
        generated_text = response["message"]["content"]
        logger.debug(f"Received response from Ollama: {generated_text}")
        return str(generated_text).strip()
    else:
        logger.error(f"Unexpected response structure from Ollama: {response}")
        return None


@charge_du_cost
@monitor_llm_call(model_param="model", context="memory_summarization")
def summarize_memory_context(
    memories: list[str],
    goal: str,
    current_context: str,
    model: str = "mistral:latest",
    temperature: float = 0.3,
    *,
    agent_state: Any | None = None,
) -> str:
    """
    Summarizes a list of retrieved memories based on the agent's goal and current context.

    Args:
        memories (List[str]): List of raw memory strings retrieved from the vector store
        goal (str): The agent's goal or objective
        current_context (str): Current context (e.g., previous thought or retrieval query)
        model (str): The Ollama model to use for summarization
        temperature (float): Temperature to control creativity/determinism (lower for
            summarization)

    Returns:
        str: A concise summary of the memories relevant to the goal and context
    """
    if not memories:
        return "(No relevant past memories found via RAG)"

    # In mock mode, return a mock summary
    if _MOCK_ENABLED:
        logger.debug("Using mock response for memory summarization")
        val = _MOCK_RESPONSES.get(
            "memory_summarization",
            f"This is a mock summary of {len(memories)} memories related to '{goal}'.",
        )
        return (
            str(val)
            if isinstance(val, str)
            else f"This is a mock summary of {len(memories)} memories related to '{goal}'."
        )

    ollama_client = get_ollama_client()
    if not ollama_client:
        logger.warning("Attempted to summarize memories but Ollama client is unavailable.")
        return "(Memory summarization failed: LLM client unavailable)"

    # Format memories as a bulleted list for the prompt
    formatted_memories = "\n".join([f"• {memory}" for memory in memories])

    # Construct the summarization prompt
    prompt = (
        f"Summarize the key points from the following memories relevant to the agent's goal "
        f"('{goal}') and the current context ('{current_context}').\n"
        "Be concise and focus on information useful for the agent's next step.\n"
        "Respond ONLY with the summary text.\n\n"
        f"MEMORIES:\n{formatted_memories}\n\nCONCISE SUMMARY:"
    )

    try:
        logger.debug(
            f"Sending memory summarization prompt with {len(memories)} memories, "
            f"goal='{goal}', context='{current_context}'"
        )

        chat_messages: list[LLMMessage] = [{"role": "user", "content": prompt}]
        response = ollama_client.chat(
            model=model,
            messages=chat_messages,
            options={"temperature": temperature},
        )

        # Extract the summary text from the response
        if (
            isinstance(response, dict)
            and "message" in response
            and "content" in response["message"]
        ):
            summary = str(response["message"]["content"]).strip()
            logger.debug(f"Memory summarization result: {summary}")

            # If the summary is empty or too short, return a default message
            if not summary or len(summary) < 10:
                return "(Memory summarization yielded no significant points)"

            return summary
        else:
            logger.error(
                f"Unexpected response structure from Ollama during summarization: {response}"
            )
            return "(Memory summarization failed: Unexpected response format)"

    except (_RequestException, _APIError, ValidationError) as e:
        logger.error(f"Error during memory summarization: {e}", exc_info=True)
        return "(Memory summarization failed due to an error)"


@charge_du_cost
@monitor_llm_call(model_param="model", context="sentiment_analysis")
def analyze_sentiment(
    text: str,
    model: str = "mistral:latest",
    *,
    agent_state: Any | None = None,
) -> float | None:
    """
    Analyzes the sentiment of a given text using Ollama.

    Args:
        text (str): The text to analyze.
        model (str): The Ollama model to use.

    Returns:
        float | None: The sentiment score (0.0 to 1.0) or None if analysis fails.
    """
    # In mock mode, return a mock sentiment
    if _MOCK_ENABLED:
        logger.debug("Using mock response for sentiment analysis")
        val = _MOCK_RESPONSES.get("sentiment_analysis", "neutral")
        if isinstance(val, str):
            try:
                return float(val)
            except ValueError:
                logger.warning(f"Invalid mock sentiment value: {val}")
                return 0.0
        return float(val) if isinstance(val, (int, float)) else 0.0

    ollama_client = get_ollama_client()
    if not ollama_client or not text:
        return None  # Client not available or empty text

    # Simple prompt for sentiment classification
    prompt = (
        f"Analyze the sentiment of the following message. Respond with only one word: "
        f"'positive', 'negative', or 'neutral'.\n\nMessage: \"{text}\"\n\nSentiment:"
    )
    messages: list[LLMMessage] = [{"role": "user", "content": prompt}]
    logger.debug(f"LLM_CLIENT_ANALYZE_SENTIMENT --- Constructed prompt: '''{prompt}'''")

    def call() -> LLMChatResponse:
        return ollama_client.chat(
            model=model,
            messages=messages,
            options={"temperature": 0.1},  # Low temperature for classification
        )

    response, error = _retry_with_backoff(call)
    if error:
        logger.error(f"Failed to analyze sentiment after retries: {error}")
        return None
    if isinstance(response, dict) and "message" in response and "content" in response["message"]:
        response_content_str = str(response["message"]["content"])
        logger.debug(f"Sentiment analysis: received content string: '{response_content_str}'")
        try:
            sentiment_data: SentimentAnalysisResponse = json.loads(response_content_str)
            if isinstance(sentiment_data, dict) and "sentiment_score" in sentiment_data:
                score = float(sentiment_data["sentiment_score"])
                logger.debug(f"Sentiment analysis result: score '{score}' for text: \"{text}\"")
                return score
            else:
                logger.warning(
                    "Sentiment analysis JSON response missing 'sentiment_score': "
                    f"'{response_content_str}'. Defaulting to 0.0."
                )
                return 0.0  # Default float score
        except json.JSONDecodeError:
            logger.warning(
                "Sentiment analysis failed to parse JSON from response: "
                f"'{response_content_str}'. "
                "Attempting direct string interpretation or defaulting to 0.0."
            )
            # Fallback for direct string if previous mock version sent that.
            # This part may need removal if mocks are consistently JSON.
            sentiment_label_direct = response_content_str.strip().lower()
            if sentiment_label_direct == "positive":
                return 1.0
            if sentiment_label_direct == "negative":
                return -1.0
            if sentiment_label_direct == "neutral":
                return 0.0
            logger.warning(
                f"Could not interpret '{sentiment_label_direct}' as sentiment. Defaulting to 0.0"
            )
            return 0.0  # Default float score
    else:
        logger.error(
            f"Unexpected response structure from Ollama during sentiment analysis: {response}"
        )
        return None  # Or 0.0 if float is always expected


@charge_du_cost
@monitor_llm_call(model_param="model", context="structured_output")
def generate_structured_output(
    prompt: str,
    response_model: type[BaseModel],
    model: str = "mistral:latest",
    temperature: float = 0.2,
    timeout: int | None = None,
    *,
    agent_state: Any | None = None,
) -> BaseModel | None:
    """
    Generate a structured output using the LLM and parse it into the given Pydantic model.
    If mock mode is enabled, returns a mock response that fits the response_model.

    Args:
        prompt (str): Instruction prompt for the LLM
        response_model (Type[T]): The Pydantic model to parse the response into
        model (str): The Ollama model to use
        temperature (float): The temperature for generation
        timeout (int | None): Request timeout in seconds. Defaults to the
            `OLLAMA_REQUEST_TIMEOUT` config value.

    Returns:
        T | None: An instance of the response_model, or None if parsing failed
    """
    # In mock mode, generate a compatible mock response
    if _MOCK_ENABLED:
        logger.debug(f"Using mock response for {response_model.__name__}")
        try:
            model_name = response_model.__name__
            # Ensure response_model is a subclass of BaseModel for type safety
            if not issubclass(response_model, BaseModel):
                raise TypeError("response_model must be a subclass of BaseModel")
            if model_name in _MOCK_RESPONSES:
                mock_data = cast(
                    StructuredOutputMock | str | None, _MOCK_RESPONSES.get(model_name)
                )
                if isinstance(mock_data, dict):
                    mocked_fields: JSONDict = {}
                    mock_fields = getattr(response_model, "model_fields", None)
                    if mock_fields is None:
                        base_fields = getattr(response_model, "__fields__", None)
                        if callable(base_fields):
                            base_fields = base_fields()
                        mock_fields = base_fields or {}
                    for field_name, field in mock_fields.items():
                        if hasattr(field, "is_required") and callable(field.is_required):
                            required = bool(field.is_required())
                        else:
                            required = bool(getattr(field, "required", False))
                        if required:
                            if field.annotation is str:
                                mocked_fields[field_name] = str(
                                    mock_data.get(field_name, f"Mock {field_name}")
                                )
                            elif field.annotation is int:
                                val = mock_data.get(field_name, 1)
                                mocked_fields[field_name] = int(val) if isinstance(val, int) else 1
                            elif field.annotation is float:
                                val = mock_data.get(field_name, 1.0)
                                mocked_fields[field_name] = (
                                    float(val) if isinstance(val, float) else 1.0
                                )
                            elif field.annotation is bool:
                                val = mock_data.get(field_name, False)
                                mocked_fields[field_name] = (
                                    bool(val) if isinstance(val, bool) else False
                                )
                            elif field.annotation is list:
                                val = mock_data.get(field_name, [])
                                mocked_fields[field_name] = val if isinstance(val, list) else []
                            elif field.annotation is dict:
                                val = mock_data.get(field_name, {})
                                mocked_fields[field_name] = val if isinstance(val, dict) else {}
                    return response_model(**mocked_fields)
                else:
                    try:
                        mock_dict = json.loads(str(mock_data))
                        return response_model(**mock_dict)
                    except json.JSONDecodeError:
                        logger.warning("Invalid mock structured output: %s", mock_data)
                        # Fall back to field defaults when mock data is malformed
            # Only define field_defaults if not already defined
            field_defaults: JSONDict = {}
            if hasattr(response_model, "model_fields"):
                fields: Iterable[tuple[str, FieldInfo]] = response_model.model_fields.items()
            else:
                base_fields = getattr(response_model, "__fields__", None)
                if callable(base_fields):
                    base_fields = base_fields()
                fields = base_fields.items() if base_fields is not None else []

            def is_required(f: FieldInfo | Any) -> bool:
                if isinstance(f, FieldInfo):
                    if hasattr(f, "is_required") and callable(f.is_required):
                        return bool(f.is_required())
                    return bool(getattr(f, "required", False))
                return bool(getattr(f, "required", False))

            for field_name, field in fields:
                if is_required(field):
                    if field.annotation is str:
                        field_defaults[field_name] = f"Mock {field_name}"
                    elif field.annotation is int:
                        field_defaults[field_name] = 1
                    elif field.annotation is float:
                        field_defaults[field_name] = 1.0
                    elif field.annotation is bool:
                        field_defaults[field_name] = False
                    elif field.annotation is list:
                        field_defaults[field_name] = []
                    elif field.annotation is dict:
                        field_defaults[field_name] = {}
            return response_model(**field_defaults)
        except (ValidationError, json.JSONDecodeError, TypeError) as e:
            logger.error(f"Error generating mock structured output: {e}")
            return None
    # Get the Ollama client instance
    ollama_client = get_ollama_client()
    if not ollama_client:
        logger.warning("Attempted to generate structured output but Ollama client is unavailable.")
        return None
    # Ensure response_model is a subclass of BaseModel for type safety
    if not issubclass(response_model, BaseModel):
        raise TypeError("response_model must be a subclass of BaseModel")
    if hasattr(response_model, "model_json_schema"):
        schema_json = json.dumps(response_model.model_json_schema(), indent=2)
    else:
        schema_json = json.dumps(response_model.schema(), indent=2)
    example: JSONDict = {}
    example_fields = getattr(response_model, "model_fields", None)
    if example_fields is None:
        base_fields = getattr(response_model, "__fields__", None)
        if callable(base_fields):
            base_fields = base_fields()
        example_fields = base_fields or {}
    for field_name, field in example_fields.items():
        if field.annotation is str:
            example[field_name] = "Example text for " + field_name
        elif field.annotation is str or field.annotation is None:
            example[field_name] = "Optional example for " + field_name
    example_json = json.dumps(example, indent=2)
    structured_prompt = (
        f"{prompt}\n\n"
        "Please respond ONLY with a valid JSON object containing your actual output, "
        "NOT the schema itself.\n"
        f"Schema for reference:\n"
        f"```json\n{schema_json}\n```\n\n"
        f"Example response format (use your own content, not these placeholders):\n"
        f"```json\n{example_json}\n```\n\n"
        f"YOUR RESPONSE:"
    )
    timeout_value = timeout if timeout is not None else OLLAMA_REQUEST_TIMEOUT
    try:
        logger.debug(f"Sending structured prompt to Ollama model '{model}':")
        logger.debug(f"---PROMPT START---\n{structured_prompt}\n---PROMPT END---")
        url = f"{OLLAMA_API_BASE.rstrip('/')}/api/generate"
        response = requests.post(
            url,
            json={
                "model": model,
                "prompt": structured_prompt,
                "format": "json",
                "stream": False,
                "options": {"temperature": temperature, "top_p": 0.95, "num_predict": 400},
            },
            timeout=timeout_value,
        )
        response.raise_for_status()
        result: OllamaGenerateResponse = response.json()
        response_text: str = result.get("response", "")
        logger.debug(f"FULL RAW LLM RESPONSE: {response_text}")
        try:
            logger.debug(f"Received potential JSON response from Ollama: {response_text}")
            if response_model:
                json_data: JSONDict = json.loads(str(response_text))
                parsed_output: BaseModel = response_model(**json_data)
                logger.debug(f"Successfully parsed structured output: {parsed_output}")
                return parsed_output
            else:
                # Defensive: fallback for non-model response, cast to BaseModel | None
                return cast(BaseModel | None, json.loads(str(response_text)))
        except (json.JSONDecodeError, ValidationError) as e:
            logger.warning(f"Failed to parse JSON from Ollama response: {e}")
            logger.warning(f"Raw response: {response_text}")
            return None
    except (RequestException, APIError) as e:
        logger.error(f"Error in generate_structured_output: {e}")

        return None


def get_default_llm_client() -> OllamaClientProtocol | None:
    """
    Creates and returns a default LLM client instance for use in simulations.
    This function is a convenience wrapper that returns the global client.

    Returns:
        The initialized Ollama client instance
    """
    return get_ollama_client()


@charge_du_cost
def generate_response(
    prompt: str,
    model: str = "mistral:latest",
    temperature: float = 0.7,
    *,
    agent_state: Any | None = None,
) -> str | None:
    """
    Generates a response to the given prompt.
    This is an alias for generate_text for backward compatibility.

    If mock mode is enabled, returns a predefined mock response.
    """
    # In mock mode, return predefined response
    if _MOCK_ENABLED:
        logger.debug("Using mock response in generate_response")
        val = _MOCK_RESPONSES.get("default")
        return str(val) if isinstance(val, str) else None

    # Otherwise use the real client
    return generate_text(prompt, model, temperature, agent_state=agent_state)<|MERGE_RESOLUTION|>--- conflicted
+++ resolved
@@ -117,7 +117,6 @@
                             usage.get("completion_tokens", 0)
                         )
                 cost = base_price + token_price * tokens
-<<<<<<< HEAD
                 state.du -= cost
                 try:
                     ledger.log_change(
@@ -129,20 +128,7 @@
                         gas_price_per_token=token_price,
                     )
                 except Exception as log_err:  # pragma: no cover - optional
-=======
-                if state.du - cost >= 0:
-                    state.du -= cost
-                    try:
-                        ledger.log_change(state.agent_id, 0.0, -cost, "llm_gas")
-                    except Exception as log_err:  # pragma: no cover - optional
-                        logger.warning(
-                            "Ledger logging failed for %s (delta_du=%s)",
-                            state.agent_id,
-                            -cost,
-                            exc_info=log_err,
-                        )
-                else:
->>>>>>> a67d456b
+
                     logger.warning(
                         "Insufficient DU for agent %s: cost=%s, available=%s",
                         state.agent_id,
