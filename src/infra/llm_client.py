# ruff: noqa: ANN401
<<<<<<< HEAD
"""Provides a client for interacting with the Ollama LLM service."""

from __future__ import annotations
=======
# src/infra/llm_client.py
"""
Provides a client for interacting with the Ollama LLM service.
"""
>>>>>>> 0061b4e1

import json
import logging
import time
from collections.abc import Iterable
<<<<<<< HEAD
from typing import Any, Callable, Protocol, TypeVar, cast
=======
from typing import Callable, Optional, ParamSpec, Protocol, TypeVar, cast
>>>>>>> 0061b4e1

from src.shared.typing import (
    ChatOptions,
    JSONDict,
    LLMChatResponse,
    LLMClientMockResponses,
    LLMMessage,
    OllamaGenerateResponse,
    SentimentAnalysisResponse,
    StructuredOutputMock,
)

try:
    import ollama
except Exception:  # pragma: no cover - optional dependency
    logging.getLogger(__name__).warning(
        "ollama package not installed; using MagicMock stub for ollama"
    )
    import sys
    from unittest.mock import MagicMock

    ollama = MagicMock()
    sys.modules.setdefault("ollama", ollama)
try:  # pragma: no cover - optional dependency
    import requests
    from requests.exceptions import RequestException, Timeout
except Exception:  # pragma: no cover - fallback when requests missing
    logging.getLogger(__name__).warning("requests package not installed; using MagicMock stub")
    from unittest.mock import MagicMock

    requests = MagicMock()

    # requests defines RequestException; use a stub when missing
    class RequestException(Exception):  # type: ignore[no-redef]
        """Fallback RequestException when requests is unavailable."""

        pass

    # Timeout depends on requests; ignore redefinition when stubbed
    class Timeout(RequestException):  # type: ignore[no-redef]
        """Fallback Timeout when requests is unavailable."""

        pass


from pydantic import BaseModel, ValidationError
from pydantic.fields import FieldInfo
from pydantic.v1.fields import ModelField

from src.shared.decorator_utils import monitor_llm_call

from .config import OLLAMA_API_BASE, OLLAMA_REQUEST_TIMEOUT  # Import config values

try:
    from litellm.exceptions import APIError
except Exception:
    # litellm provides APIError; define fallback if absent
    class APIError(Exception):  # type: ignore[no-redef]
        """Fallback APIError when litellm is unavailable."""

        pass


_RequestException = RequestException
_APIError = APIError

logger = logging.getLogger(__name__)

# Define generic type variables for Pydantic models and call signatures
T = TypeVar("T")
P = ParamSpec("P")


class OllamaClientProtocol(Protocol):
    """Minimal protocol for the Ollama client used in this module."""

    def chat(
        self: OllamaClientProtocol,
        model: str,
        messages: list[dict[str, str]],
<<<<<<< HEAD
        options: dict[str, Any] | None = None,
=======
        options: Optional[dict[str, Any]] = None,

>>>>>>> 0061b4e1
    ) -> LLMChatResponse: ...


# Mock implementation variables and functions
_MOCK_ENABLED = False
_MOCK_RESPONSES: LLMClientMockResponses = {
    "default": "This is a mock response from the LLM client.",
    "text_generation": "This is a mock text generation response.",
    "structured_output": {
        "action_intent": "continue_collaboration",
        "reasoning": "Mock reasoning",
        "action": "Mock action",
    },
    "memory_summarization": "This is a mock memory summary.",
    "sentiment_analysis": "positive",
}


def enable_mock_mode(
    enabled: bool = True,
    mock_responses: LLMClientMockResponses | None = None,
) -> None:
    """
    Enable or disable mock mode for testing.

    Args:
        enabled (bool): Whether to enable mock mode
        mock_responses (LLMClientMockResponses | None): Custom mock responses to use
    """
    global _MOCK_ENABLED, _MOCK_RESPONSES
    _MOCK_ENABLED = enabled
    if mock_responses is not None:
        _MOCK_RESPONSES.update(mock_responses)
    logger.info(f"LLM client mock mode {'enabled' if enabled else 'disabled'}")


def is_mock_mode_enabled() -> bool:
    """Return whether mock mode is enabled."""
    return _MOCK_ENABLED


def is_ollama_available() -> bool:
    """
    Check if Ollama service is available.

    Returns:
        bool: True if Ollama is available, False otherwise
    """
    if _MOCK_ENABLED:
        return True  # When in mock mode, pretend Ollama is available

    try:
        # Try to connect to Ollama with a small timeout
        response: requests.Response = requests.get(f"{OLLAMA_API_BASE}", timeout=1)
        return bool(getattr(response, "status_code", 0) == 200)
    except RequestException as e:
        logger.debug(f"Ollama is not available: {e}")
        return False


# Check if OLLAMA_API_BASE is set, if not use the default
if not OLLAMA_API_BASE:
    OLLAMA_API_BASE = "http://localhost:11434"
    logger.warning(f"OLLAMA_API_BASE not set in config, using default: {OLLAMA_API_BASE}")
else:
    logger.info(f"Using OLLAMA_API_BASE: {OLLAMA_API_BASE}")

# Initialize the Ollama client globally using the configured base URL
# This assumes the Ollama service is running and accessible.
client: OllamaClientProtocol | None
try:
    # Ensure OLLAMA_API_BASE is correctly formatted (e.g., 'http://localhost:11434')
    client = cast(OllamaClientProtocol, ollama.Client(host=OLLAMA_API_BASE))
    # Optional: Perform a quick check to see if the client can connect.
    # client.list() # This might be too slow or throw errors if Ollama is busy/starting.
    # A basic check might be better handled during the first actual call.
    logger.info(f"Ollama client initialized for host: {OLLAMA_API_BASE}")
except (APIError, RequestException) as e:
    logger.error(
        f"Failed to initialize Ollama client for host {OLLAMA_API_BASE}: {e}", exc_info=True
    )
    # Set client to None or raise an error if Ollama connection is critical at startup
    client = None
    # Consider raising an error if connection is essential:
    # raise ConnectionError(f"Could not connect to Ollama at {OLLAMA_API_BASE}") from e


def get_ollama_client() -> OllamaClientProtocol | None:
    """Return the initialized Ollama client instance if available."""
    if client is None:
        logger.error("Ollama client is not available. Check connection and configuration.")
    return client


def _retry_with_backoff(
    func: Callable[P, T],
    max_retries: int = 3,
    base_delay: int = 1,
<<<<<<< HEAD
    *args: Any,
    **kwargs: Any,
) -> tuple[T | None, Exception | None]:
=======
    *args: P.args,
    **kwargs: P.kwargs,
) -> tuple[Optional[T], Optional[Exception]]:
>>>>>>> 0061b4e1
    """
    Helper for retrying a function with exponential backoff.
    Returns (result, error) tuple. If successful, error is None.
    """
    e: Exception | None = None
    for attempt in range(max_retries):
        try:
            return func(*args, **kwargs), None
        except (_RequestException, _APIError, ValidationError) as exc:
            e = exc
            logger.error(
                f"LLM call failed (attempt {attempt + 1}/{max_retries}): {e}", exc_info=True
            )
            time.sleep(base_delay * (2**attempt))
        except Exception as exc:
            e = exc
            logger.error(
                f"Unexpected error in LLM call (attempt {attempt + 1}/{max_retries}): {e}",
                exc_info=True,
            )
            time.sleep(base_delay * (2**attempt))
    return None, e


@monitor_llm_call(model_param="model", context="text_generation")
def generate_text(
    prompt: str, model: str = "mistral:latest", temperature: float = 0.7
) -> str | None:
    """
    Generates text using the configured Ollama client.

    Args:
        prompt (str): The input prompt for the LLM.
        model (str): The Ollama model to use (e.g., "mistral:latest", "llama2:latest").
            Ensure this model is pulled in your Ollama instance
            (`ollama pull model_name`).
        temperature (float): The generation temperature (creativity).

    Returns:
        str | None: The generated text, or None if an error occurred or client is unavailable.
    """
    # In mock mode, return a mock response
    if _MOCK_ENABLED:
        logger.debug("Using mock response for text generation")
        # Check for context-specific responses first
        if "summarize" in prompt.lower():
            val = _MOCK_RESPONSES.get("summarization", _MOCK_RESPONSES.get("default"))
            return str(val) if isinstance(val, str) else None
        val = _MOCK_RESPONSES.get("text_generation", _MOCK_RESPONSES.get("default"))
        return str(val) if isinstance(val, str) else None

    ollama_client = get_ollama_client()
    if not ollama_client:
        logger.warning("Attempted to generate text but Ollama client is unavailable.")
        return None

    def call() -> LLMChatResponse:
        messages: list[LLMMessage] = [{"role": "user", "content": prompt}]
        return ollama_client.chat(
            model=model,
            messages=messages,
            options={"temperature": temperature},
        )

    response, error = _retry_with_backoff(call)
<<<<<<< HEAD
    response = cast(LLMChatResponse | None, response)
    response = cast(LLMChatResponse | None, response)
    response = cast(LLMChatResponse | None, response)
=======
    response = cast(Optional[LLMChatResponse], response)
>>>>>>> 0061b4e1
    if error:
        logger.error(f"Failed to generate text after retries: {error}")
        return None
    if isinstance(response, dict) and "message" in response and "content" in response["message"]:
        generated_text = response["message"]["content"]
        logger.debug(f"Received response from Ollama: {generated_text}")
        return str(generated_text).strip()
    else:
        logger.error(f"Unexpected response structure from Ollama: {response}")
        return None


@monitor_llm_call(model_param="model", context="memory_summarization")
def summarize_memory_context(
    memories: list[str],
    goal: str,
    current_context: str,
    model: str = "mistral:latest",
    temperature: float = 0.3,
) -> str:
    """
    Summarizes a list of retrieved memories based on the agent's goal and current context.

    Args:
        memories (List[str]): List of raw memory strings retrieved from the vector store
        goal (str): The agent's goal or objective
        current_context (str): Current context (e.g., previous thought or retrieval query)
        model (str): The Ollama model to use for summarization
        temperature (float): Temperature to control creativity/determinism (lower for
            summarization)

    Returns:
        str: A concise summary of the memories relevant to the goal and context
    """
    if not memories:
        return "(No relevant past memories found via RAG)"

    # In mock mode, return a mock summary
    if _MOCK_ENABLED:
        logger.debug("Using mock response for memory summarization")
        val = _MOCK_RESPONSES.get(
            "memory_summarization",
            f"This is a mock summary of {len(memories)} memories related to '{goal}'.",
        )
        return (
            str(val)
            if isinstance(val, str)
            else f"This is a mock summary of {len(memories)} memories related to '{goal}'."
        )

    ollama_client = get_ollama_client()
    if not ollama_client:
        logger.warning("Attempted to summarize memories but Ollama client is unavailable.")
        return "(Memory summarization failed: LLM client unavailable)"

    # Format memories as a bulleted list for the prompt
    formatted_memories = "\n".join([f"• {memory}" for memory in memories])

    # Construct the summarization prompt
    prompt = (
        f"Summarize the key points from the following memories relevant to the agent's goal "
        f"('{goal}') and the current context ('{current_context}').\n"
        "Be concise and focus on information useful for the agent's next step.\n"
        "Respond ONLY with the summary text.\n\n"
        f"MEMORIES:\n{formatted_memories}\n\nCONCISE SUMMARY:"
    )

    try:
        logger.debug(
            f"Sending memory summarization prompt with {len(memories)} memories, "
            f"goal='{goal}', context='{current_context}'"
        )

        chat_messages: list[LLMMessage] = [{"role": "user", "content": prompt}]
        response = ollama_client.chat(
            model=model,
            messages=chat_messages,
            options={"temperature": temperature},
        )

        # Extract the summary text from the response
        if (
            isinstance(response, dict)
            and "message" in response
            and "content" in response["message"]
        ):
            summary = str(response["message"]["content"]).strip()
            logger.debug(f"Memory summarization result: {summary}")

            # If the summary is empty or too short, return a default message
            if not summary or len(summary) < 10:
                return "(Memory summarization yielded no significant points)"

            return summary
        else:
            logger.error(
                f"Unexpected response structure from Ollama during summarization: {response}"
            )
            return "(Memory summarization failed: Unexpected response format)"

    except (_RequestException, _APIError, ValidationError) as e:
        logger.error(f"Error during memory summarization: {e}", exc_info=True)
        return "(Memory summarization failed due to an error)"


@monitor_llm_call(model_param="model", context="sentiment_analysis")
def analyze_sentiment(text: str, model: str = "mistral:latest") -> float | None:
    """
    Analyzes the sentiment of a given text using Ollama.

    Args:
        text (str): The text to analyze.
        model (str): The Ollama model to use.

    Returns:
        float | None: The sentiment score (0.0 to 1.0) or None if analysis fails.
    """
    # In mock mode, return a mock sentiment
    if _MOCK_ENABLED:
        logger.debug("Using mock response for sentiment analysis")
        val = _MOCK_RESPONSES.get("sentiment_analysis", "neutral")
        if isinstance(val, str):
            try:
                return float(val)
            except ValueError:
                logger.warning(f"Invalid mock sentiment value: {val}")
                return 0.0
        return float(val) if isinstance(val, (int, float)) else 0.0

    ollama_client = get_ollama_client()
    if not ollama_client or not text:
        return None  # Client not available or empty text

    # Simple prompt for sentiment classification
    prompt = (
        f"Analyze the sentiment of the following message. Respond with only one word: "
        f"'positive', 'negative', or 'neutral'.\n\nMessage: \"{text}\"\n\nSentiment:"
    )
    messages: list[LLMMessage] = [{"role": "user", "content": prompt}]
    logger.debug(f"LLM_CLIENT_ANALYZE_SENTIMENT --- Constructed prompt: '''{prompt}'''")

    def call() -> LLMChatResponse:
        return ollama_client.chat(
            model=model,
            messages=messages,
            options={"temperature": 0.1},  # Low temperature for classification
        )

    response, error = _retry_with_backoff(call)
    response = cast(LLMChatResponse | None, response)
    if error:
        logger.error(f"Failed to analyze sentiment after retries: {error}")
        return None
    if isinstance(response, dict) and "message" in response and "content" in response["message"]:
        response_content_str = str(response["message"]["content"])
        logger.debug(f"Sentiment analysis: received content string: '{response_content_str}'")
        try:
            sentiment_data: SentimentAnalysisResponse = json.loads(response_content_str)
            if isinstance(sentiment_data, dict) and "sentiment_score" in sentiment_data:
                score = float(sentiment_data["sentiment_score"])
                logger.debug(f"Sentiment analysis result: score '{score}' for text: \"{text}\"")
                return score
            else:
                logger.warning(
                    "Sentiment analysis JSON response missing 'sentiment_score': "
                    f"'{response_content_str}'. Defaulting to 0.0."
                )
                return 0.0  # Default float score
        except json.JSONDecodeError:
            logger.warning(
                "Sentiment analysis failed to parse JSON from response: "
                f"'{response_content_str}'. "
                "Attempting direct string interpretation or defaulting to 0.0."
            )
            # Fallback for direct string if previous mock version sent that.
            # This part may need removal if mocks are consistently JSON.
            sentiment_label_direct = response_content_str.strip().lower()
            if sentiment_label_direct == "positive":
                return 1.0
            if sentiment_label_direct == "negative":
                return -1.0
            if sentiment_label_direct == "neutral":
                return 0.0
            logger.warning(
                f"Could not interpret '{sentiment_label_direct}' as sentiment. Defaulting to 0.0"
            )
            return 0.0  # Default float score
    else:
        logger.error(
            f"Unexpected response structure from Ollama during sentiment analysis: {response}"
        )
        return None  # Or 0.0 if float is always expected


@monitor_llm_call(model_param="model", context="structured_output")
def generate_structured_output(
    prompt: str,
    response_model: type[BaseModel],
    model: str = "mistral:latest",
    temperature: float = 0.2,
    timeout: int | None = None,
) -> BaseModel | None:
    """
    Generate a structured output using the LLM and parse it into the given Pydantic model.
    If mock mode is enabled, returns a mock response that fits the response_model.

    Args:
        prompt (str): Instruction prompt for the LLM
        response_model (Type[T]): The Pydantic model to parse the response into
        model (str): The Ollama model to use
        temperature (float): The temperature for generation
        timeout (int | None): Request timeout in seconds. Defaults to the
            `OLLAMA_REQUEST_TIMEOUT` config value.

    Returns:
        T | None: An instance of the response_model, or None if parsing failed
    """
    # In mock mode, generate a compatible mock response
    if _MOCK_ENABLED:
        logger.debug(f"Using mock response for {response_model.__name__}")
        try:
            model_name = response_model.__name__
            # Ensure response_model is a subclass of BaseModel for type safety
            if not issubclass(response_model, BaseModel):
                raise TypeError("response_model must be a subclass of BaseModel")
            if model_name in _MOCK_RESPONSES:
                mock_data = cast(StructuredOutputMock | str | None, _MOCK_RESPONSES.get(model_name))
                if isinstance(mock_data, dict):
                    mocked_fields: JSONDict = {}
                    mock_fields = getattr(response_model, "model_fields", None)
                    if mock_fields is None:
                        base_fields = getattr(response_model, "__fields__", None)
                        if callable(base_fields):
                            base_fields = base_fields()
                        mock_fields = base_fields or {}
                    for field_name, field in mock_fields.items():
                        if field.is_required():
                            if field.annotation is str:
                                mocked_fields[field_name] = str(
                                    mock_data.get(field_name, f"Mock {field_name}")
                                )
                            elif field.annotation is int:
                                val = mock_data.get(field_name, 1)
                                mocked_fields[field_name] = int(val) if isinstance(val, int) else 1
                            elif field.annotation is float:
                                val = mock_data.get(field_name, 1.0)
                                mocked_fields[field_name] = (
                                    float(val) if isinstance(val, float) else 1.0
                                )
                            elif field.annotation is bool:
                                val = mock_data.get(field_name, False)
                                mocked_fields[field_name] = (
                                    bool(val) if isinstance(val, bool) else False
                                )
                            elif field.annotation is list:
                                val = mock_data.get(field_name, [])
                                mocked_fields[field_name] = val if isinstance(val, list) else []
                            elif field.annotation is dict:
                                val = mock_data.get(field_name, {})
                                mocked_fields[field_name] = val if isinstance(val, dict) else {}
                    return response_model(**mocked_fields)
                else:
                    try:
                        mock_dict = json.loads(str(mock_data))
                        return response_model(**mock_dict)
                    except json.JSONDecodeError:
                        pass
            # Only define field_defaults if not already defined
            field_defaults: JSONDict = {}
            if hasattr(response_model, "model_fields"):
                fields: Iterable[tuple[str, FieldInfo]] = response_model.model_fields.items()
            else:
                base_fields = getattr(response_model, "__fields__", None)
                if callable(base_fields):
                    base_fields = base_fields()
                fields = base_fields.items() if base_fields is not None else []

            def is_required(f: FieldInfo | ModelField) -> bool:
                if isinstance(f, FieldInfo):
                    return bool(f.is_required())
                return bool(f.required)

            for field_name, field in fields:
                if is_required(field):
                    if field.annotation is str:
                        field_defaults[field_name] = f"Mock {field_name}"
                    elif field.annotation is int:
                        field_defaults[field_name] = 1
                    elif field.annotation is float:
                        field_defaults[field_name] = 1.0
                    elif field.annotation is bool:
                        field_defaults[field_name] = False
                    elif field.annotation is list:
                        field_defaults[field_name] = []
                    elif field.annotation is dict:
                        field_defaults[field_name] = {}
            return response_model(**field_defaults)
        except (ValidationError, json.JSONDecodeError, TypeError) as e:
            logger.error(f"Error generating mock structured output: {e}")
            return None
    # Get the Ollama client instance
    ollama_client = get_ollama_client()
    if not ollama_client:
        logger.warning("Attempted to generate structured output but Ollama client is unavailable.")
        return None
    # Ensure response_model is a subclass of BaseModel for type safety
    if not issubclass(response_model, BaseModel):
        raise TypeError("response_model must be a subclass of BaseModel")
    if hasattr(response_model, "model_json_schema"):
        schema_json = json.dumps(response_model.model_json_schema(), indent=2)
    else:
        schema_json = json.dumps(response_model.schema(), indent=2)
    example: JSONDict = {}
    example_fields = getattr(response_model, "model_fields", None)
    if example_fields is None:
        base_fields = getattr(response_model, "__fields__", None)
        if callable(base_fields):
            base_fields = base_fields()
        example_fields = base_fields or {}
    for field_name, field in example_fields.items():
        if field.annotation is str:
            example[field_name] = "Example text for " + field_name
        elif field.annotation is str or field.annotation is None:
            example[field_name] = "Optional example for " + field_name
    example_json = json.dumps(example, indent=2)
    structured_prompt = (
        f"{prompt}\n\n"
        "Please respond ONLY with a valid JSON object containing your actual output, "
        "NOT the schema itself.\n"
        f"Schema for reference:\n"
        f"```json\n{schema_json}\n```\n\n"
        f"Example response format (use your own content, not these placeholders):\n"
        f"```json\n{example_json}\n```\n\n"
        f"YOUR RESPONSE:"
    )
    timeout_value = timeout if timeout is not None else OLLAMA_REQUEST_TIMEOUT
    try:
        logger.debug(f"Sending structured prompt to Ollama model '{model}':")
        logger.debug(f"---PROMPT START---\n{structured_prompt}\n---PROMPT END---")
        response = requests.post(
            "http://localhost:11434/api/generate",
            json={
                "model": model,
                "prompt": structured_prompt,
                "format": "json",
                "stream": False,
                "options": {"temperature": temperature, "top_p": 0.95, "num_predict": 400},
            },
            timeout=timeout_value,
        )
        response.raise_for_status()
        result: OllamaGenerateResponse = response.json()
        response_text: str = result.get("response", "")
        logger.debug(f"FULL RAW LLM RESPONSE: {response_text}")
        try:
            logger.debug(f"Received potential JSON response from Ollama: {response_text}")
            if response_model:
                json_data: JSONDict = json.loads(str(response_text))
                parsed_output: BaseModel = response_model(**json_data)
                logger.debug(f"Successfully parsed structured output: {parsed_output}")
                return parsed_output
            else:
                # Defensive: fallback for non-model response, cast to BaseModel | None
                return cast(BaseModel | None, json.loads(str(response_text)))
        except (json.JSONDecodeError, ValidationError) as e:
            logger.warning(f"Failed to parse JSON from Ollama response: {e}")
            logger.warning(f"Raw response: {response_text}")
            return None
    except (RequestException, APIError) as e:
        logger.error(f"Error in generate_structured_output: {e}")

        return None


def get_default_llm_client() -> OllamaClientProtocol | None:
    """
    Creates and returns a default LLM client instance for use in simulations.
    This function is a convenience wrapper that returns the global client.

    Returns:
        The initialized Ollama client instance
    """
    return get_ollama_client()


def generate_response(
    prompt: str, model: str = "mistral:latest", temperature: float = 0.7
) -> str | None:
    """
    Generates a response to the given prompt.
    This is an alias for generate_text for backward compatibility.

    If mock mode is enabled, returns a predefined mock response.
    """
    # In mock mode, return predefined response
    if _MOCK_ENABLED:
        logger.debug("Using mock response in generate_response")
        val = _MOCK_RESPONSES.get("default")
        return str(val) if isinstance(val, str) else None

    # Otherwise use the real client
    return generate_text(prompt, model, temperature)<|MERGE_RESOLUTION|>--- conflicted
+++ resolved
@@ -1,24 +1,15 @@
 # ruff: noqa: ANN401
-<<<<<<< HEAD
 """Provides a client for interacting with the Ollama LLM service."""
 
 from __future__ import annotations
-=======
-# src/infra/llm_client.py
-"""
-Provides a client for interacting with the Ollama LLM service.
-"""
->>>>>>> 0061b4e1
 
 import json
 import logging
 import time
 from collections.abc import Iterable
-<<<<<<< HEAD
+
 from typing import Any, Callable, Protocol, TypeVar, cast
-=======
-from typing import Callable, Optional, ParamSpec, Protocol, TypeVar, cast
->>>>>>> 0061b4e1
+
 
 from src.shared.typing import (
     ChatOptions,
@@ -99,12 +90,8 @@
         self: OllamaClientProtocol,
         model: str,
         messages: list[dict[str, str]],
-<<<<<<< HEAD
         options: dict[str, Any] | None = None,
-=======
-        options: Optional[dict[str, Any]] = None,
-
->>>>>>> 0061b4e1
+
     ) -> LLMChatResponse: ...
 
 
@@ -203,15 +190,10 @@
     func: Callable[P, T],
     max_retries: int = 3,
     base_delay: int = 1,
-<<<<<<< HEAD
     *args: Any,
     **kwargs: Any,
 ) -> tuple[T | None, Exception | None]:
-=======
-    *args: P.args,
-    **kwargs: P.kwargs,
-) -> tuple[Optional[T], Optional[Exception]]:
->>>>>>> 0061b4e1
+
     """
     Helper for retrying a function with exponential backoff.
     Returns (result, error) tuple. If successful, error is None.
@@ -277,13 +259,10 @@
         )
 
     response, error = _retry_with_backoff(call)
-<<<<<<< HEAD
     response = cast(LLMChatResponse | None, response)
     response = cast(LLMChatResponse | None, response)
     response = cast(LLMChatResponse | None, response)
-=======
-    response = cast(Optional[LLMChatResponse], response)
->>>>>>> 0061b4e1
+
     if error:
         logger.error(f"Failed to generate text after retries: {error}")
         return None
