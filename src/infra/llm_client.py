--- conflicted
+++ resolved
@@ -55,19 +55,6 @@
 from pydantic import BaseModel, ValidationError
 from pydantic.fields import FieldInfo
 
-<<<<<<< HEAD
-=======
-if TYPE_CHECKING:
-    from pydantic.v1.fields import ModelField
-else:  # pragma: no cover - runtime import
-    try:  # Support pydantic >= 2 if installed
-        from pydantic.v1.fields import ModelField
-    except Exception:  # pragma: no cover - fallback for pydantic<2
-        from pydantic.fields import ModelField  # type: ignore[attr-defined]  # noqa: F401
-
-
-
->>>>>>> fcad2bcd
 from src.shared.decorator_utils import monitor_llm_call
 
 from .config import OLLAMA_API_BASE, OLLAMA_REQUEST_TIMEOUT  # Import config values
