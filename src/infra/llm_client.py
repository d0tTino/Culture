--- conflicted
+++ resolved
@@ -165,13 +165,10 @@
 
     try:
         # Try to connect to Ollama with a small timeout
-<<<<<<< HEAD
         response: requests.Response = requests.get(
             f"{OLLAMA_API_BASE}", timeout=1
         )
-=======
-        response: requests.Response = requests.get(f"{OLLAMA_API_BASE}", timeout=1)
->>>>>>> 025402d3
+
         return bool(getattr(response, "status_code", 0) == 200)
     except RequestException as e:
         logger.debug(f"Ollama is not available: {e}")
