--- conflicted
+++ resolved
@@ -156,13 +156,8 @@
         model: str,
         messages: list[LLMMessage],
         options: dict[str, Any] | None = None,
-<<<<<<< HEAD
     ) -> LLMChatResponse: ...
-=======
-    ) -> LLMChatResponse:
-        pass
-
->>>>>>> b4d7b014
+
 
 
 class LLMClientConfig(BaseModel):
