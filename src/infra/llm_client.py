--- conflicted
+++ resolved
@@ -591,18 +591,9 @@
             logger.warning(f"Failed to parse JSON from Ollama response: {e}")
             logger.warning(f"Raw response: {response_text}")
             return None
-<<<<<<< HEAD
     except (RequestException, APIError) as e:
         logger.error(f"Error in generate_structured_output: {e}")
-=======
-    except Timeout as e:
-        logger.error(
-            f"Ollama request timed out after {timeout_value} seconds: {e}"
-        )
-        return None
-    except Exception as e:
-        logger.error(f"Error in generate_structured_output: {e}", exc_info=True)
->>>>>>> 6b8459fd
+
         return None
 
 
