--- conflicted
+++ resolved
@@ -125,26 +125,11 @@
                     )
                 else:
                     state.du -= cost
-<<<<<<< HEAD
                     try:
                         ledger.log_change(state.agent_id, 0.0, -cost, "llm_gas")
                     except Exception:  # pragma: no cover - optional
                         logger.debug("Ledger logging failed", exc_info=True)
-=======
-
-                    try:
-                        ledger.log_change(
-                            state.agent_id,
-                            0.0,
-                            -cost,
-                            "llm_gas",
-                            gas_price_per_call=base_price,
-                            gas_price_per_token=token_price,
-                        )
-                    except Exception as e:  # pragma: no cover - defensive
-                        logger.debug(f"Failed to log DU deduction: {e}")
-
->>>>>>> 457328bf
+
             except Exception as e:  # pragma: no cover - defensive
                 logger.debug(f"Failed to deduct DU cost: {e}")
         return result
