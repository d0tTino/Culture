--- conflicted
+++ resolved
@@ -2,12 +2,8 @@
 
 import logging
 import sqlite3
-<<<<<<< HEAD
 from collections.abc import Callable
-=======
 
-# from Path is not typed for self methods
->>>>>>> c9d0217d
 from pathlib import Path
 
 # Skip self argument annotation warnings for class methods
