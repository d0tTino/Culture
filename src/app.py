--- conflicted
+++ resolved
@@ -8,7 +8,6 @@
 from typing import Optional
 
 from src.agents.core.base_agent import Agent
-<<<<<<< HEAD
 from src.agents.memory.vector_store import ChromaVectorStoreManager
 from src.infra.checkpoint import (
     load_checkpoint,
@@ -16,14 +15,7 @@
     restore_rng_state,
     save_checkpoint,
 )
-=======
 
-try:  # pragma: no cover - optional dependency
-    from src.agents.memory.vector_store import ChromaVectorStoreManager
-except Exception:  # pragma: no cover - fallback when chromadb missing
-    ChromaVectorStoreManager = None  # type: ignore[misc, assignment]
-from src.infra.checkpoint import load_checkpoint, save_checkpoint
->>>>>>> f4d680f8
 from src.infra.config import get_config
 from src.infra.llm_client import get_ollama_client
 from src.infra.warning_filters import configure_warning_filters
