# Culture: An AI Genesis Engine

[![License: Apache 2.0](https://img.shields.io/badge/License-Apache%202.0-blue.svg)](https://opensource.org/licenses/Apache-2.0)
[![Python Version](https://img.shields.io/badge/python-3.10+-blue.svg)](https://www.python.org/downloads/)

**Repository:** [https://github.com/d0tTino/Culture](https://github.com/d0tTino/Culture)

## Vision: The Crucible of Emergent AI

**Culture: An AI Genesis Engine** is an ambitious open-source research project dedicated to creating a dynamic and persistent simulated environment where autonomous AI agents can evolve, interact, and develop complex emergent behaviors. Our primary vision is to build a digital "crucible" – a platform to observe and study the potential genesis of novel AI personalities, dynamic social roles, unique communication styles, AI-driven creativity, and ultimately, rudimentary forms of AI-driven societies and cultures.

This project aims to move beyond task-oriented agents towards a deeper understanding of how sophisticated AI, powered by Large Language Models (LLMs), might develop and interact when placed in a persistent world with shared context, memory, and resource dynamics.

## Core Goals

* **Simulate Emergence:** Foster and study emergent phenomena arising from complex agent interactions.
* **Evolving Agents:** Enable agents to develop and exhibit:
    * Evolving personalities and internal states.
    * Dynamic role allocation and adaptation.
    * Emergent communication patterns and potentially novel language use.
    * AI-driven creativity (e.g., generating ideas, narratives).
    * Complex social structures (groups, alliances, conflicts).
* **Research Platform:** Serve as an experimental platform for AI research, including a "Red Teaming Playground" to test AI resilience, ethics, and alignment in complex social simulations.

## Target Application

The primary target application for the engine is to power an **Experimental AI Social Sandbox**. This could manifest, for example, as an interactive Discord channel where multiple distinct AI characters live, interact with each other and human users, form relationships, and evolve over extended periods based on their experiences and shared knowledge.

## Current Status (as of May 2025)

The "Culture: An AI Genesis Engine" project has established a robust foundational framework. Key implemented and validated components include:

* **Core Agent Architecture:** Agents are orchestrated using LangGraph, allowing for complex internal decision-making flows.
* **Hierarchical Memory System:** Agents possess a two-level memory system:
    * **Level 1 (Session Summaries):** Short-term memories are consolidated into session summaries.
    * **Level 2 (Chapter Summaries):** Level 1 summaries are further consolidated into longer-term chapter summaries.
    * **Persistence & Retrieval:** Both memory levels are persisted in a ChromaDB vector store and are retrievable via RAG, with dedicated test suites validating this functionality.
* **Retrieval Augmented Generation (RAG):** Agents utilize RAG to inject relevant past memories and knowledge board content into their context for decision-making.
* **Shared Knowledge Board (v1):** A central repository where agents can post ideas and information, which is then perceived by other agents.
* **Resource Management (IP/DU):** Agents manage and utilize Influence Points (IP) and Data Units (DU) for actions like posting to the knowledge board, proposing projects, and changing roles.
* **Relationship Dynamics:** Agents form and evolve dyadic relationships with other agents based on interaction sentiment, influencing their behavior.
* **Collective Metrics:** The simulation tracks collective IP and DU, and agents perceive these global metrics.
* **Dynamic Roles & Basic Goals:** Agents can be assigned roles (Innovator, Analyzer, Facilitator) that influence their behavior and can dynamically request role changes.
* **Basic Group/Project Affiliation:** Agents can propose, create, join, and leave projects.
* **Initial Discord Output:** A read-only Discord bot interface provides real-time visibility into simulation events.
* **DSPy Integration:** Advanced prompt optimization using DSPy with local Ollama models.
* **LLM Performance Monitoring:** Comprehensive monitoring of LLM call performance metrics.
* **Memory Pruning System:** Sophisticated pruning to maintain optimal performance while preserving critical information.

## Key Features

### Implemented
* **Agent Architecture**: Modular agent design using LangGraph for thought generation and decision-making
* **Memory System**: Hierarchical memory system with short-term, session (Level 1), and chapter (Level 2) summaries
* **Memory Pruning**: Sophisticated pruning system to maintain optimal performance while preserving critical information
* **Broadcast System**: Communication mechanism allowing agents to share messages with others
* **Knowledge Board**: Shared repository for important ideas and proposals
* **Intent-Based Actions**: Framework for different types of agent interactions
* **Sentiment Analysis**: Ability to analyze emotional tone of messages and adjust agent mood accordingly
* **Project Affiliation**: System for agents to create, join, and leave collaborative projects
* **Simulation Engine**: Customizable simulation environment with round-robin agent activation
* **Scenario Framework**: Support for focused, goal-oriented simulation scenarios
* **Discord Integration**: Enhanced message formatting for Discord with embeds for different event types
* **Resource Management**: Agents manage Influence Points (IP) and Data Units (DU) as resources for actions
* **Role System**: Dynamic role system allowing agents to serve as Innovator, Analyzer, or Facilitator
* **Relationship Dynamics**: Non-linear relationship system affecting agent interactions and decision-making
* **DSPy Integration**: Advanced prompt optimization using DSPy with local Ollama models
* **LLM Performance Monitoring**: Comprehensive monitoring of LLM call performance and statistics

### Planned (Medium & Long Term)
* **Advanced Memory Management:**
    * Further refinements to memory consolidation and pruning strategies.
* **LLM & Agent Enhancements:**
    * Improved LLM Directive Following & Reliability.
    * Evolving Personalities & Dynamic Trait Systems.
    * Emergent Communication & Language.
    * AI-driven Creativity (idea generation, narrative contributions).
* **Social & Environmental Dynamics:**
    * Complex AI Societies, Group Dynamics & Governance.
    * Dynamic Environmental Cycles ("Seasons") affecting resources and agent behavior.
    * Spatial Simulation / Agent Embodiment in a virtual environment.
* **Knowledge Board Evolution:**
    * Structured content (typed entries, rich metadata, semantic tagging).
    * Enhanced agent interaction (querying, referencing, voting).
    * Potential backing by a **Graph Database** for semantic links and complex queries.
    * Visualization of Knowledge Board content and evolution.
* **User Interaction & Observability:**
    * Full Interactive Discord Integration (bidirectional communication).
    * User Interaction as "Ecosystem Shapers" (Deity Mode).
    * Advanced Visualization Layer for simulation dynamics, agent interactions, and Knowledge Board.
    * Observability and analysis tools for emergent phenomena.
* **Agent Lifecycle & Legacy:**
    * Agent Legacy & Artifacts on the Knowledge Board.
    * Mechanisms for agent "death" or succession.

## Technology Stack

* **Core Language:** Python 3.10+
* **Agent Orchestration:** LangChain / LangGraph
* **LLM Hosting/Access:** Ollama (primarily for local LLMs like Mistral, Llama 3.2 variants)
* **Vector Storage:** ChromaDB
* **Embeddings:** Sentence Transformers
* **State/Cache (Planned/Optional):** Redis
* **Discord Integration:** discord.py
* **Data Validation:** Pydantic
* **Configuration:** Python-based (`config.py`), `.env` files
* **Testing:** `unittest` (Python standard library)

**Future Technology Considerations:**
* **Efficient LLM Inference:** Monitoring developments like **`microsoft/BitNet`** (1-bit LLMs) for potential future integration to run more powerful agents on resource-constrained hardware.
* **Graph Databases:** For advanced Knowledge Board implementation (e.g., Neo4j, Memgraph, ArangoDB).

## Requirements

- Python 3.10+
- Ollama (for local LLM inference)
- Required Python packages listed in `requirements.txt`

## Installation

1. Clone the repository:
   ```bash
   git clone https://github.com/d0tTino/Culture.git
   cd Culture
   ```

2. Create and activate a virtual environment (optional but recommended):
   ```bash
   python -m venv venv
   source venv/bin/activate  # On Windows: venv\Scripts\activate
   ```

3. Install required dependencies:
   ```bash
   pip install -r requirements.txt
   ```

4. Install Ollama following the [official instructions](https://ollama.ai/download)

5. Pull the required models:
   ```bash
   ollama pull mistral:latest
   ```

6. Configuration:
   * Copy `.env.example` to `.env` in the project root
   * Edit `.env` to customize your simulation settings, including:
     * API keys (if any)
     * LLM model settings
     * Memory pruning thresholds
     * Resource costs/awards
     * Role change parameters
   * See `docs/configuration_system.md` for detailed configuration documentation

## Code Linting and Formatting

This project uses Black for code formatting, isort for import sorting, Flake8 for linting, and Mypy for static type checking.

To install development dependencies (including linting tools), run:
```bash
pip install -r requirements-dev.txt
```

To run all linters and formatters:
```bash
# On Linux/Mac:
./scripts/lint.sh

# On Windows:
scripts\lint.bat
```

See `docs/coding_standards.md` for detailed information about our coding standards and linting setup.

## Development Practices

### Code Review

All significant code changes undergo review to ensure quality and maintainability. Our lightweight code review process helps maintain standards, share knowledge, and catch issues early.

For more information, see `docs/code_review_process.md`.

## Usage

Run a simulation with the default parameters:

```bash
python -m src.app
```

Run a simulation with Discord integration:

```bash
python -m src.app --discord
```

### Configuring a Simulation Scenario

You can modify the `SIMULATION_SCENARIO` constant in `src/app.py` to define a specific context and goal for your agents:

```python
SIMULATION_SCENARIO = "The team's objective is to collaboratively design a specification for a decentralized communication protocol suitable for autonomous AI agents operating in a resource-constrained environment. Key considerations are efficiency, security, and scalability."
```

## Project Structure

```
Culture.ai/
├── requirements.txt           # Project dependencies
├── README.md                  # This file
├── data/                      # Data files and logs
│   └── logs/                  # Log files from app and tests
├── docs/                      # Documentation files
├── examples/                  # Example scripts
├── experiments/               # Experiment scripts and reports
│   ├── dspy_action_intent_experiment.py  # DSPy experiment for action intent selection
│   ├── dspy_action_intent_report.md      # Report on DSPy action intent experiment
│   └── test_dspy_ollama_optimizer_integration.py  # DSPy-Ollama integration tests
├── examples/                  # Usage examples and small scripts
│   ├── minimal_repro.py
│   └── test_synthesizer.py
├── scripts/                   # Utility scripts for project management
│   └── cleanup_temp_db.py     # Script to clean up temporary ChromaDB directories
├── src/                       # Source code
│   ├── app.py                 # Main application entry point
│   ├── agents/                # Agent implementation
│   │   ├── core/              # Core agent functionality
│   │   │   ├── __init__.py
│   │   │   ├── base_agent.py  # Base agent class
│   │   │   ├── agent_state.py # Pydantic model for agent state
│   │   │   └── roles.py       # Role definitions and behaviors
│   │   ├── dspy_programs/     # DSPy-based components
│   │   │   ├── __init__.py
│   │   │   ├── l1_summary_generator.py     # DSPy L1 summary generation
│   │   │   ├── l1_summary_examples.py      # Examples for L1 summary training
│   │   │   ├── role_thought_generator.py   # Role-based thought generation
│   │   │   ├── action_intent_selector.py   # Action intent selection
│   │   │   └── rag_context_synthesizer.py  # RAG context processing
│   │   ├── graphs/            # Agent cognitive graphs
│   │   │   └── basic_agent_graph.py  # LangGraph implementation
│   │   └── __init__.py
│   ├── infra/                 # Infrastructure code
│   │   ├── __init__.py
│   │   ├── config.py          # Application configuration
│   │   ├── llm_client.py      # LLM client with monitoring
│   │   ├── dspy_ollama_integration.py  # Integration for DSPy with Ollama
│   │   ├── logging_config.py  # Logging configuration
│   │   └── memory/            # Memory infrastructure
│   │       ├── __init__.py
│   │       └── vector_store.py  # ChromaDB integration for memories
│   ├── interfaces/            # External interface implementations
│   │   ├── __init__.py
│   │   └── discord_bot.py     # Discord bot integration
│   ├── utils/                 # Utility functions and helpers
│   │   └── __init__.py
│   └── sim/                   # Simulation environment
│       ├── __init__.py
│       ├── simulation.py      # Simulation engine
│       └── knowledge_board.py # Shared repository for agent ideas
└── tests/                     # Tests for the project
    ├── data/                  # Test data and fixtures
    ├── integration/           # Integration tests
    │   ├── test_memory_pruning.py         # Tests for memory pruning system
    │   ├── test_collective_metrics.py     # Tests for collective metrics
    │   └── ... (other test files)
    └── unit/                  # Unit tests
```

## Architecture

### Agents

Each agent in Culture.ai is implemented as an instance of the `Agent` class, containing:

- A unique ID
- An internal state dictionary (including mood, memory, etc.)
- A LangGraph-based cognitive system
- Project affiliations

### Agent Cognition

Agent thought processes use a graph workflow:
1. **Sentiment Analysis**: Analyze perceived broadcasts and update mood
2. **Prepare Relationship Prompt**: Adjust communication based on agent relationships
3. **Generate Action Output**: Generate thoughts, broadcasts, and select an action intent
4. **Handle Intent**: Process the selected intent (propose_idea, ask_clarification, etc.)
5. **Update State**: Update internal state and memory

### Action Intents

Agents can select from different action intents:
- **propose_idea**: Suggest a formal idea to be added to the Knowledge Board
- **ask_clarification**: Request more information about something unclear
- **continue_collaboration**: Standard contribution to ongoing discussion
- **idle**: No specific action, continue monitoring
- **perform_deep_analysis**: Conduct thorough analysis of a proposal or situation
- **create_project**: Create a new project for collaboration
- **join_project**: Join an existing project
- **leave_project**: Leave a project

### Project Affiliation System

The project affiliation system allows agents to:
- Create new projects with custom names and descriptions (costs IP and DU)
- Join existing projects created by other agents (costs IP and DU)
- Leave projects they are currently affiliated with (free)
- See all available projects and their current members
- Collaborate more closely with project members

### Simulation Loop

The simulation proceeds in discrete steps:
1. Agents perceive broadcasts from the previous step and the current Knowledge Board
2. Each agent takes a turn to process perceptions, generate thoughts, and select an action intent
3. The Knowledge Board is updated with new entries
4. Broadcasts are collected for the next step

## Customization

To customize the simulation:

- Adjust the number of agents in `src/app.py`
- Modify the agent's cognitive process in `src/agents/graphs/basic_agent_graph.py`
- Change initialization parameters in `src/app.py`
- Add new agent capabilities by extending the base classes
- Define a specific simulation scenario in `src/app.py`
- Configure project system parameters in `src/infra/config.py`

## Development

### Adding New Features

1. **Enhanced Agent Capabilities**: Extend the `Agent` class or modify the cognition graph
2. **New Environment Features**: Add to the `Simulation` class in `src/sim/simulation.py`
3. **Better LLM Integration**: Enhance the `llm_client.py` for more sophisticated interactions
4. **New Action Intents**: Add new intent types and handlers to expand agent behaviors

### Future Directions

- More complex social structures
- Visualization tools for agent interactions
- Advanced emotional models
- Goal-oriented agent behaviors
- Enhanced Knowledge Board functionality
- Advanced project collaboration mechanics

## Running Tests

Run tests using the Python module format:

```bash
# Run memory pruning test
python -m tests.integration.test_memory_pruning

# Run collective metrics test
python -m tests.integration.test_collective_metrics

# Run resource constraint test
python -m tests.integration.test_resource_constraints
```

Test logs are stored in the `data/logs/` directory.

## Project Philosophy

* **Iterative Development:** Building complex features incrementally with continuous testing and refinement.
* **Focus on Emergence:** Designing systems that allow for, rather than explicitly script, complex agent behaviors and societal patterns.
* **Open Experimentation:** The platform is intended to be flexible for trying out different AI models, agent architectures, and simulation parameters.
* **Resource Consciousness:** While ambitious, there's an underlying awareness of resource constraints, driving interest in efficient LLMs and memory management techniques.

## Roadmap & Future Work

The project's direction is guided by the future directions listed above. Key future work includes:

* **Medium-Term:**
    * Validating and refining Memory Pruning.
    * Implementing LLM Call Performance Monitoring.
    * Research and experimentation to improve LLM directive following.
    * Further refinements to the agent memory system.
* **Long-Term (Wishlist & Grand Vision):**
    * Developing richer agent personalities and enabling their evolution.
    * Fostering emergent communication and AI-driven creativity.
    * Simulating complex AI societies with governance and unique cultures.
    * Introducing dynamic environmental factors ("Seasons") and spatial dimensions.
    * Creating advanced user interaction modes ("Ecosystem God Mode") and comprehensive visualization tools.
    * Exploring agent legacy through persistent artifacts on an evolved, potentially graph-based, Knowledge Board.

## License

This project is licensed under the **Apache License 2.0**. See the [LICENSE](LICENSE) file for details.

## Acknowledgements

- [LangGraph](https://github.com/langchain-ai/langgraph) for agent cognition framework
- [Ollama](https://ollama.ai/) for local LLM inference
- [Discord.py](https://discordpy.readthedocs.io/) for Discord integration
- [DSPy](https://github.com/stanfordnlp/dspy) for prompt optimization
- [ChromaDB](https://www.trychroma.com/) for vector storage

This project draws inspiration from various fields including Agent-Based Modeling (ABM), Multi-Agent Systems (MAS), artificial life, cognitive science, and the rapidly evolving landscape of Large Language Models.

## Recent Updates

### DSPy Memory Summarization Integration

The project now leverages DSPy for generating both Level 1 (L1) and Level 2 (L2) summaries in the agent's cognitive cycle, marking a significant improvement over the previous direct LLM call approach:

- **Enhanced L1 Summaries**: More concise, relevant, and coherent session-level summaries through DSPy's structured approach to prompting
- **Enhanced L2 Summaries**: Higher-quality chapter-level summaries that synthesize multiple L1 summaries into comprehensive insights
- **Context-Aware Processing**: Takes into account the agent's current role, mood trends, and goals to produce contextually appropriate summaries
- **Robust Implementation**: Includes fallback mechanisms when DSPy is unavailable
- **Future Optimization Ready**: Contains example infrastructure for future optimization using DSPy's learning capabilities

This implementation significantly improves the quality of memory summarization at both levels of the hierarchical memory system, resulting in better long-term memory representation and more relevant information retrieval during agent cognition.

### Memory Pruning Improvements

L2 summary pruning functionality has been implemented to manage long-term growth of the memory system:

- **Automatic Cleanup**: Removes older L2 summaries based on configurable age thresholds
- **Configurable Parameters**: Added control settings in the configuration system
- **Preservation of Recent Information**: Ensures only truly outdated information is removed while preserving important recent memory

### DSPy Action Intent Selection Experiment

The framework leverages DSPy for optimizing agent action intent selection:

- **Experimental Design**: Created a signature and test protocol for agents to select appropriate action intents based on role, goals, and situation
- **BootstrapFewShot Optimization**: Optimized action intent selection using BootstrapFewShot to learn from examples
- **Role-Appropriate Actions**: Demonstrated that optimized decision-making resulted in actions aligned with agent roles (Facilitator, Analyzer, Innovator)
- **Result Validation**: Verified that optimized selections consistently produced justifications showing understanding of role, goals, and current situation

Detailed documentation is available in `experiments/dspy_action_intent_report.md`.

### Asynchronous DSPy Program Management (AsyncDSPyManager)

All DSPy program calls (for memory summarization, action intent selection, and relationship updating) are now managed asynchronously via the `AsyncDSPyManager`. This enables non-blocking, parallel DSPy execution for all agents, with robust timeout and error handling—if a DSPy call is slow or fails, a failsafe output is returned and the simulation continues smoothly.

Agent and graph methods that invoke DSPy programs are now `async def` and must be awaited. The main simulation loop is fully asynchronous, using `asyncio.run()`. This pattern significantly improves simulation responsiveness, stability, and scalability, especially as agent populations grow or LLM calls become slow or unreliable.

For more details, see [docs/architecture.md](docs/architecture.md#61-asynchronous-dspy-program-management-asyncdspymanager).

## Testing

Culture.ai uses pytest with marker-based test selection and parallelization for fast feedback:

- **Default run** (`pytest`): Runs only unit tests (fast, no external dependencies)
- **Full suite** (`pytest -m "slow or dspy_program or integration" -v -n auto`): Runs all slow, DSPy, and integration tests in parallel
- ChromaDB test DBs are stored in RAM (tmpfs) on Linux for speed; see `docs/testing.md` for details

See [docs/testing.md](docs/testing.md) for full instructions, marker definitions, and troubleshooting.

## Quickstart for Developers

### Prerequisites
- **Python 3.10+**
- **Ollama** (for local LLM inference): [Install Ollama](https://ollama.ai/download)
- **Docker** (for Weaviate vector store, optional but recommended)

### Setup Instructions
1. **Clone the repository:**
   ```bash
   git clone https://github.com/d0tTino/Culture.git
   cd Culture
   ```
2. **Create and activate a virtual environment:**
   ```bash
   python -m venv .venv
   # On Linux/Mac:
   source .venv/bin/activate
   # On Windows:
   .venv\Scripts\activate
   ```
3. **Install dependencies:**
   ```bash
   pip install -r requirements.txt
   pip install -r requirements-dev.txt
   ```
4. **Set up Ollama and pull the required model:**
   ```bash
   ollama pull mistral:latest
   ```
5. **Run Weaviate (for vector store, optional):**
   ```bash
   docker compose up -d  # See docs/testing.md for details
   # Or use ChromaDB (default, file-based, no extra setup needed)
   ```
6. **Configure environment variables:**
   - Copy `.env.example` to `.env` and edit as needed:
     - `OLLAMA_BASE_URL` (e.g., http://localhost:11434)
     - `WEAVIATE_URL` (e.g., http://localhost:8080)
     - `VECTOR_STORE_BACKEND` ("chroma" or "weaviate")
   - See `.env.example` and `docs/testing.md` for details.

### Running the Simulation
Run a basic simulation (default parameters):
```bash
python -m src.app --simulation_steps 5
```

### Running Tests
Run the full test suite:
```bash
python -m pytest tests/
```
Generate a coverage report:
```bash
python -m pytest --cov=src --cov-report=term-missing tests/
```

### Project Structure (Key Directories)
- `src/` — Main source code (agents, graphs, memory, infra, simulation)
- `tests/` — Unit and integration tests
- `docs/` — Documentation (architecture, testing, coding standards)
- `scripts/` — Utility and migration scripts
- `experiments/` — Research and optimization scripts
<<<<<<< HEAD
- `examples/` — Sample scripts demonstrating basic usage
=======
- `examples/` — Small runnable examples
>>>>>>> 7935c187

### Contributing
We welcome contributions! See [CONTRIBUTING.md](CONTRIBUTING.md) for guidelines on code style, review, and testing.

For advanced testing, parallelization, and CI details, see [docs/testing.md](docs/testing.md).

## Code Quality and Type Safety

As of 2025-05-18, all files in `src/infra/` and `src/agents/dspy_programs/` are strictly compliant with both Ruff (linter/formatter) and Mypy (type checker) in strict mode. All files are type-annotated and linted to the highest practical standard, with only the following justified exceptions:

- `src/infra/llm_client.py`: Two unavoidable Mypy errors (`no-any-unimported`) for `ollama.Client` return types, due to incomplete third-party stubs. These are documented and accepted.
- All DSPy program modules in `src/agents/dspy_programs/`: Unavoidable Mypy errors (`no-any-unimported`, `misc`) for `dspy.Signature` dynamic base classes. These are documented and accepted.
- `src/agents/memory/vector_store.py`: One generic utility function (`first_list_element`) uses `Any` in its signature for necessary flexibility. This is documented and accepted.
- `src/agents/memory/weaviate_vector_store_manager.py`: One unavoidable Mypy error due to generic invariance in the Weaviate client API, as documented in [Mypy docs](https://mypy.readthedocs.io/en/stable/common_issues.html#variance) and in the code/dev log.

All other type, linter, and formatting issues have been resolved. DSPy integration is robust, with fallback logic and async management via `AsyncDSPyManager`. See the development log for details on the compliance process and any remaining exceptions.<|MERGE_RESOLUTION|>--- conflicted
+++ resolved
@@ -514,11 +514,8 @@
 - `docs/` — Documentation (architecture, testing, coding standards)
 - `scripts/` — Utility and migration scripts
 - `experiments/` — Research and optimization scripts
-<<<<<<< HEAD
 - `examples/` — Sample scripts demonstrating basic usage
-=======
-- `examples/` — Small runnable examples
->>>>>>> 7935c187
+
 
 ### Contributing
 We welcome contributions! See [CONTRIBUTING.md](CONTRIBUTING.md) for guidelines on code style, review, and testing.
