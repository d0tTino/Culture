import { StrictMode } from 'react'
import { createRoot } from 'react-dom/client'
import { BrowserRouter } from 'react-router-dom'
import './index.css'
import App from './App.tsx'
import { widgetRegistry } from './lib/widgetRegistry'
<<<<<<< HEAD
import {
  TimelineWidget,
  BreakpointList,
  NetworkWeb,
  WorldMap,
  KpiCard,
} from './widgets'
=======
import { TimelineWidget, BreakpointList, EventConsole } from './widgets'
>>>>>>> 59da19c6

widgetRegistry.register('TimelineWidget', TimelineWidget)
widgetRegistry.register('NetworkWeb', NetworkWeb)
widgetRegistry.register('WorldMap', WorldMap)
widgetRegistry.register('KpiCard', KpiCard)
widgetRegistry.register('Breakpoints', BreakpointList)
widgetRegistry.register('Events', EventConsole)

createRoot(document.getElementById('root')!).render(
  <StrictMode>
    <BrowserRouter>
      <App />
    </BrowserRouter>
  </StrictMode>,
)<|MERGE_RESOLUTION|>--- conflicted
+++ resolved
@@ -4,7 +4,6 @@
 import './index.css'
 import App from './App.tsx'
 import { widgetRegistry } from './lib/widgetRegistry'
-<<<<<<< HEAD
 import {
   TimelineWidget,
   BreakpointList,
@@ -12,9 +11,6 @@
   WorldMap,
   KpiCard,
 } from './widgets'
-=======
-import { TimelineWidget, BreakpointList, EventConsole } from './widgets'
->>>>>>> 59da19c6
 
 widgetRegistry.register('TimelineWidget', TimelineWidget)
 widgetRegistry.register('NetworkWeb', NetworkWeb)
