<<<<<<< HEAD
import { vi } from 'vitest'

const missions = [

  { id: 1, name: 'Gather Intel', status: 'In Progress', progress: 50 },
  { id: 2, name: 'Prepare Brief', status: 'Pending', progress: 0 },
  { id: 3, name: 'Execute Plan', status: 'Complete', progress: 100 },
]
=======
import { render, screen } from '@testing-library/react'
import MissionOverview from './pages/MissionOverview'
import { reorderMissions } from './lib/reorderMissions'
import missions from './mock/missions.json'

;(api.fetchMissions as unknown as vi.Mock).mockResolvedValue(missions)
>>>>>>> de371cc4

vi.mock('./lib/api', () => ({
  fetchMissions: vi.fn().mockImplementation(() => Promise.resolve(missions)),
}))

import { render, screen } from '@testing-library/react'
import MissionOverview, { reorderMissions } from './pages/MissionOverview'

describe('MissionOverview', () => {
  it('renders missions table', () => {
    render(<MissionOverview />)
    expect(screen.getByRole('heading', { name: /mission overview/i })).toBeInTheDocument()
    expect(screen.getByText('Gather Intel')).toBeInTheDocument()
    expect(screen.getByText('Prepare Brief')).toBeInTheDocument()
  })

  it('reorders rows helper', () => {
    const reordered = reorderMissions([...missions], missions[0].id, missions[1].id)
    expect(reordered[0].id).toBe(2)
    expect(reordered[1].id).toBe(1)
  })
})<|MERGE_RESOLUTION|>--- conflicted
+++ resolved
@@ -1,4 +1,3 @@
-<<<<<<< HEAD
 import { vi } from 'vitest'
 
 const missions = [
@@ -7,14 +6,7 @@
   { id: 2, name: 'Prepare Brief', status: 'Pending', progress: 0 },
   { id: 3, name: 'Execute Plan', status: 'Complete', progress: 100 },
 ]
-=======
-import { render, screen } from '@testing-library/react'
-import MissionOverview from './pages/MissionOverview'
-import { reorderMissions } from './lib/reorderMissions'
-import missions from './mock/missions.json'
 
-;(api.fetchMissions as unknown as vi.Mock).mockResolvedValue(missions)
->>>>>>> de371cc4
 
 vi.mock('./lib/api', () => ({
   fetchMissions: vi.fn().mockImplementation(() => Promise.resolve(missions)),
