<<<<<<< HEAD
import { vi } from 'vitest'

vi.mock('./lib/api', () => ({
  fetchMissions: vi.fn(),
}))

=======
>>>>>>> 4eba7cb2
import { render, screen } from '@testing-library/react'
import { vi } from 'vitest'
import MissionOverview, { reorderMissions } from './pages/MissionOverview'

let missions: any[] = []
vi.mock('./lib/api', () => ({
  fetchMissions: vi.fn().mockImplementation(() => Promise.resolve(missions)),
}))

<<<<<<< HEAD
const missions = [
=======

missions = [
>>>>>>> 4eba7cb2
  { id: 1, name: 'Gather Intel', status: 'In Progress', progress: 50 },
  { id: 2, name: 'Prepare Brief', status: 'Pending', progress: 0 },
  { id: 3, name: 'Execute Plan', status: 'Complete', progress: 100 },
]

describe('MissionOverview', () => {
  it('renders missions table', async () => {
    render(<MissionOverview />)
    expect(await screen.findByRole('heading', { name: /mission overview/i })).toBeInTheDocument()
    expect(await screen.findByText('Gather Intel')).toBeInTheDocument()
    expect(screen.getByText('Prepare Brief')).toBeInTheDocument()
  })

  it('reorders rows helper', () => {
    const reordered = reorderMissions([...missions], missions[0].id, missions[1].id)
    expect(reordered[0].id).toBe(2)
    expect(reordered[1].id).toBe(1)
  })

})
<|MERGE_RESOLUTION|>--- conflicted
+++ resolved
@@ -1,12 +1,10 @@
-<<<<<<< HEAD
 import { vi } from 'vitest'
 
 vi.mock('./lib/api', () => ({
   fetchMissions: vi.fn(),
 }))
 
-=======
->>>>>>> 4eba7cb2
+
 import { render, screen } from '@testing-library/react'
 import { vi } from 'vitest'
 import MissionOverview, { reorderMissions } from './pages/MissionOverview'
@@ -16,12 +14,8 @@
   fetchMissions: vi.fn().mockImplementation(() => Promise.resolve(missions)),
 }))
 
-<<<<<<< HEAD
 const missions = [
-=======
 
-missions = [
->>>>>>> 4eba7cb2
   { id: 1, name: 'Gather Intel', status: 'In Progress', progress: 50 },
   { id: 2, name: 'Prepare Brief', status: 'Pending', progress: 0 },
   { id: 3, name: 'Execute Plan', status: 'Complete', progress: 100 },
