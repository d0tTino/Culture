--- conflicted
+++ resolved
@@ -6,7 +6,6 @@
 
 import { render, screen } from '@testing-library/react'
 import { BrowserRouter } from 'react-router-dom'
-<<<<<<< HEAD
 import { vi } from 'vitest'
 import MissionOverview, { reorderMissions } from './pages/MissionOverview'
 import { fetchMissions } from './lib/api'
@@ -18,49 +17,27 @@
 
 beforeEach(() => {
   ;(fetchMissions as unknown as vi.Mock).mockResolvedValue(missions)
-=======
-import MissionOverview from './pages/MissionOverview'
-import { reorderMissions } from './lib/reorderMissions'
-import { fetchMissions } from './lib/api'
 
-const missions = [
-  { id: 1, name: 'Gather Intel', status: 'In Progress', progress: 50 },
-  { id: 2, name: 'Prepare Brief', status: 'Pending', progress: 0 },
-  { id: 3, name: 'Execute Plan', status: 'Complete', progress: 100 },
-]
-
-beforeEach(() => {
-  ;(fetchMissions as unknown as MockInstance).mockResolvedValue(missions)
-
->>>>>>> 1fb4b817
 })
 
 describe('MissionOverview', () => {
   it('renders missions table', async () => {
-<<<<<<< HEAD
-=======
 
->>>>>>> 1fb4b817
     render(
       <BrowserRouter>
         <MissionOverview />
       </BrowserRouter>,
     )
     expect(await screen.findByRole('heading', { name: /mission overview/i })).toBeInTheDocument()
-<<<<<<< HEAD
     expect(screen.getByRole('table')).toBeInTheDocument()
     const table = screen.getByRole('table')
-=======
-    const table = await screen.findByRole('table')
 
->>>>>>> 1fb4b817
     const rows = table.querySelectorAll('tbody tr')
     expect(rows).toHaveLength(3)
     expect(rows[0]).toHaveTextContent('Gather Intel')
     expect(rows[1]).toHaveTextContent('Prepare Brief')
   })
 
-<<<<<<< HEAD
   it('reorders rows via drag and drop', async () => {
     render(
       <BrowserRouter>
@@ -78,13 +55,7 @@
     newData.forEach((mission, idx) => {
       rowsBefore[idx].querySelectorAll('td')[0].textContent = mission.id.toString()
     })
-=======
-  it('reorders rows via drag and drop', () => {
-    const newData = reorderMissions(missions, 1, 2)
-    expect(newData[0].id).toBe(2)
-    expect(newData[1].id).toBe(1)
-    expect(newData[2].id).toBe(3)
->>>>>>> 1fb4b817
+
 
   })
 })