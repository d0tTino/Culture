import { vi, type MockInstance } from 'vitest'

vi.mock('./lib/api', () => ({
  fetchMissions: vi.fn(),
}))

import { render, screen } from '@testing-library/react'
import { BrowserRouter } from 'react-router-dom'
<<<<<<< HEAD
import MissionOverview from './pages/MissionOverview'
import { reorderMissions } from './lib/reorderMissions'
import { fetchMissions } from './lib/api'

const missions = [
  { id: 1, name: 'Gather Intel', status: 'In Progress', progress: 50 },
  { id: 2, name: 'Prepare Brief', status: 'Pending', progress: 0 },
  { id: 3, name: 'Execute Plan', status: 'Complete', progress: 100 },
]

beforeEach(() => {
  ;(fetchMissions as unknown as MockInstance).mockResolvedValue(missions)
=======
import { vi } from 'vitest'
import MissionOverview, { reorderMissions } from './pages/MissionOverview'
import { fetchMissions } from './lib/api'
import missions from './mock/missions.json'


vi.mock('./lib/api', () => ({
  fetchMissions: vi.fn(),
}))

beforeEach(() => {
  ;(fetchMissions as unknown as vi.Mock).mockResolvedValue(missions)
>>>>>>> 4f2b270e
})

describe('MissionOverview', () => {
  it('renders missions table', async () => {
<<<<<<< HEAD
=======

>>>>>>> 4f2b270e
    render(
      <BrowserRouter>
        <MissionOverview />
      </BrowserRouter>,
    )
    expect(await screen.findByRole('heading', { name: /mission overview/i })).toBeInTheDocument()
<<<<<<< HEAD
    const table = await screen.findByRole('table')
=======
    expect(screen.getByRole('table')).toBeInTheDocument()
    const table = screen.getByRole('table')

>>>>>>> 4f2b270e
    const rows = table.querySelectorAll('tbody tr')
    expect(rows).toHaveLength(3)
    expect(rows[0]).toHaveTextContent('Gather Intel')
    expect(rows[1]).toHaveTextContent('Prepare Brief')
  })

<<<<<<< HEAD
  it('reorders rows via drag and drop', () => {
    const newData = reorderMissions(missions, 1, 2)
    expect(newData[0].id).toBe(2)
    expect(newData[1].id).toBe(1)
    expect(newData[2].id).toBe(3)
=======
  it('reorders rows via drag and drop', async () => {

    render(
      <BrowserRouter>
        <MissionOverview />
      </BrowserRouter>,
    )
    const table = await screen.findByRole('table')
    const rowsBefore = table.querySelectorAll('tbody tr')
    expect(rowsBefore[0]).toHaveTextContent('Gather Intel')

    // simulate drag end using the helper
    const newData = reorderMissions(missions, 0, 1)

    // update DOM with reordered data for test verification
    newData.forEach((mission, idx) => {
      rowsBefore[idx].querySelectorAll('td')[0].textContent = mission.id.toString()
    })

    expect(table.querySelectorAll('tbody tr')[0]).toHaveTextContent('2')
>>>>>>> 4f2b270e
  })
})<|MERGE_RESOLUTION|>--- conflicted
+++ resolved
@@ -6,7 +6,6 @@
 
 import { render, screen } from '@testing-library/react'
 import { BrowserRouter } from 'react-router-dom'
-<<<<<<< HEAD
 import MissionOverview from './pages/MissionOverview'
 import { reorderMissions } from './lib/reorderMissions'
 import { fetchMissions } from './lib/api'
@@ -19,74 +18,31 @@
 
 beforeEach(() => {
   ;(fetchMissions as unknown as MockInstance).mockResolvedValue(missions)
-=======
-import { vi } from 'vitest'
-import MissionOverview, { reorderMissions } from './pages/MissionOverview'
-import { fetchMissions } from './lib/api'
-import missions from './mock/missions.json'
 
-
-vi.mock('./lib/api', () => ({
-  fetchMissions: vi.fn(),
-}))
-
-beforeEach(() => {
-  ;(fetchMissions as unknown as vi.Mock).mockResolvedValue(missions)
->>>>>>> 4f2b270e
 })
 
 describe('MissionOverview', () => {
   it('renders missions table', async () => {
-<<<<<<< HEAD
-=======
 
->>>>>>> 4f2b270e
     render(
       <BrowserRouter>
         <MissionOverview />
       </BrowserRouter>,
     )
     expect(await screen.findByRole('heading', { name: /mission overview/i })).toBeInTheDocument()
-<<<<<<< HEAD
     const table = await screen.findByRole('table')
-=======
-    expect(screen.getByRole('table')).toBeInTheDocument()
-    const table = screen.getByRole('table')
 
->>>>>>> 4f2b270e
     const rows = table.querySelectorAll('tbody tr')
     expect(rows).toHaveLength(3)
     expect(rows[0]).toHaveTextContent('Gather Intel')
     expect(rows[1]).toHaveTextContent('Prepare Brief')
   })
 
-<<<<<<< HEAD
   it('reorders rows via drag and drop', () => {
     const newData = reorderMissions(missions, 1, 2)
     expect(newData[0].id).toBe(2)
     expect(newData[1].id).toBe(1)
     expect(newData[2].id).toBe(3)
-=======
-  it('reorders rows via drag and drop', async () => {
 
-    render(
-      <BrowserRouter>
-        <MissionOverview />
-      </BrowserRouter>,
-    )
-    const table = await screen.findByRole('table')
-    const rowsBefore = table.querySelectorAll('tbody tr')
-    expect(rowsBefore[0]).toHaveTextContent('Gather Intel')
-
-    // simulate drag end using the helper
-    const newData = reorderMissions(missions, 0, 1)
-
-    // update DOM with reordered data for test verification
-    newData.forEach((mission, idx) => {
-      rowsBefore[idx].querySelectorAll('td')[0].textContent = mission.id.toString()
-    })
-
-    expect(table.querySelectorAll('tbody tr')[0]).toHaveTextContent('2')
->>>>>>> 4f2b270e
   })
 })