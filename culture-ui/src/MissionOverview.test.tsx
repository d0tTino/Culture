import { render, screen } from '@testing-library/react'
<<<<<<< HEAD
import MissionOverview from './pages/MissionOverview'
import { reorderMissions } from './lib/reorderMissions'
import missions from './mock/missions.json'
=======
import { vi } from 'vitest'
import MissionOverview, { reorderMissions } from './pages/MissionOverview'
import * as api from './lib/api'

vi.mock('./lib/api')

const missions = [
  { id: 1, name: 'Gather Intel', status: 'In Progress', progress: 50 },
  { id: 2, name: 'Prepare Brief', status: 'Pending', progress: 0 },
  { id: 3, name: 'Execute Plan', status: 'Complete', progress: 100 },
]
>>>>>>> e44852fa

;(api.fetchMissions as unknown as vi.Mock).mockResolvedValue(missions)

describe('MissionOverview', () => {
  it('renders missions table', () => {
    render(<MissionOverview />)
    expect(screen.getByRole('heading', { name: /mission overview/i })).toBeInTheDocument()
    expect(screen.getByText('Gather Intel')).toBeInTheDocument()
    expect(screen.getByText('Prepare Brief')).toBeInTheDocument()
  })

  it('reorders rows helper', () => {
    const reordered = reorderMissions([...missions], missions[0].id, missions[1].id)
    expect(reordered[0].id).toBe(2)
    expect(reordered[1].id).toBe(1)
  })
})<|MERGE_RESOLUTION|>--- conflicted
+++ resolved
@@ -1,21 +1,7 @@
 import { render, screen } from '@testing-library/react'
-<<<<<<< HEAD
 import MissionOverview from './pages/MissionOverview'
 import { reorderMissions } from './lib/reorderMissions'
 import missions from './mock/missions.json'
-=======
-import { vi } from 'vitest'
-import MissionOverview, { reorderMissions } from './pages/MissionOverview'
-import * as api from './lib/api'
-
-vi.mock('./lib/api')
-
-const missions = [
-  { id: 1, name: 'Gather Intel', status: 'In Progress', progress: 50 },
-  { id: 2, name: 'Prepare Brief', status: 'Pending', progress: 0 },
-  { id: 3, name: 'Execute Plan', status: 'Complete', progress: 100 },
-]
->>>>>>> e44852fa
 
 ;(api.fetchMissions as unknown as vi.Mock).mockResolvedValue(missions)
 
