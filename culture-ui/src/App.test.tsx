import { render, screen } from '@testing-library/react'
import { MemoryRouter } from 'react-router-dom'
import { vi } from 'vitest'
import Home from './pages/Home'

vi.mock('./App.css', () => ({}))

describe('App', () => {
  it('renders home page', () => {
<<<<<<< HEAD
    render(
      <MemoryRouter initialEntries={["/"]}>
        <App />
      </MemoryRouter>,
    )
=======
    render(<Home />)
>>>>>>> 4eba7cb2
    expect(
      screen.getByRole('heading', { name: /welcome to culture ui/i }),
    ).toBeInTheDocument()
  })
})<|MERGE_RESOLUTION|>--- conflicted
+++ resolved
@@ -7,15 +7,12 @@
 
 describe('App', () => {
   it('renders home page', () => {
-<<<<<<< HEAD
     render(
       <MemoryRouter initialEntries={["/"]}>
         <App />
       </MemoryRouter>,
     )
-=======
-    render(<Home />)
->>>>>>> 4eba7cb2
+
     expect(
       screen.getByRole('heading', { name: /welcome to culture ui/i }),
     ).toBeInTheDocument()
