import { useState, useEffect } from 'react'
import clsx from 'clsx'
import type { ColumnDef, Row } from '@tanstack/react-table'
import {
  flexRender,
  getCoreRowModel,
  useReactTable,
} from '@tanstack/react-table'
import { fetchMissions, type Mission } from '../lib/api'
import {
  DndContext,
  KeyboardSensor,
  PointerSensor,
  useSensor,
  useSensors,
} from '@dnd-kit/core'
import {
  SortableContext,
  sortableKeyboardCoordinates,
  useSortable,
  verticalListSortingStrategy,
} from '@dnd-kit/sortable'
import { reorderMissions } from '../lib/reorderMissions'
import { CSS } from '@dnd-kit/utilities'

<<<<<<< HEAD
=======
export function reorderMissions(
  missions: Mission[],
  from: number,
  to: number,
) {
  return arrayMove(missions, from, to)
}
>>>>>>> 4f2b270e

function DraggableRow({ row }: { row: Row<Mission> }) {
  const { attributes, listeners, setNodeRef, transform, transition } = useSortable({
    id: row.id,
  })

  const style = {
    transform: CSS.Transform.toString(transform),
    transition,
  }

  return (
    <tr
      ref={setNodeRef}
      style={style}
      {...attributes}
      {...listeners}
      className={clsx('border-b', 'hover:bg-muted/50')}
    >
      {row.getVisibleCells().map((cell) => (
        <td key={cell.id} className="p-2">
          {flexRender(cell.column.columnDef.cell, cell.getContext())}
        </td>
      ))}
    </tr>
  )
}

export default function MissionOverview() {
  const [data, setData] = useState<Mission[]>([])
  const [loading, setLoading] = useState(true)
  const [error, setError] = useState<Error | null>(null)

  useEffect(() => {
    fetchMissions()
      .then(setData)
      .catch((err) => setError(err as Error))
      .finally(() => setLoading(false))
  }, [])

  const columns: ColumnDef<Mission>[] = [
    {
      accessorKey: 'id',
      header: 'ID',
    },
    {
      accessorKey: 'name',
      header: 'Name',
    },
    {
      accessorKey: 'status',
      header: 'Status',
    },
    {
      accessorKey: 'progress',
      header: 'Progress',
      cell: (info) => `${info.getValue()}%`,
    },
  ]

  const table = useReactTable({
    data,
    columns,
    getRowId: (row) => row.id.toString(),
    getCoreRowModel: getCoreRowModel(),
  })

  const sensors = useSensors(
    useSensor(PointerSensor),
    useSensor(KeyboardSensor, {
      coordinateGetter: sortableKeyboardCoordinates,
    })
  )

  if (loading) {
    return <div className="p-4">Loading missions...</div>
  }

  if (error) {
    return <div className="p-4 text-red-500">Error loading missions</div>
  }

  return (
    <div className="p-4">
      <h2 className="mb-4 text-xl font-bold">Mission Overview</h2>
      <DndContext
        sensors={sensors}
        onDragEnd={({ active, over }) => {
          if (over && active.id !== over.id) {
            setData((items) => {
              const from = items.findIndex((m) => m.id === Number(active.id))
              const to = items.findIndex((m) => m.id === Number(over.id))
              if (from === -1 || to === -1) {
                return items
              }
              return reorderMissions(items, from, to)
            })
          }
        }}
      >
        <SortableContext items={table.getRowModel().rows} strategy={verticalListSortingStrategy}>
          <table className="w-full border">
            <thead>
              {table.getHeaderGroups().map((headerGroup) => (
                <tr key={headerGroup.id} className="bg-muted/50">
                  {headerGroup.headers.map((header) => (
                    <th key={header.id} className="p-2 text-left">
                      {flexRender(header.column.columnDef.header, header.getContext())}
                    </th>
                  ))}
                </tr>
              ))}
            </thead>
            <tbody>
              {table.getRowModel().rows.map((row) => (
                <DraggableRow key={row.id} row={row} />
              ))}
            </tbody>
          </table>
        </SortableContext>
      </DndContext>
    </div>
  )

}<|MERGE_RESOLUTION|>--- conflicted
+++ resolved
@@ -22,17 +22,6 @@
 } from '@dnd-kit/sortable'
 import { reorderMissions } from '../lib/reorderMissions'
 import { CSS } from '@dnd-kit/utilities'
-
-<<<<<<< HEAD
-=======
-export function reorderMissions(
-  missions: Mission[],
-  from: number,
-  to: number,
-) {
-  return arrayMove(missions, from, to)
-}
->>>>>>> 4f2b270e
 
 function DraggableRow({ row }: { row: Row<Mission> }) {
   const { attributes, listeners, setNodeRef, transform, transition } = useSortable({
