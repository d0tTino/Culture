--- conflicted
+++ resolved
@@ -23,7 +23,6 @@
 import { reorderMissions } from '../lib/reorderMissions'
 import { CSS } from '@dnd-kit/utilities'
 
-<<<<<<< HEAD
 // eslint-disable-next-line react-refresh/only-export-components
 export function reorderMissions(
   data: Mission[],
@@ -33,14 +32,7 @@
   const oldIndex = data.findIndex((r) => r.id === activeId)
   const newIndex = data.findIndex((r) => r.id === overId)
   return arrayMove(data, oldIndex, newIndex)
-=======
-export function reorderMissions(
-  missions: Mission[],
-  from: number,
-  to: number,
-) {
-  return arrayMove(missions, from, to)
->>>>>>> 4de66e58
+
 }
 
 function DraggableRow({ row }: { row: Row<Mission> }) {
