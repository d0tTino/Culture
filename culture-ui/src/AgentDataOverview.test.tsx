import { render, screen } from '@testing-library/react'
<<<<<<< HEAD
import { MemoryRouter } from 'react-router-dom'
import App from './App'

vi.mock('./App.css', () => ({}))

describe('AgentDataOverview widget', () => {
  it('renders Agent Data Overview component', () => {
    render(
      <MemoryRouter initialEntries={["/agent-data"]}>
        <App />
      </MemoryRouter>,
    )
=======
import AgentDataOverview from './pages/AgentDataOverview'

vi.mock('./App.css', () => ({}))
vi.mock('flexlayout-react/style/light.css', () => ({}))
vi.mock('recharts', () => ({
  ResponsiveContainer: (props: any) => <div>{props.children}</div>,
  LineChart: (props: any) => <svg>{props.children}</svg>,
  Line: () => null,
  XAxis: () => null,
  YAxis: () => null,
  Tooltip: () => null,
}))

describe('AgentDataOverview widget', () => {
  it('renders Agent Data Overview component', () => {
    render(<AgentDataOverview />)
>>>>>>> 4eba7cb2
    expect(
      screen.getByRole('heading', { name: /agent data overview/i }),
    ).toBeInTheDocument()

  })
})<|MERGE_RESOLUTION|>--- conflicted
+++ resolved
@@ -1,5 +1,4 @@
 import { render, screen } from '@testing-library/react'
-<<<<<<< HEAD
 import { MemoryRouter } from 'react-router-dom'
 import App from './App'
 
@@ -12,24 +11,7 @@
         <App />
       </MemoryRouter>,
     )
-=======
-import AgentDataOverview from './pages/AgentDataOverview'
 
-vi.mock('./App.css', () => ({}))
-vi.mock('flexlayout-react/style/light.css', () => ({}))
-vi.mock('recharts', () => ({
-  ResponsiveContainer: (props: any) => <div>{props.children}</div>,
-  LineChart: (props: any) => <svg>{props.children}</svg>,
-  Line: () => null,
-  XAxis: () => null,
-  YAxis: () => null,
-  Tooltip: () => null,
-}))
-
-describe('AgentDataOverview widget', () => {
-  it('renders Agent Data Overview component', () => {
-    render(<AgentDataOverview />)
->>>>>>> 4eba7cb2
     expect(
       screen.getByRole('heading', { name: /agent data overview/i }),
     ).toBeInTheDocument()
