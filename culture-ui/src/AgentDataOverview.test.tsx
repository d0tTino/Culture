--- conflicted
+++ resolved
@@ -12,22 +12,12 @@
   Tooltip: () => null,
 }))
 
-<<<<<<< HEAD
 describe('AgentDataOverview widget', () => {
   it('renders Agent Data Overview component', () => {
     render(<AgentDataOverview />)
     expect(
       screen.getByRole('heading', { name: /agent data overview/i }),
     ).toBeInTheDocument()
-=======
-describe('AgentDataOverview', () => {
-  it('renders KPI metrics and chart', () => {
-    render(<AgentDataOverview />)
-    expect(screen.getByRole('heading', { name: /agent data overview/i })).toBeInTheDocument()
-    expect(screen.getByTestId('active-agents')).toHaveTextContent('9')
-    expect(screen.getByTestId('total-messages')).toHaveTextContent('100')
-    expect(screen.getByTestId('avg-agents')).toHaveTextContent('7')
-    expect(screen.getByTestId('agents-line-chart')).toBeInTheDocument()
->>>>>>> 04d3279d
+
   })
 })