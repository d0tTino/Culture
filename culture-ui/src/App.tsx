<<<<<<< HEAD
import { NavLink, Route, Routes } from 'react-router-dom'
import clsx from 'clsx'
import Home from './pages/Home'
import MissionOverview from './pages/MissionOverview'

export default function App() {
  return (
    <div className="flex min-h-screen">
      <aside className="w-48 border-r p-4">
        <nav className="space-y-2">
          <NavLink
            to="/"
            end
            className={({ isActive }) => clsx(isActive && 'font-bold text-brand')}
          >
            Home
          </NavLink>
          <br />
          <NavLink
            to="/missions"
            className={({ isActive }) => clsx(isActive && 'font-bold text-brand')}
          >
            Mission Overview
          </NavLink>
        </nav>
      </aside>
      <main className="flex-1 p-4">
        <Routes>
          <Route path="/" element={<Home />} />
          <Route path="/missions" element={<MissionOverview />} />
        </Routes>
      </main>
    </div>
=======
import { BrowserRouter, Routes, Route, Link } from 'react-router-dom'
import MissionOverview from './pages/MissionOverview'
import AgentDataOverview from './pages/AgentDataOverview'
import './App.css'

export default function App() {
  return (
    <BrowserRouter>
      <div className="min-h-screen p-8">
        <nav className="mb-4 space-x-4">
          <Link to="/">Missions</Link>
          <Link to="/agent-data">Agent Data</Link>
        </nav>
        <Routes>
          <Route path="/" element={<MissionOverview />} />
          <Route path="/agent-data" element={<AgentDataOverview />} />
        </Routes>
      </div>
    </BrowserRouter>
>>>>>>> 8cfbfb1f
  )
}<|MERGE_RESOLUTION|>--- conflicted
+++ resolved
@@ -1,4 +1,3 @@
-<<<<<<< HEAD
 import { NavLink, Route, Routes } from 'react-router-dom'
 import clsx from 'clsx'
 import Home from './pages/Home'
@@ -32,26 +31,6 @@
         </Routes>
       </main>
     </div>
-=======
-import { BrowserRouter, Routes, Route, Link } from 'react-router-dom'
-import MissionOverview from './pages/MissionOverview'
-import AgentDataOverview from './pages/AgentDataOverview'
-import './App.css'
 
-export default function App() {
-  return (
-    <BrowserRouter>
-      <div className="min-h-screen p-8">
-        <nav className="mb-4 space-x-4">
-          <Link to="/">Missions</Link>
-          <Link to="/agent-data">Agent Data</Link>
-        </nav>
-        <Routes>
-          <Route path="/" element={<MissionOverview />} />
-          <Route path="/agent-data" element={<AgentDataOverview />} />
-        </Routes>
-      </div>
-    </BrowserRouter>
->>>>>>> 8cfbfb1f
   )
 }