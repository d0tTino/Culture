{
  "name": "culture-ui",
  "private": true,
  "version": "0.0.0",
  "type": "module",
  "scripts": {
    "dev": "vite",
    "build": "tsc -b && vite build",
    "lint": "eslint .",
    "test": "vitest run",
    "preview": "vite preview",
    "type-check": "tsc -b"
  },
  "dependencies": {
    "class-variance-authority": "^0.7.1",
    "clsx": "^2.1.1",
    "lucide-react": "^0.519.0",
    "react-router-dom": "^6.23.0",
    "react": "^19.1.0",
    "react-dom": "^19.1.0",
<<<<<<< HEAD
    "tailwind-merge": "^3.3.1",
    "@tanstack/react-table": "^8.19.4",
    "@shadcn/ui": "^0.0.4",
    "@dnd-kit/core": "^6.3.1",
    "@dnd-kit/sortable": "^10.0.0",
    "@dnd-kit/utilities": "^3.2.2"
=======
    "react-router-dom": "^7.6.2",
    "tailwind-merge": "^3.3.1"
>>>>>>> 8cfbfb1f
  },
  "devDependencies": {
    "@eslint/js": "^9.25.0",
    "@tailwindcss/forms": "^0.5.10",
    "@tailwindcss/typography": "^0.5.16",
    "@testing-library/jest-dom": "^6.6.3",
    "@testing-library/react": "^16.3.0",
    "@testing-library/user-event": "^14.6.1",
    "@types/react": "^19.1.2",
    "@types/react-dom": "^19.1.2",
    "@vitejs/plugin-react": "^4.4.1",
    "autoprefixer": "^10.4.21",
    "eslint": "^9.25.0",
    "eslint-plugin-react-hooks": "^5.2.0",
    "eslint-plugin-react-refresh": "^0.4.19",
    "globals": "^16.0.0",
    "jsdom": "^26.1.0",
    "postcss": "^8.5.6",
    "tailwindcss": "npm:@tailwindcss/cli@^4.1.10",
    "tw-animate-css": "^1.3.4",
    "typescript": "~5.8.3",
    "typescript-eslint": "^8.30.1",
    "vite": "^6.3.5",
    "vitest": "^3.2.4"
  },
  "pnpm": {
    "onlyBuiltDependencies": [
      "@parcel/watcher",
      "@tailwindcss/oxide"
    ]
  }
}<|MERGE_RESOLUTION|>--- conflicted
+++ resolved
@@ -18,17 +18,13 @@
     "react-router-dom": "^6.23.0",
     "react": "^19.1.0",
     "react-dom": "^19.1.0",
-<<<<<<< HEAD
     "tailwind-merge": "^3.3.1",
     "@tanstack/react-table": "^8.19.4",
     "@shadcn/ui": "^0.0.4",
     "@dnd-kit/core": "^6.3.1",
     "@dnd-kit/sortable": "^10.0.0",
     "@dnd-kit/utilities": "^3.2.2"
-=======
-    "react-router-dom": "^7.6.2",
-    "tailwind-merge": "^3.3.1"
->>>>>>> 8cfbfb1f
+
   },
   "devDependencies": {
     "@eslint/js": "^9.25.0",
