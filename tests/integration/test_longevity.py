--- conflicted
+++ resolved
@@ -199,7 +199,6 @@
             logger.debug(
                 f"Checking agent {agent.agent_id} state ({test_id}) - Mood: {agent.state.mood_value:.2f}, IP: {agent.state.ip}, DU: {agent.state.du}"
             )
-<<<<<<< HEAD
             assert agent.state.ip is not None and not math.isnan(
                 agent.state.ip
             ), f"Agent {agent.agent_id} IP is NaN ({test_id})"
@@ -225,33 +224,7 @@
             assert (
                 -1.0 <= agent.state.mood_value <= 1.0
             ), f"Agent {agent.agent_id} mood_value out of range: {agent.state.mood_value} ({test_id})"
-=======
-            assert agent.state.ip is not None and not math.isnan(agent.state.ip), (
-                f"Agent {agent.agent_id} IP is NaN ({test_id})"
-            )
-            assert agent.state.du is not None and not math.isnan(agent.state.du), (
-                f"Agent {agent.agent_id} DU is NaN ({test_id})"
-            )
-            assert agent.state.ip > -500, (
-                f"Agent {agent.agent_id} IP too low: {agent.state.ip} ({test_id})"
-            )  # More lenient for longevity
-            assert agent.state.du > -500, (
-                f"Agent {agent.agent_id} DU too low: {agent.state.du} ({test_id})"
-            )  # More lenient
-            assert agent.state.ip < 2000, (
-                f"Agent {agent.agent_id} IP too high: {agent.state.ip} ({test_id})"
-            )
-            assert agent.state.du < 2000, (
-                f"Agent {agent.agent_id} DU too high: {agent.state.du} ({test_id})"
-            )
-
-            assert agent.state.mood_value is not None and not math.isnan(agent.state.mood_value), (
-                f"Agent {agent.agent_id} mood_value is NaN ({test_id})"
-            )
-            assert -1.0 <= agent.state.mood_value <= 1.0, (
-                f"Agent {agent.agent_id} mood_value out of range: {agent.state.mood_value} ({test_id})"
-            )
->>>>>>> d8a41a8b
+
 
             for (
                 target_id,
