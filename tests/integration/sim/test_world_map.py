--- conflicted
+++ resolved
@@ -101,9 +101,5 @@
         snapshot = json.load(f)
 
     assert "world_map" in snapshot
-<<<<<<< HEAD
     assert snapshot["world_map"]["agents"][agent.agent_id] == [9, 0]
     assert "vector" in snapshot["world_map"]
-=======
-    assert snapshot["world_map"]["agents"][agent.agent_id] == [49, 0]
->>>>>>> 5bb3339e
