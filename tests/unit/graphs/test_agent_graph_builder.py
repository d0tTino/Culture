--- conflicted
+++ resolved
@@ -38,10 +38,7 @@
         ("prepare_relationship_prompt", "retrieve_and_summarize_memories"),
         ("retrieve_and_summarize_memories", "generate_thought_and_message"),
         ("generate_thought_and_message", "route_action_intent"),
-<<<<<<< HEAD
-=======
-        ("route_action_intent", "handle_idle"),
->>>>>>> 89b3e154
+
         ("handle_idle", "finalize_message_agent"),
         ("finalize_message_agent", END),
     }
