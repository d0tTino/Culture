import random
from types import SimpleNamespace

import pytest

from src.agents.core import roles
from src.agents.core.role_embeddings import ROLE_EMBEDDINGS
from src.agents.core.roles import create_role_profile
from src.agents.graphs import basic_agent_graph as bag
from src.infra import ledger as ledger_mod


class DummyController:
    def __init__(self, state: object | None = None) -> None:
        self.state = state
        self.added = []

    def add_memory(self, *args: object) -> None:
        self.added.append(args)


def make_agent_state() -> SimpleNamespace:
    return SimpleNamespace(
        agent_id="a",
        current_role=create_role_profile("Innovator"),
        steps_in_current_role=5,
        role_change_cooldown=3,
        ip=10.0,
        role_change_ip_cost=2.0,
        role_history=[],
        last_action_step=0,
        short_term_memory=[],
        du=0.0,
        role_embedding=ROLE_EMBEDDINGS.role_vectors[roles.ROLE_INNOVATOR],
        role_reputation={},
    )


class DummyLedger:
    def log_change(self, *args: object, **kwargs: object) -> None:
        pass

    def calculate_gas_price(self, *args: object, **kwargs: object) -> tuple[float, float]:
<<<<<<< HEAD
        return (1.0, 0.0)
=======
        return 1.0, 0.0
>>>>>>> 53325a78


@pytest.mark.unit
def test_process_role_change_success(monkeypatch: pytest.MonkeyPatch) -> None:
    state = make_agent_state()
    monkeypatch.setattr(ledger_mod, "ledger", DummyLedger())
    assert bag.process_role_change(state, "Analyzer") is True
    assert state.current_role.name == "Analyzer"
    assert state.ip == 8.0


@pytest.mark.unit
def test_process_role_change_invalid_role() -> None:
    state = make_agent_state()
    ledger_mod.ledger = DummyLedger()
    original = ROLE_EMBEDDINGS.best_role

    def fake_best_role(role: str, threshold: float = 0.7) -> tuple[str | None, float]:
        return None, 0.0

    ROLE_EMBEDDINGS.best_role = fake_best_role
    try:
        assert not bag.process_role_change(state, "UnknownRole")
    finally:
        ROLE_EMBEDDINGS.best_role = original
    assert state.current_role.name == "Innovator"


@pytest.mark.unit
def test_process_role_change_similarity_threshold() -> None:
    state = make_agent_state()
    ledger_mod.ledger = DummyLedger()
    state.role_embedding = [0.0] * 8
    assert not bag.process_role_change(state, "Analyzer")
    state.role_embedding = ROLE_EMBEDDINGS.role_vectors[roles.ROLE_ANALYZER]
    state.steps_in_current_role = 5
    state.ip = 10.0
    assert bag.process_role_change(state, "Analyzer")


@pytest.mark.unit
def test_update_state_node_role_change(monkeypatch: pytest.MonkeyPatch) -> None:
    state = make_agent_state()
    controller = DummyController(state)
    monkeypatch.setattr(ledger_mod, "ledger", DummyLedger())
    monkeypatch.setattr(bag, "AgentController", lambda s: controller)
    monkeypatch.setattr(random, "random", lambda: 0.9)

    output = bag.update_state_node(
        {
            "agent_id": "a",
            "simulation_step": 1,
            "structured_output": SimpleNamespace(
                action_intent="propose_idea", requested_role_change="Analyzer"
            ),
            "state": state,
        }
    )

    assert state.current_role.name == "Analyzer"
    assert controller.added[0][0].startswith("Changed role")
    assert output["data_units"] == int(state.du)


@pytest.mark.unit
def test_route_helpers() -> None:
    out_broadcast = bag.route_broadcast_decision(
        {"structured_output": SimpleNamespace(message_content="hi")}
    )
    assert out_broadcast == "broadcast"
    out_exit = bag.route_broadcast_decision({"structured_output": None})
    assert out_exit == "exit"

    agent = make_agent_state()
    agent.relationships = {"b": 0.1}
    out_rel = bag.route_relationship_context({"state": agent})
    assert out_rel == "has_relationships"
    assert (
        bag.route_relationship_context({"state": SimpleNamespace(relationships={})})
        == "no_relationships"
    )

    intent_out = bag.route_action_intent(
        {"structured_output": SimpleNamespace(action_intent="join_project")}
    )
    assert intent_out == "handle_join_project"


@pytest.mark.unit
def test_compile_agent_graph(monkeypatch: pytest.MonkeyPatch) -> None:
    compiled = "compiled"
    monkeypatch.setattr(bag, "build_graph", lambda: compiled)
    assert bag.compile_agent_graph() == compiled<|MERGE_RESOLUTION|>--- conflicted
+++ resolved
@@ -41,12 +41,7 @@
         pass
 
     def calculate_gas_price(self, *args: object, **kwargs: object) -> tuple[float, float]:
-<<<<<<< HEAD
         return (1.0, 0.0)
-=======
-        return 1.0, 0.0
->>>>>>> 53325a78
-
 
 @pytest.mark.unit
 def test_process_role_change_success(monkeypatch: pytest.MonkeyPatch) -> None:
