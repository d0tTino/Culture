--- conflicted
+++ resolved
@@ -65,8 +65,6 @@
 
     assert ledger.get_du_burn_rate("a") == 0.0
 
-
-<<<<<<< HEAD
 def test_action_stake_and_refund(tmp_path: Path) -> None:
     db = tmp_path / "ledger.sqlite"
     ledger = Ledger(db)
@@ -106,22 +104,4 @@
     assert new_call > 1.0
     assert new_call == ledger.gas_price_per_call
     assert new_token == ledger.gas_price_per_token
-    log_mock.assert_called_once()
-=======
-def test_log_change_triggers_hooks(tmp_path: Path) -> None:
-    db = tmp_path / "ledger.sqlite"
-    ledger = Ledger(db)
-
-    calls: list[tuple[str, float, float, str, float, float]] = []
-
-    def hook(agent_id: str, dip: float, ddu: float, reason: str, gpc: float, gpt: float) -> None:
-        calls.append((agent_id, dip, ddu, reason, gpc, gpt))
-
-    ledger.register_hook(hook)
-    ledger.log_change("a1", 1.0, 2.0, "test")
-
-    assert calls == [("a1", 1.0, 2.0, "test", 0.0, 0.0)]
-    ip, du = ledger.get_balance("a1")
-    assert ip == pytest.approx(1.0)
-    assert du == pytest.approx(2.0)
->>>>>>> 0b609cac
+    log_mock.assert_called_once()