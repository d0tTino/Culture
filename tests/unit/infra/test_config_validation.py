--- conflicted
+++ resolved
@@ -10,20 +10,6 @@
     monkeypatch.delenv("MODEL_NAME", raising=False)
     cfg = config.load_config(validate_required=True)
     assert cfg["MODEL_NAME"] == "mistral:latest"
-<<<<<<< HEAD
-=======
-
-
-@pytest.mark.unit
-def test_missing_ollama_api_base(monkeypatch: pytest.MonkeyPatch) -> None:
-    monkeypatch.setenv("REDPANDA_BROKER", "localhost:9092")
-    monkeypatch.setenv("OPA_URL", "http://opa")
-    monkeypatch.setenv("MODEL_NAME", "model")
-    monkeypatch.delenv("OLLAMA_API_BASE", raising=False)
-    with pytest.raises(RuntimeError) as exc:
-        config.load_config(validate_required=True)
-    assert "OLLAMA_API_BASE" in str(exc.value)
->>>>>>> c8fba044
 
 
 @pytest.mark.unit
