--- conflicted
+++ resolved
@@ -31,12 +31,8 @@
     restore_environment(meta["environment"])
 
     assert os.environ["ROLE_DU_GENERATION"] == '{"A":1, "B":1}'
-<<<<<<< HEAD
     assert "random" in meta["rng_state"]
-=======
-    assert os.environ["CULTURE_CUSTOM_VAR"] == "xyz"
 
->>>>>>> 3a09eda5
     assert random.random() == expected_next
     assert loaded.agents[0].state.current_role == sim.agents[0].state.current_role
 
