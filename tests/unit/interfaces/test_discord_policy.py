from unittest.mock import AsyncMock, MagicMock, patch

import pytest

from src.infra import config
from src.interfaces.discord_bot import SimulationDiscordBot


class DummyChannel:
    def __init__(self) -> None:
        self.send = AsyncMock()


class DummyDiscordClient:
    def __init__(self, *args: object, **kwargs: object) -> None:
        self.event = lambda fn: fn
        self.user = "dummy"

    def get_channel(self, channel_id: int) -> DummyChannel:
        return DummyChannel()


@pytest.mark.unit
@pytest.mark.asyncio
async def test_opa_blocks_message(monkeypatch: pytest.MonkeyPatch) -> None:
<<<<<<< HEAD
    monkeypatch.setitem(config._CONFIG, "OPA_URL", "http://opa")
    monkeypatch.setattr(config.settings, "OPA_URL", "http://opa", raising=False)
=======
    monkeypatch.setenv("OPA_URL", "http://opa")
    config.load_config(validate_required=False)
>>>>>>> c8fba044
    mock_resp = MagicMock()
    mock_resp.json.return_value = {"result": {"allow": False}}
    monkeypatch.setattr("src.utils.policy.requests.post", MagicMock(return_value=mock_resp))
    with (
        patch("src.interfaces.discord_bot.discord.Client", DummyDiscordClient),
        patch("src.interfaces.discord_bot.discord.TextChannel", DummyChannel),
        patch("src.interfaces.discord_bot.discord.Thread", DummyChannel),
        patch("src.interfaces.discord_bot.discord.DiscordException", Exception),
    ):
        bot = SimulationDiscordBot("token", 1)
        bot.is_ready = True
        channel = DummyChannel()
        bot.client.get_channel = MagicMock(return_value=channel)
        result = await bot.send_simulation_update(content="hi")
        assert result is False
        channel.send.assert_not_awaited()


@pytest.mark.unit
@pytest.mark.asyncio
async def test_opa_modifies_message(monkeypatch: pytest.MonkeyPatch) -> None:
<<<<<<< HEAD
    monkeypatch.setitem(config._CONFIG, "OPA_URL", "http://opa")
    monkeypatch.setattr(config.settings, "OPA_URL", "http://opa", raising=False)
=======
    monkeypatch.setenv("OPA_URL", "http://opa")
    config.load_config(validate_required=False)
>>>>>>> c8fba044
    mock_resp = MagicMock()
    mock_resp.json.return_value = {"result": {"allow": True, "content": "bar"}}
    monkeypatch.setattr("src.utils.policy.requests.post", MagicMock(return_value=mock_resp))
    with (
        patch("src.interfaces.discord_bot.discord.Client", DummyDiscordClient),
        patch("src.interfaces.discord_bot.discord.TextChannel", DummyChannel),
        patch("src.interfaces.discord_bot.discord.Thread", DummyChannel),
        patch("src.interfaces.discord_bot.discord.DiscordException", Exception),
    ):
        bot = SimulationDiscordBot("token", 1)
        bot.is_ready = True
        channel = DummyChannel()
        bot.client.get_channel = MagicMock(return_value=channel)
        result = await bot.send_simulation_update(content="foo")
        assert result is True
        channel.send.assert_awaited_once_with("bar")<|MERGE_RESOLUTION|>--- conflicted
+++ resolved
@@ -23,13 +23,9 @@
 @pytest.mark.unit
 @pytest.mark.asyncio
 async def test_opa_blocks_message(monkeypatch: pytest.MonkeyPatch) -> None:
-<<<<<<< HEAD
     monkeypatch.setitem(config._CONFIG, "OPA_URL", "http://opa")
     monkeypatch.setattr(config.settings, "OPA_URL", "http://opa", raising=False)
-=======
-    monkeypatch.setenv("OPA_URL", "http://opa")
-    config.load_config(validate_required=False)
->>>>>>> c8fba044
+
     mock_resp = MagicMock()
     mock_resp.json.return_value = {"result": {"allow": False}}
     monkeypatch.setattr("src.utils.policy.requests.post", MagicMock(return_value=mock_resp))
@@ -51,13 +47,9 @@
 @pytest.mark.unit
 @pytest.mark.asyncio
 async def test_opa_modifies_message(monkeypatch: pytest.MonkeyPatch) -> None:
-<<<<<<< HEAD
     monkeypatch.setitem(config._CONFIG, "OPA_URL", "http://opa")
     monkeypatch.setattr(config.settings, "OPA_URL", "http://opa", raising=False)
-=======
-    monkeypatch.setenv("OPA_URL", "http://opa")
-    config.load_config(validate_required=False)
->>>>>>> c8fba044
+
     mock_resp = MagicMock()
     mock_resp.json.return_value = {"result": {"allow": True, "content": "bar"}}
     monkeypatch.setattr("src.utils.policy.requests.post", MagicMock(return_value=mock_resp))
