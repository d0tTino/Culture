--- conflicted
+++ resolved
@@ -314,15 +314,7 @@
     sys.modules["langgraph.graph"] = graph_mod
 
 
-<<<<<<< HEAD
 @pytest.fixture(autouse=True, scope="session")
 def ensure_required_env() -> None:
     os.environ.setdefault("REDPANDA_BROKER", "localhost:9092")
     os.environ.setdefault("OPA_URL", "http://opa")
-=======
-@pytest.fixture(autouse=True)
-def set_required_env(monkeypatch: MonkeyPatch) -> None:
-    """Ensure mandatory configuration keys are set for tests."""
-    monkeypatch.setenv("REDPANDA_BROKER", "localhost:9092")
-    monkeypatch.setenv("OPA_URL", "http://localhost")
->>>>>>> 95f2ff85
