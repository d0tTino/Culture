--- conflicted
+++ resolved
@@ -25,16 +25,6 @@
 # Backend for the vector store ("chroma" or "weaviate")
 VECTOR_STORE_BACKEND=chroma
 
-<<<<<<< HEAD
 # -- Observability --
 # Endpoint for OpenTelemetry log exporter
 OTEL_EXPORTER_ENDPOINT=http://localhost:4318/v1/logs
-=======
-# -- Redpanda Logging --
-# Enable Redpanda event logging (set to 1 to enable)
-ENABLE_REDPANDA=0
-# Broker address for the Redpanda/Kafka cluster
-REDPANDA_BROKER=localhost:9092
-# Topic used for event logging
-REDPANDA_TOPIC=culture.events
->>>>>>> b27272ab
