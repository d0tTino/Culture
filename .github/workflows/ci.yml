--- conflicted
+++ resolved
@@ -63,11 +63,8 @@
           pip install -r requirements.txt
           pip install -r requirements-dev.txt
 
-<<<<<<< HEAD
       # Cache pre-commit environment for faster runs
-=======
-      # Cache the pre-commit environment to speed up runs
->>>>>>> c565df83
+
       - name: Cache pre-commit
         if: steps.changes.outputs.CODE_CHANGES == 'true'
         uses: actions/cache@v3
